//
// Copyright (C) 2010-2021 Codership Oy <info@codership.com>
//

#include "wsrep_api.h"
#include "wsrep_ps.h"

#include "key_data.hpp"
#include "gu_serialize.hpp"
#include "gu_asio.hpp" // gu::init_tls_service_v1(), gu::init_allowlist_service_v1()
#include "gu_thread_keys.hpp"
#include "gu_asio.hpp" // gu::init_tls_service_v1()
#include "wsrep_membership_service.h"

#if defined(GALERA_MULTIMASTER)
#include "replicator_smm.hpp"
#define REPL_CLASS galera::ReplicatorSMM
#else
#error "Not implemented"
#endif

#include "wsrep_params.hpp"
#include "gu_event_service.hpp"
#include "wsrep_config_service.h"

#include <cassert>


using galera::KeyOS;
using galera::WriteSet;
using galera::TrxHandle;
using galera::TrxHandleMaster;
using galera::TrxHandleSlave;
using galera::TrxHandleLock;


extern "C" {
    const char* wsrep_interface_version = (char*)WSREP_INTERFACE_VERSION;
}


extern "C"
wsrep_status_t galera_init(wsrep_t* gh, const struct wsrep_init_args* args)
{
    assert(gh != 0);

    try
    {
        gh->ctx = new REPL_CLASS (args);
        // Moved into galera::ReplicatorSMM::ParseOptions::ParseOptions()
        // wsrep_set_params(*reinterpret_cast<REPL_CLASS*>(gh->ctx),
        //                 args->options);
        return WSREP_OK;
    }
    catch (gu::Exception& e)
    {
        log_error << e.what();
    }
#ifdef NDEBUG
    catch (std::exception& e)
    {
        log_error << e.what();
    }
    catch (gu::NotFound& e)
    {
        /* Unrecognized parameter (logged by gu::Config::set()) */
    }
    catch (...)
    {
        log_fatal << "non-standard exception";
    }
#endif

    return WSREP_NODE_FAIL;
}


extern "C"
wsrep_cap_t galera_capabilities(wsrep_t* gh)
{
    assert(gh != 0);
    assert(gh->ctx != 0);

    REPL_CLASS * repl(reinterpret_cast< REPL_CLASS * >(gh->ctx));

    return repl->capabilities();
}


extern "C"
void galera_tear_down(wsrep_t* gh)
{
    assert(gh != 0);

    REPL_CLASS * repl(reinterpret_cast< REPL_CLASS * >(gh->ctx));

    if (repl != 0)
    {
        delete repl;
        gh->ctx = 0;
    }
}


extern "C"
wsrep_status_t galera_parameters_set (wsrep_t* gh, const char* params)
{
    assert(gh != 0); // cppcheck-suppress nullPointer
    assert(gh->ctx != 0);

    REPL_CLASS * repl(reinterpret_cast< REPL_CLASS * >(gh->ctx));

    // cppcheck-suppress nullPointer
    if (gh)
    {
        try
        {
            wsrep_set_params (*repl, params);
            return WSREP_OK;
        }
        catch (gu::NotFound&)
        {
            log_warn << "Unrecognized parameter in '" << params << "'";
            return WSREP_WARNING;
        }
        catch (std::exception& e)
        {
            log_debug << e.what(); // better logged in wsrep_set_params
        }
    }
    else
    {
        log_error << "Attempt to set parameter(s) on uninitialized replicator.";
    }

    return WSREP_NODE_FAIL;
}


extern "C"
char* galera_parameters_get (wsrep_t* gh)
{
    assert(gh != 0);
    assert(gh->ctx != 0);

    try
    {
        REPL_CLASS * repl(reinterpret_cast< REPL_CLASS * >(gh->ctx));
        return wsrep_get_params(*repl);
    }
    catch (std::exception& e)
    {
        log_error << e.what();
        return 0;
    }
    catch (...)
    {
        log_fatal << "non-standard exception";
        return 0;
    }
}

extern "C"
wsrep_status_t galera_enc_set_key(wsrep_t* gh, const wsrep_enc_key_t* key)
{
    static wsrep_enc_key_t null_key = { NULL, 0 };

    REPL_CLASS * repl(reinterpret_cast< REPL_CLASS * >(gh->ctx));

    if (NULL == key) key = &null_key;

    try
    {
        return repl->enc_set_key(*key);
    }
    catch(std::exception& e)
    {
        log_error << e.what();
        return WSREP_NODE_FAIL;
    }
    catch(...)
    {
        log_fatal << "non-standard exception";
        return WSREP_FATAL;
    }
}

extern "C"
wsrep_status_t galera_connect (wsrep_t*     gh,
                               const char*  cluster_name,
                               const char*  cluster_url,
                               const char*  state_donor,
                               wsrep_bool_t bootstrap)
{
    assert(gh != 0);
    assert(gh->ctx != 0);

    REPL_CLASS * repl(reinterpret_cast< REPL_CLASS * >(gh->ctx));

    try
    {
        return repl->connect(cluster_name, cluster_url,
                             state_donor ? state_donor : "", bootstrap);
    }
    catch (gu::Exception& e)
    {
        log_error << "Failed to connect to cluster: "
                  << e.what();
        return WSREP_NODE_FAIL;
    }
#ifdef NDEBUG
    catch (std::exception& e)
    {
        log_error << e.what();
        return WSREP_NODE_FAIL;
    }
    catch (...)
    {
        log_fatal << "non-standard exception";
        return WSREP_FATAL;
    }
#endif /* NDEBUG */
}


extern "C"
wsrep_status_t galera_disconnect(wsrep_t *gh)
{
    assert(gh != 0);
    assert(gh->ctx != 0);

    REPL_CLASS * repl(reinterpret_cast< REPL_CLASS * >(gh->ctx));

    try
    {
        return repl->close();
    }
    catch (std::exception& e)
    {
        log_error << e.what();
        return WSREP_NODE_FAIL;
    }
    catch (...)
    {
        log_fatal << "non-standard exception";
        return WSREP_FATAL;
    }
}


extern "C"
wsrep_status_t galera_recv(wsrep_t *gh, void *recv_ctx)
{
    assert(gh != 0);
    assert(gh->ctx != 0);

    REPL_CLASS * repl(reinterpret_cast< REPL_CLASS * >(gh->ctx));

#ifdef NDEBUG
    try
    {
#endif /* NDEBUG */

        return repl->async_recv(recv_ctx);

#ifdef NDEBUG
    }
    catch (gu::Exception& e)
    {
        log_error << e.what();

        switch (e.get_errno())
        {
        case ENOTRECOVERABLE:
            return WSREP_FATAL;
        default:
            return WSREP_NODE_FAIL;
        }
    }
    catch (std::exception& e)
    {
        log_error << e.what();
    }
    catch (...)
    {
        log_fatal << "non-standard exception";
    }

    return WSREP_FATAL;
#endif /* NDEBUG */
}

static TrxHandleMaster*
get_local_trx(REPL_CLASS* const        repl,
              wsrep_ws_handle_t* const handle,
              bool const               create)
{
    TrxHandleMaster* trx(0);

    assert(handle != 0);

    if (handle->opaque != 0)
    {
        trx = static_cast<TrxHandleMaster*>(handle->opaque);
        assert(trx->trx_id() == handle->trx_id ||
               wsrep_trx_id_t(-1) == handle->trx_id);
    }
    else
    {
        try
        {
            trx = repl->get_local_trx(handle->trx_id, create).get();
            handle->opaque = trx;
        }
        catch (gu::NotFound& ) { }
    }

    return trx;
}

extern "C"
wsrep_status_t galera_replay_trx(wsrep_t*                  gh,
                                 const wsrep_ws_handle_t*  trx_handle,
                                 void*                     recv_ctx)
{
    assert(gh != 0);
    assert(gh->ctx != 0);

    REPL_CLASS * repl(reinterpret_cast< REPL_CLASS * >(gh->ctx));
    TrxHandleMaster* trx(static_cast<TrxHandleMaster*>(trx_handle->opaque));
    assert(trx != 0);
    assert(trx->ts() != 0);
    log_debug << "replaying " << *(trx->ts());
    wsrep_status_t retval;

    try
    {
        TrxHandleLock lock(*trx);
        retval = repl->replay_trx(*trx, lock, recv_ctx);
    }
    catch (std::exception& e)
    {
        log_warn << "failed to replay trx: " << *trx;
        log_warn << e.what();
        retval = WSREP_CONN_FAIL;
    }
    catch (...)
    {
        log_fatal << "non-standard exception";
        retval = WSREP_FATAL;
    }

    if (retval != WSREP_OK)
    {
        log_debug << "replaying failed for " << *(trx->ts());
    }
    return retval;
}


extern "C"
wsrep_status_t galera_abort_certification(wsrep_t*       gh,
                                          wsrep_seqno_t  bf_seqno,
                                          wsrep_trx_id_t victim_trx,
                                          wsrep_seqno_t* victim_seqno)
{
    assert(gh != 0);
    assert(gh->ctx != 0);
    assert(victim_seqno != 0);

    *victim_seqno = WSREP_SEQNO_UNDEFINED;

    REPL_CLASS *     repl(reinterpret_cast< REPL_CLASS * >(gh->ctx));
    wsrep_status_t   retval;
    galera::TrxHandleMasterPtr txp(repl->get_local_trx(victim_trx));

    if (!txp)
    {
        log_debug << "trx to abort " << victim_trx
                  << " with bf seqno " << bf_seqno
                  << " not found";
        return WSREP_OK;
    }
    else
    {
        log_debug << "ABORTING trx " << victim_trx
                  << " with bf seqno " << bf_seqno;
    }

    try
    {
        TrxHandleMaster& trx(*txp);
        TrxHandleLock lock(trx);
        retval = repl->abort_trx(trx, bf_seqno, victim_seqno);
    }
    catch (std::exception& e)
    {
        log_error << e.what();
        retval = WSREP_NODE_FAIL;
    }
    catch (...)
    {
        log_fatal << "non-standard exception";
        retval = WSREP_FATAL;
    }

    GU_DBUG_SYNC_WAIT("abort_trx_end");

    return retval;
}

extern "C"
wsrep_status_t galera_rollback(wsrep_t*                 gh,
                               wsrep_trx_id_t           trx_id,
                               const wsrep_buf_t* const data)
{
    assert(gh != 0);
    assert(gh->ctx != 0);

    REPL_CLASS * repl(reinterpret_cast< REPL_CLASS * >(gh->ctx));
    galera::TrxHandleMasterPtr victim(repl->get_local_trx(trx_id));

    /* Send the rollback fragment from a different context */
    galera::TrxHandleMasterPtr trx(repl->new_local_trx(trx_id));

    TrxHandleLock lock(*trx);
    if (data)
    {
        gu_trace(trx->append_data(data->ptr, data->len,
                                  WSREP_DATA_ORDERED, true));
    }
    wsrep_trx_meta_t meta;
    meta.gtid       = WSREP_GTID_UNDEFINED;
    meta.depends_on = WSREP_SEQNO_UNDEFINED;
    meta.stid.node  = repl->source_id();
    meta.stid.trx   = trx_id;

    trx->set_flags(TrxHandle::EXPLICIT_ROLLBACK_FLAGS);
    trx->set_state(TrxHandle::S_MUST_ABORT);
    trx->set_state(TrxHandle::S_ABORTING);

    if (victim)
    {
        TrxHandleLock victim_lock(*victim);
        // Victim may already be in S_ABORTING state
        // if it was BF aborted in certify().
        if (victim->state() != TrxHandle::S_ABORTING)
        {
            if (victim->state() != TrxHandle::S_MUST_ABORT)
                victim->set_state(TrxHandle::S_MUST_ABORT);
            victim->set_state(TrxHandle::S_ABORTING);
        }
        return repl->send(*trx, &meta);
    }

    return repl->send(*trx, &meta);
}

static inline void
discard_local_trx(REPL_CLASS*        repl,
                  wsrep_ws_handle_t* ws_handle,
                  TrxHandleMaster*   trx)
{
    repl->discard_local_trx(trx);
    ws_handle->opaque = 0;
}

static inline void
append_data_array (TrxHandleMaster&              trx,
                   const struct wsrep_buf* const data,
                   size_t                  const count,
                   wsrep_data_type_t       const type,
                   bool                    const copy)
{
    for (size_t i(0); i < count; ++i)
    {
        gu_trace(trx.append_data(data[i].ptr, data[i].len, type, copy));
    }
}


extern "C"
wsrep_status_t galera_assign_read_view(wsrep_t*           const  gh,
                                       wsrep_ws_handle_t* const  handle,
                                       const wsrep_gtid_t* const rv)
{
    return WSREP_NOT_IMPLEMENTED;
}

extern "C"
wsrep_status_t galera_sync_wait(wsrep_t*      const wsrep,
                                wsrep_gtid_t* const upto,
                                int                 tout,
                                wsrep_gtid_t* const gtid)
{
    assert(wsrep != 0);
    assert(wsrep->ctx != 0);

    REPL_CLASS * repl(reinterpret_cast< REPL_CLASS * >(wsrep->ctx));
    wsrep_status_t retval;
    try
    {
        retval = repl->sync_wait(upto, tout, gtid);
    }
    catch (std::exception& e)
    {
        log_warn << e.what();
        retval = WSREP_CONN_FAIL;
    }
    catch (...)
    {
        log_fatal << "non-standard exception";
        retval = WSREP_FATAL;
    }
    return retval;
}

static wsrep_status_t
galera_terminate_trx(wsrep_t*           const gh,
                     uint32_t           const flags,
                     wsrep_trx_meta_t*  const meta)
{
    assert((flags & WSREP_FLAG_PA_UNSAFE));
    assert(!(flags & WSREP_FLAG_TRX_START));
    assert((flags & WSREP_FLAG_TRX_END) || (flags & WSREP_FLAG_ROLLBACK));

    REPL_CLASS* const repl(static_cast< REPL_CLASS * >(gh->ctx));
    galera::TrxHandleMasterPtr trx(repl->new_trx(meta->stid.node,
                                                 meta->stid.trx));
    TrxHandleLock lock(*trx);
    trx->set_flags(TrxHandle::wsrep_flags_to_trx_flags(flags));
    if ((flags & WSREP_FLAG_ROLLBACK))
    {
        trx->set_state(TrxHandle::S_MUST_ABORT);
        trx->set_state(TrxHandle::S_ABORTING);
    }

    return repl->terminate_trx(*trx, meta);
}

extern "C"
wsrep_status_t galera_certify(wsrep_t*           const gh,
                              wsrep_conn_id_t    const conn_id,
                              wsrep_ws_handle_t* const trx_handle,
                              uint32_t           const flags,
                              wsrep_trx_meta_t*  const meta)
{
    assert(gh != 0);
    assert(gh->ctx != 0);

    REPL_CLASS * const repl(static_cast< REPL_CLASS * >(gh->ctx));

    TrxHandleMaster* txp(get_local_trx(repl, trx_handle, false));

    // The following combinations of flags should not be set together
    assert(!((flags & WSREP_FLAG_TRX_START) &&
             (flags & WSREP_FLAG_ROLLBACK)));

    assert(!((flags & WSREP_FLAG_TRX_PREPARE) &&
             (flags & WSREP_FLAG_ROLLBACK)));

    assert(!((flags & WSREP_FLAG_TRX_PREPARE) &&
             (flags & WSREP_FLAG_TRX_END)));

    if (gu_unlikely(txp == 0))
    {
        if (meta != 0)
        {
            // If the caller passed a valid transaction id in meta,
            // then send a commit / rollback fragment to terminate
            // the transaction.

            // Notice that we are making two assumptions here:
            // 1) meta is treated as "in" parameter
            // 2) (uint64_t)-1 means "undefined transaction ID"
            // Rather than abusing galera_certify(), we should
            // expose this functionality through dedicated API,
            // and should be fixed next time we get a chance
            // to update the wsrep API (codership/wsrep-API#40).
            if (meta->stid.trx != (uint64_t)-1)
            {
                return galera_terminate_trx(gh, flags, meta);
            }
            else
            {
                meta->gtid       = WSREP_GTID_UNDEFINED;
                meta->depends_on = WSREP_SEQNO_UNDEFINED;
                meta->stid.node  = repl->source_id();
                meta->stid.trx   = -1;
            }
        }
        // no data to replicate
        return WSREP_OK;
    }

    TrxHandleMaster& trx(*txp);

    assert(trx.trx_id() != uint64_t(-1));

    if (meta != 0)
    {
        meta->gtid       = WSREP_GTID_UNDEFINED;
        meta->depends_on = WSREP_SEQNO_UNDEFINED;
        meta->stid.node  = trx.source_id();
        meta->stid.trx   = trx.trx_id();
    }

    wsrep_status_t retval;

    try
    {
        TrxHandleLock lock(trx);

        trx.set_conn_id(conn_id);

        trx.set_flags(trx.flags() |
                       TrxHandle::wsrep_flags_to_trx_flags(flags));

        if (flags & WSREP_FLAG_ROLLBACK)
        {
            if ((trx.flags() & (TrxHandle::F_BEGIN | TrxHandle::F_ROLLBACK)) ==
                (TrxHandle::F_BEGIN | TrxHandle::F_ROLLBACK))
            {
                return WSREP_TRX_MISSING;
            }

            trx.set_flags(trx.flags() | TrxHandle::F_PA_UNSAFE);
            if (trx.state() == TrxHandle::S_ABORTING)
            {
                trx.set_state(TrxHandle::S_EXECUTING);
            }
        }

        retval = repl->replicate(trx, meta);

        if (meta)
        {
            if (trx.ts())
            {
                assert(meta->gtid.seqno > 0);
                assert(meta->gtid.seqno == trx.ts()->global_seqno());
                // If TrxHandleSlave was queued its depends_seqno may be
                // modified concurrently.
                assert(trx.ts()->queued() ||
                       meta->depends_on == trx.ts()->depends_seqno());
            }
            else
            {
                assert(meta->gtid.seqno == WSREP_SEQNO_UNDEFINED);
                assert(meta->depends_on == WSREP_SEQNO_UNDEFINED);
            }
        }

        assert(trx.trx_id() == meta->stid.trx);
        assert(!(retval == WSREP_OK || retval == WSREP_BF_ABORT) ||
               (trx.ts() && trx.ts()->global_seqno() > 0));

        if (retval == WSREP_OK)
        {
            assert(trx.state() != TrxHandle::S_MUST_ABORT);

            if ((flags & WSREP_FLAG_ROLLBACK) == 0)
            {
                assert(trx.ts() && trx.ts()->last_seen_seqno() >= 0);
                retval = repl->certify(trx, meta);
                assert(trx.state() != TrxHandle::S_MUST_ABORT ||
                       retval != WSREP_OK);
                if (meta) assert(meta->depends_on >= 0 || retval != WSREP_OK);
            }
        }
        else
        {
            if (meta) meta->depends_on = -1;
        }

        assert(retval == WSREP_OK ||       // success
               retval == WSREP_TRX_FAIL || // cert failure
               retval == WSREP_BF_ABORT || // BF abort
               retval == WSREP_CONN_FAIL|| // not in joined/synced state
               retval == WSREP_NODE_FAIL); // node inconsistent
    }
    catch (gu::Exception& e)
    {
        log_error << e.what();

        if (e.get_errno() == EMSGSIZE)
            retval = WSREP_SIZE_EXCEEDED;
        else
            retval = WSREP_NODE_FAIL;
    }
    catch (std::exception& e)
    {
        log_error << e.what();
        retval = WSREP_NODE_FAIL;
    }
    catch (...)
    {
        log_fatal << "non-standard exception";
        retval = WSREP_FATAL;
    }

    trx.release_write_set_out();

    return retval;
}


extern "C"
wsrep_status_t galera_commit_order_enter(
    wsrep_t*                 const gh,
    const wsrep_ws_handle_t* const ws_handle,
    const wsrep_trx_meta_t*  const meta
    )
{
    assert(gh        != 0);
    assert(gh->ctx   != 0);
    assert(ws_handle != 0);

    REPL_CLASS * const repl(static_cast< REPL_CLASS * >(gh->ctx));
    TrxHandle* const txp(static_cast<TrxHandle*>(ws_handle->opaque));
    assert(NULL != txp);
    if (txp == 0)
    {
        log_warn << "Trx " << ws_handle->trx_id
                 << " not found for commit order enter";
        return WSREP_TRX_MISSING;
    }

    wsrep_status_t retval;

    try
    {
        if (txp->master())
        {
            TrxHandleMaster& trx(*reinterpret_cast<TrxHandleMaster*>(txp));
            TrxHandleLock lock(trx);

            // assert(trx.state() != TrxHandle::S_REPLAYING);

            if (gu_unlikely(trx.state() == TrxHandle::S_MUST_ABORT))
            {
                if (trx.ts() && (trx.ts()->flags() & TrxHandle::F_COMMIT))
                {
                    trx.set_state(TrxHandle::S_MUST_REPLAY);
                    return WSREP_BF_ABORT;
                }
                else
                {
                    trx.set_state(TrxHandle::S_ABORTING);
                    return WSREP_TRX_FAIL;
                }
            }

            retval = repl->commit_order_enter_local(trx);
        }
        else
        {
            TrxHandleSlave& ts(*reinterpret_cast<TrxHandleSlave*>(txp));
            retval = repl->commit_order_enter_remote(ts);
        }
    }
    catch (std::exception& e)
    {
        log_error << e.what();
        retval = WSREP_NODE_FAIL;
    }
    catch (...)
    {
        log_fatal << "non-standard exception";
        retval = WSREP_FATAL;
    }

    return retval;
}

extern "C"
wsrep_status_t galera_commit_order_leave(
    wsrep_t*                 const gh,
    const wsrep_ws_handle_t* const ws_handle,
    const wsrep_trx_meta_t*  const meta,
    const wsrep_buf_t*       const error
    )
{
    assert(gh != 0);
    assert(gh->ctx != 0);
    assert(ws_handle != 0);

    REPL_CLASS * const repl(static_cast< REPL_CLASS * >(gh->ctx));
    TrxHandle* const txp(static_cast<TrxHandle*>(ws_handle->opaque));
    assert(NULL != txp);

    if (txp == NULL)
    {
        log_warn << "Trx " << ws_handle->trx_id
                 << " not found for commit order leave";
        return WSREP_TRX_MISSING;
    }

    wsrep_status_t retval;

    try
    {
        if (txp->master())
        {
            TrxHandleMaster& trx(*reinterpret_cast<TrxHandleMaster*>(txp));
            TrxHandleLock lock(trx);
            assert(trx.ts() && trx.ts()->global_seqno() > 0);

            if (trx.state() == TrxHandle::S_MUST_ABORT)
            {
                // Trx is non-committing streaming replication and
                // the trx was BF aborted while committing a fragment.
                // At this point however, we can't know if the
                // fragment is already committed into DBMS fragment storage
                // or not, so we return a success. The BF abort error
                // is returned to the caller from galera_release().
                assert(!(trx.ts()->flags() & TrxHandle::F_COMMIT));
                trx.set_state(TrxHandle::S_ABORTING);
                retval = repl->commit_order_leave(*trx.ts(), error);
                trx.set_deferred_abort(true);
            }
            else
            {
                retval = repl->commit_order_leave(*trx.ts(), error);
                assert(trx.state() == TrxHandle::S_ROLLING_BACK ||
                       trx.state() == TrxHandle::S_COMMITTING ||
                       !(trx.ts()->flags() & TrxHandle::F_COMMIT));
                trx.set_state(trx.state() == TrxHandle::S_ROLLING_BACK ?
                              TrxHandle::S_ROLLED_BACK :
                              TrxHandle::S_COMMITTED);
            }
        }
        else
        {
            TrxHandleSlave& ts(*reinterpret_cast<TrxHandleSlave*>(txp));
            retval = repl->commit_order_leave(ts, error);
        }
    }
    catch (std::exception& e)
    {
        log_error << "commit_order_leave(): " << e.what();
        retval = WSREP_NODE_FAIL;
    }
    catch (...)
    {
        log_fatal << "commit_order_leave(): non-standard exception";
        retval = WSREP_FATAL;
    }

    return retval;
}


extern "C"
wsrep_status_t galera_release(wsrep_t*            gh,
                              wsrep_ws_handle_t*  ws_handle)
{
    assert(gh != 0);
    assert(gh->ctx != 0);

    // A trx object was not created for this handle
    if (not ws_handle->opaque) return WSREP_OK;

    REPL_CLASS * repl(reinterpret_cast< REPL_CLASS * >(gh->ctx));
    TrxHandleMaster* txp(get_local_trx(repl, ws_handle, false));

    if (txp == 0)
    {
        log_debug << "trx " << ws_handle->trx_id
                  << " not found for release";
        return WSREP_OK;
    }

    wsrep_status_t retval;
    bool discard_trx(true);

    try
    {
        TrxHandleMaster& trx(*txp);
        TrxHandleLock lock(trx);

        if (trx.state() == TrxHandle::S_MUST_ABORT)
        {
            // This is possible in case of ALG due to a race: BF applier BF
            // aborts trx that has already grabbed commit monitor and is
            // committing. This is possible only if aborter is ordered after
            // the victim, and since for regular committing transactions such
            // abort is unnecessary, this should be possible only for ongoing
            // streaming transactions.

            galera::TrxHandleSlavePtr ts(trx.ts());

            if (ts && ts->flags() & TrxHandle::F_COMMIT)
            {
                log_warn << "trx was BF aborted during commit: " << *ts;
                assert(0);
                // manipulate state to avoid crash
                trx.set_state(TrxHandle::S_MUST_REPLAY);
                trx.set_state(TrxHandle::S_REPLAYING);
            }
            else
            {
                // Streaming replication, not in commit phase. Must abort.
                log_debug << "SR trx was BF aborted during commit: " << trx;
                trx.set_state(TrxHandle::S_ABORTING);
            }
        }

        if (gu_likely(trx.state() == TrxHandle::S_COMMITTED))
        {
            assert(!trx.deferred_abort());
            retval = repl->release_commit(trx);

            assert(trx.state() == TrxHandle::S_COMMITTED ||
                   trx.state() == TrxHandle::S_EXECUTING);

            if (trx.state() == TrxHandle::S_EXECUTING &&
                retval == WSREP_OK)
            {
                // SR trx ready for new fragment, keep transaction
                discard_trx = false;
            }
        }
        else if (trx.deferred_abort() == false)
        {
            retval = repl->release_rollback(trx);

            assert(trx.state() == TrxHandle::S_ROLLED_BACK);
        }
        else if (trx.state() == TrxHandle::S_ABORTING)
        {
            assert(trx.deferred_abort());
            // SR trx was BF aborted before commit_order_leave()
            // We return BF abort error code here and do not clean up
            // the transaction. The transaction is needed for sending
            // rollback fragment.
            retval = WSREP_BF_ABORT;
            discard_trx = false;
            trx.set_deferred_abort(false);
        }
        else
        {
            assert(0);
            gu_throw_fatal << "Internal program error: "
                "unexpected state in deferred abort trx: " << trx;
        }

        switch(trx.state())
        {
        case TrxHandle::S_COMMITTED:
        case TrxHandle::S_ROLLED_BACK:
        case TrxHandle::S_EXECUTING:
        case TrxHandle::S_ABORTING:
            break;
        default:
            assert(0);
            gu_throw_fatal << "Internal library error: "
                "unexpected trx release state: " << trx;
        }
    }
    catch (std::exception& e)
    {
        log_error << e.what();
        assert(0);
        retval = WSREP_NODE_FAIL;
    }
    catch (...)
    {
        log_fatal << "non-standard exception";
        assert(0);
        retval = WSREP_FATAL;
    }

    if (discard_trx)
    {
        discard_local_trx(repl, ws_handle, txp);
    }

    return retval;
}

extern "C"
wsrep_status_t galera_append_key(wsrep_t*           const gh,
                                 wsrep_ws_handle_t* const trx_handle,
                                 const wsrep_key_t* const keys,
                                 size_t             const keys_num,
                                 wsrep_key_type_t   const key_type,
                                 wsrep_bool_t       const copy)
{
    assert(gh != 0);
    assert(gh->ctx != 0);

    REPL_CLASS * repl(reinterpret_cast< REPL_CLASS * >(gh->ctx));
    TrxHandleMaster* trx(get_local_trx(repl, trx_handle, true));
    assert(trx != 0);

    wsrep_status_t retval;

    try
    {
        TrxHandleLock lock(*trx);
        for (size_t i(0); i < keys_num; ++i)
        {
            galera::KeyData k (repl->trx_proto_ver(),
                               keys[i].key_parts,
                               keys[i].key_parts_num,
                               key_type,
                               copy);
            gu_trace(trx->append_key(k));
        }
        retval = WSREP_OK;
    }
    catch (gu::Exception& e)
    {
        log_warn << e.what();
        if (EMSGSIZE == e.get_errno())
            retval = WSREP_SIZE_EXCEEDED;
        else
            retval = WSREP_CONN_FAIL; //?
    }
    catch (std::exception& e)
    {
        log_warn << e.what();
        retval = WSREP_CONN_FAIL;
    }
    catch (...)
    {
        log_fatal << "non-standard exception";
        retval = WSREP_FATAL;
    }

    return retval;
}

extern "C"
wsrep_status_t galera_append_data(wsrep_t*                const wsrep,
                                  wsrep_ws_handle_t*      const trx_handle,
                                  const struct wsrep_buf* const data,
                                  size_t                  const count,
                                  wsrep_data_type_t       const type,
                                  wsrep_bool_t            const copy)
{
    assert(wsrep != 0);
    assert(wsrep->ctx != 0);
    assert(data != NULL);
    assert(count > 0);

    if (data == NULL)
    {
        // no data to replicate
        return WSREP_OK;
    }

    REPL_CLASS * repl(reinterpret_cast< REPL_CLASS * >(wsrep->ctx));
    TrxHandleMaster* txp(get_local_trx(repl, trx_handle, true));
    assert(txp != 0);
    TrxHandleMaster& trx(*txp);

    wsrep_status_t retval;

    try
    {
        TrxHandleLock lock(trx);
        gu_trace(append_data_array(trx, data, count, type, copy));
        retval = WSREP_OK;
    }
    catch (gu::Exception& e)
    {
        log_warn << e.what();
        if (EMSGSIZE == e.get_errno())
            retval = WSREP_SIZE_EXCEEDED;
        else
            retval = WSREP_CONN_FAIL; //?
    }
    catch (std::exception& e)
    {
        log_warn << e.what();
        retval = WSREP_CONN_FAIL;
    }
    catch (...)
    {
        log_fatal << "non-standard exception";
        retval = WSREP_FATAL;
    }

    return retval;
}

extern "C"
wsrep_status_t galera_last_committed_id(wsrep_t*      const wsrep,
                                        wsrep_gtid_t* const gtid)
{
    assert(wsrep != 0);
    assert(wsrep->ctx != 0);

    REPL_CLASS * repl(reinterpret_cast< REPL_CLASS * >(wsrep->ctx));
    wsrep_status_t retval;
    try
    {
        retval = repl->last_committed_id(gtid);
    }
    catch (std::exception& e)
    {
        log_warn << e.what();
        retval = WSREP_CONN_FAIL;
    }
    catch (...)
    {
        log_fatal << "non-standard exception";
        retval = WSREP_FATAL;
    }
    return retval;
}


extern "C"
wsrep_status_t galera_free_connection(wsrep_t*        const gh,
                                      wsrep_conn_id_t const conn_id)
{
    assert(gh != 0);
    assert(gh->ctx != 0);
    // This function is now no-op and can be removed from the
    // future versions. Connection object is allocated only from
    // galera_to_execute_start() and will be released either
    // from that function in case of failure or from
    // galera_to_execute_end().
    return WSREP_OK;
}


extern "C"
wsrep_status_t galera_to_execute_start(wsrep_t*                const gh,
                                       wsrep_conn_id_t         const conn_id,
                                       const wsrep_key_t*      const keys,
                                       size_t                  const keys_num,
                                       const struct wsrep_buf* const data,
                                       size_t                  const count,
                                       uint32_t                const flags,
                                       wsrep_trx_meta_t*       const meta)
{
    assert(gh != 0);
    assert(gh->ctx != 0);

    // Non-blocking operations "certification" depends on
    // TRX_START and TRX_END flags, not having those flags may cause
    // undefined behavior so check them here.
    assert(flags & (WSREP_FLAG_TRX_START | WSREP_FLAG_TRX_END));

    if ((flags & (WSREP_FLAG_TRX_START | WSREP_FLAG_TRX_END)) == 0)
    {
        log_warn << "to_execute_start(): either WSREP_FLAG_TRX_START "
                 << "or WSREP_FLAG_TRX_END flag is required";
        return WSREP_CONN_FAIL;
    }

    // Simultaneous use of TRX_END AND ROLLBACK is not allowed
    assert(!((flags & WSREP_FLAG_TRX_END) && (flags & WSREP_FLAG_ROLLBACK)));

    if ((flags & WSREP_FLAG_TRX_END) && (flags & WSREP_FLAG_ROLLBACK))
    {
        log_warn << "to_execute_start(): simultaneous use of "
                 << "WSREP_FLAG_TRX_END and WSREP_FLAG_ROLLBACK "
                 << "is not allowed";
        return WSREP_CONN_FAIL;
    }

    REPL_CLASS * repl(reinterpret_cast< REPL_CLASS * >(gh->ctx));

    galera::TrxHandleMasterPtr txp(repl->local_conn_trx(conn_id, true));
    assert(txp != 0);

    TrxHandleMaster& trx(*txp.get());
    assert(trx.state() == TrxHandle::S_EXECUTING);

    trx.set_flags(TrxHandle::wsrep_flags_to_trx_flags(
                      flags | WSREP_FLAG_ISOLATION));


    // NBO-end event. Application should have provided the ongoing
    // operation start event source node id and connection id in
    // meta->stid.node and meta->stid.conn respectively
    if (trx.nbo_end() == true)
    {
        galera::NBOKey key(meta->gtid.seqno);
        gu::Buffer buf(galera::NBOKey::serial_size());
        (void)key.serialize(&buf[0], buf.size(), 0);
        struct wsrep_buf data_buf = {&buf[0], buf.size()};
        gu_trace(append_data_array(trx, &data_buf, 1, WSREP_DATA_ORDERED,true));
    }

    if (meta != 0)
    {
        // Don't override trx meta gtid for NBO end yet, gtid is used in
        // replicator wait_nbo_end() to locate correct nbo context
        if (trx.nbo_end() == false)
        {
            meta->gtid       = WSREP_GTID_UNDEFINED;
        }
        meta->depends_on = WSREP_SEQNO_UNDEFINED;
        meta->stid.node  = trx.source_id();
        meta->stid.trx   = trx.trx_id();
        meta->stid.conn  = trx.conn_id();
    }

    wsrep_status_t retval;

    try
    {
        TrxHandleLock lock(trx);
        for (size_t i(0); i < keys_num; ++i)
        {
            galera::KeyData k(repl->trx_proto_ver(),
                              keys[i].key_parts,
                              keys[i].key_parts_num, WSREP_KEY_EXCLUSIVE,false);
            gu_trace(trx.append_key(k));
        }

        gu_trace(append_data_array(trx, data, count, WSREP_DATA_ORDERED, false));

        if (trx.nbo_end() == false)
        {
            retval = repl->replicate(trx, meta);
            assert((retval == WSREP_OK && trx.ts() != 0 &&
                    trx.ts()->global_seqno() > 0) ||
                   (retval != WSREP_OK && (trx.ts() == 0  ||
                                           trx.ts()->global_seqno() < 0)));
            if (meta)
            {
                if (trx.ts())
                {
                    assert(meta->gtid.seqno > 0);
                    assert(meta->gtid.seqno == trx.ts()->global_seqno());
                    assert(meta->depends_on == trx.ts()->depends_seqno());
                }
                else
                {
                    assert(meta->gtid.seqno == WSREP_SEQNO_UNDEFINED);
                    assert(meta->depends_on == WSREP_SEQNO_UNDEFINED);
                }
            }
        }
        else
        {
            // NBO-end events are broadcasted separately in to_isolation_begin()
            retval = WSREP_OK;
        }

        if (retval == WSREP_OK)
        {
            retval = repl->to_isolation_begin(trx, meta);
        }
    }
    catch (gu::Exception& e)
    {
        log_error << e.what();

        if (e.get_errno() == EMSGSIZE)
            retval = WSREP_SIZE_EXCEEDED;
        else
            retval = WSREP_CONN_FAIL;
    }
    catch (std::exception& e)
    {
        log_warn << e.what();
        retval = WSREP_CONN_FAIL;
    }
    catch (...)
    {
        log_fatal << "non-standard exception";
        retval = WSREP_FATAL;
    }

    if (trx.ts() == NULL || trx.ts()->global_seqno() < 0)
    {
        // galera_to_execute_end() won't be called
        repl->discard_local_conn_trx(conn_id); // trx is not needed anymore
        meta->gtid = WSREP_GTID_UNDEFINED;
    }

    return retval;
}


extern "C"
wsrep_status_t galera_to_execute_end(wsrep_t*           const gh,
                                     wsrep_conn_id_t    const conn_id,
                                     const wsrep_buf_t* const err)
{
    assert(gh != 0);
    assert(gh->ctx != 0);

    REPL_CLASS * repl(reinterpret_cast< REPL_CLASS * >(gh->ctx));

    galera::TrxHandleMasterPtr trx(repl->local_conn_trx(conn_id, false));

    assert(trx != 0);
    if (trx == 0)
    {
        log_warn << "No trx handle for connection " << conn_id
                 << " in galera_to_execute_end()";
        return WSREP_CONN_FAIL;
    }

    wsrep_status_t ret(WSREP_OK);
    try
    {
        TrxHandleLock lock(*trx);
        repl->to_isolation_end(*trx, err);
    }
    catch (std::exception& e)
    {
        log_error << "to_execute_end(): " << e.what();
        ret = WSREP_NODE_FAIL;
    }
    catch (...)
    {
        log_fatal << "to_execute_end(): non-standard exception";
        ret = WSREP_FATAL;
    }
    gu_trace(repl->discard_local_conn_trx(conn_id));


    // trx will be unreferenced (destructed) during purge
    repl->discard_local_conn_trx(conn_id);
    return ret;
}


extern "C" wsrep_status_t
galera_preordered_collect (wsrep_t* const gh,
                           wsrep_po_handle_t*      const handle,
                           const struct wsrep_buf* const data,
                           size_t                  const count,
                           wsrep_bool_t            const copy)
{
    assert(gh != 0);
    assert(gh->ctx != 0);
    assert(handle != 0);
    assert(data != 0);
    assert(count > 0);

    REPL_CLASS * repl(reinterpret_cast< REPL_CLASS * >(gh->ctx));

    try
    {
        return repl->preordered_collect(*handle, data, count, copy);
    }
    catch (std::exception& e)
    {
        log_warn << e.what();
        return WSREP_TRX_FAIL;
    }
    catch (...)
    {
        log_fatal << "non-standard exception";
        return WSREP_FATAL;
    }
}


extern "C" wsrep_status_t
galera_preordered_commit (wsrep_t*            const gh,
                          wsrep_po_handle_t*  const handle,
                          const wsrep_uuid_t* const source_id,
                          uint32_t            const flags,
                          int                 const pa_range,
                          wsrep_bool_t        const commit)
{
    assert(gh != 0);
    assert(gh->ctx != 0);
    assert(handle != 0);
    assert(source_id != 0 || false == commit);
    assert(pa_range  >= 0 || false == commit);

    REPL_CLASS * repl(reinterpret_cast< REPL_CLASS * >(gh->ctx));

    try
    {
        return repl->preordered_commit(*handle, *source_id, flags, pa_range,
                                       commit);
    }
    catch (std::exception& e)
    {
        log_warn << e.what();
        return WSREP_TRX_FAIL;
    }
    catch (...)
    {
        log_fatal << "non-standard exception";
        return WSREP_FATAL;
    }
}


extern "C"
wsrep_status_t galera_sst_sent (wsrep_t*            const gh,
                                const wsrep_gtid_t* const state_id,
                                int                 const rcode)
{
    assert(gh       != 0);
    assert(gh->ctx  != 0);
    assert(state_id != 0);
    assert(rcode    <= 0);

    REPL_CLASS * repl(reinterpret_cast< REPL_CLASS * >(gh->ctx));

    return repl->sst_sent(*state_id, rcode);
}


extern "C"
wsrep_status_t galera_sst_received (wsrep_t*            const gh,
                                    const wsrep_gtid_t* const state_id,
                                    const wsrep_buf_t*  const state,
                                    int                 const rcode)
{
    assert(gh       != 0);
    assert(gh->ctx  != 0);
    assert(state_id != 0);
    assert(rcode    <= 0);

    REPL_CLASS * repl(reinterpret_cast< REPL_CLASS * >(gh->ctx));

    if (rcode < 0) { assert(state_id->seqno == WSREP_SEQNO_UNDEFINED); }

    return repl->sst_received(*state_id, state, rcode);
}


extern "C"
wsrep_status_t galera_snapshot(wsrep_t*           const wsrep,
                               const wsrep_buf_t* const msg,
                               const char*        const donor_spec)
{
    return WSREP_NOT_IMPLEMENTED;
}


extern "C"
struct wsrep_stats_var* galera_stats_get (wsrep_t* gh)
{
    assert(gh != 0);
    assert(gh->ctx != 0);

    REPL_CLASS* repl(reinterpret_cast< REPL_CLASS * >(gh->ctx));

    return const_cast<struct wsrep_stats_var*>(repl->stats_get());
}


extern "C"
void galera_stats_free (wsrep_t* gh, struct wsrep_stats_var* s)
{
    assert(gh != 0);
    assert(gh->ctx != 0);
    REPL_CLASS* repl(reinterpret_cast< REPL_CLASS * >(gh->ctx));

    return repl->stats_free(s);
    //REPL_CLASS::stats_free(s);
}


extern "C"
void galera_stats_reset (wsrep_t* gh)
{
    assert(gh != 0);
    assert(gh->ctx != 0);

    REPL_CLASS* repl(reinterpret_cast< REPL_CLASS * >(gh->ctx));

    repl->stats_reset();
}


extern "C"
wsrep_seqno_t galera_pause (wsrep_t* gh)
{
    assert(gh != 0);
    assert(gh->ctx != 0);

    REPL_CLASS * repl(reinterpret_cast< REPL_CLASS * >(gh->ctx));

    try
    {
        return repl->pause();
    }
    catch (gu::Exception& e)
    {
        log_error << e.what();
        return -e.get_errno();
    }
}


extern "C"
wsrep_status_t galera_resume (wsrep_t* gh)
{
    assert(gh != 0);
    assert(gh->ctx != 0);

    REPL_CLASS * repl(reinterpret_cast< REPL_CLASS * >(gh->ctx));

    try
    {
        repl->resume();
        return WSREP_OK;
    }
    catch (gu::Exception& e)
    {
        log_error << e.what();
        return WSREP_NODE_FAIL;
    }
}


extern "C"
wsrep_status_t galera_desync (wsrep_t* gh)
{
    assert(gh != 0);
    assert(gh->ctx != 0);

    REPL_CLASS * repl(reinterpret_cast< REPL_CLASS * >(gh->ctx));

    try
    {
        repl->desync();
        return WSREP_OK;
    }
    catch (gu::Exception& e)
    {
        log_error << e.what();
        return WSREP_TRX_FAIL;
    }
}


extern "C"
wsrep_status_t galera_resync (wsrep_t* gh)
{
    assert(gh != 0);
    assert(gh->ctx != 0);

    REPL_CLASS * repl(reinterpret_cast< REPL_CLASS * >(gh->ctx));

    try
    {
        repl->resync();
        return WSREP_OK;
    }
    catch (gu::Exception& e)
    {
        log_error << e.what();
        return WSREP_NODE_FAIL;
    }
}


extern "C"
wsrep_status_t galera_lock (wsrep_t*     gh,
                            const char*  name,
                            wsrep_bool_t shared,
                            uint64_t     owner,
                            int64_t      timeout)
{
    assert(gh != 0);
    assert(gh->ctx != 0);
    return WSREP_NOT_IMPLEMENTED;
}


extern "C"
wsrep_status_t galera_unlock (wsrep_t*    gh,
                              const char* name,
                              uint64_t    owner)
{
    assert(gh != 0);
    assert(gh->ctx != 0);
    return WSREP_OK;
}


extern "C"
bool galera_is_locked (wsrep_t*      gh,
                       const char*   name,
                       uint64_t*     owner,
                       wsrep_uuid_t* node)
{
    assert(gh != 0);
    assert(gh->ctx != 0);
    return false;
}


static wsrep_t galera_str = {
    WSREP_INTERFACE_VERSION,
    &galera_init,
    &galera_capabilities,
    &galera_parameters_set,
    &galera_parameters_get,
    &galera_enc_set_key,
    &galera_connect,
    &galera_disconnect,
    &galera_recv,
    &galera_assign_read_view,
    &galera_certify,
    &galera_commit_order_enter,
    &galera_commit_order_leave,
    &galera_release,
    &galera_replay_trx,
    &galera_abort_certification,
    &galera_rollback,
    &galera_append_key,
    &galera_append_data,
    &galera_sync_wait,
    &galera_last_committed_id,
    &galera_free_connection,
    &galera_to_execute_start,
    &galera_to_execute_end,
    &galera_preordered_collect,
    &galera_preordered_commit,
    &galera_sst_sent,
    &galera_sst_received,
    &galera_snapshot,
    &galera_stats_get,
    &galera_stats_free,
    &galera_stats_reset,
    &galera_pause,
    &galera_resume,
    &galera_desync,
    &galera_resync,
    &galera_lock,
    &galera_unlock,
    &galera_is_locked,
    "Galera",
    GALERA_VER "(r" GALERA_REV ")",
    "Codership Oy <info@codership.com>",
    &galera_tear_down,
    NULL,
    NULL
};


/* Prototype to make compiler happy */
extern "C"
int wsrep_loader(wsrep_t *hptr);


extern "C"
int wsrep_loader(wsrep_t *hptr)
{
    if (!hptr)
        return EINVAL;

    try
    {
        *hptr = galera_str;
    }
    catch (...)
    {
        return ENOTRECOVERABLE;
    }

    return WSREP_OK;
}

extern "C"
int wsrep_init_thread_service_v1(wsrep_thread_service_v1_t* ts)

{
    return gu::init_thread_service_v1(ts);
}

extern "C"
void wsrep_deinit_thread_service_v1()
{
    gu::deinit_thread_service_v1();
}

extern "C"
int wsrep_init_tls_service_v1(wsrep_tls_service_v1_t *tls_service)
{
    return gu::init_tls_service_v1(tls_service);
}

extern "C" void wsrep_deinit_tls_service_v1()
{
    gu::deinit_tls_service_v1();
}

extern "C"
int wsrep_init_allowlist_service_v1(wsrep_allowlist_service_v1_t *allowlist_service)
{
    return gu::init_allowlist_service_v1(allowlist_service);
}

extern "C" void wsrep_deinit_allowlist_service_v1()
{
    gu::deinit_allowlist_service_v1();
}

extern "C"
int wsrep_init_event_service_v1(wsrep_event_service_v1_t *event_service)
{
    return gu::EventService::init_v1(event_service);
}

extern "C" void wsrep_deinit_event_service_v1()
{
    gu::EventService::deinit_v1();
}

static int map_parameter_flags(int flags)
{
    int ret = 0;
    if (flags & gu::Config::Flag::deprecated)
      ret |= WSREP_PARAM_DEPRECATED;
    if (flags & gu::Config::Flag::read_only)
      ret |= WSREP_PARAM_READONLY;
    if (flags & gu::Config::Flag::type_bool)
      ret |= WSREP_PARAM_TYPE_BOOL;
    if (flags & gu::Config::Flag::type_integer)
      ret |= WSREP_PARAM_TYPE_INTEGER;
    if (flags & gu::Config::Flag::type_double)
      ret |= WSREP_PARAM_TYPE_DOUBLE;
    if (flags & gu::Config::Flag::type_duration)
      ret |= WSREP_PARAM_TYPE_DOUBLE;
    return ret;
}

static int wsrep_parameter_init(wsrep_parameter& wsrep_param,
                                const std::string& key,
                                const gu::Config::Parameter& param)
{
    wsrep_param.flags = map_parameter_flags(param.flags());
    wsrep_param.name  = key.c_str();
    const char* ret = "";
    switch (param.flags() & gu::Config::Flag::type_mask)
    {
    case gu::Config::Flag::type_bool:
        ret = gu_str2bool(param.value().c_str(), &wsrep_param.value.as_bool);
        break;
    case gu::Config::Flag::type_integer:
    {
        long long tmp;
        ret = gu_str2ll(param.value().c_str(), &tmp);
        wsrep_param.value.as_integer = tmp;
        break;
    }
    case gu::Config::Flag::type_double:
        ret = gu_str2dbl(param.value().c_str(), &wsrep_param.value.as_double);
        break;
    case gu::Config::Flag::type_duration:
    {
        try
        {
            // durations are mapped to doubles
            wsrep_param.value.as_double
                = to_double(gu::datetime::Period(param.value()));
        }
        catch (...)
        {
            assert(0);
            return 1;
        }
        break;
    }
    default:
        assert((param.flags() & gu::Config::Flag::type_mask) == 0);
        wsrep_param.value.as_string = param.value().c_str();
    }

    if (*ret != '\0')
    {
        return 1;
    }

    return 0;
}

static wsrep_status_t get_parameters(wsrep_t* gh,
                                     wsrep_get_parameters_cb callback,
                                     void* context)
{
    assert(gh != 0);
    assert(gh->ctx != 0);
    REPL_CLASS * repl(reinterpret_cast< REPL_CLASS * >(gh->ctx));
    const gu::Config& config(repl->params());
    for (auto &i : config)
    {
        const std::string& key(i.first);
        const gu::Config::Parameter& param(i.second);
        if (!param.is_hidden())
        {
            wsrep_parameter arg;
            if (wsrep_parameter_init(arg, key, param) ||
                (callback(&arg, context) != WSREP_OK))
            {
                log_error << "Failed to initialize parameter '" << key
                          << "', value " << param.value()
                          << " , flags (" << gu::Config::Flag::to_string(param.flags())
                          << ")";
                return WSREP_FATAL;
            }
        }
    }

    return WSREP_OK;
}

extern "C"
int wsrep_init_config_service_v1(wsrep_config_service_v1_t *config_service)
{
    config_service->get_parameters = get_parameters;
    // Deprecation checks will be done by application which uses
    // the service.
    gu::Config::disable_deprecation_check();
    return WSREP_OK;
}

extern "C"
void wsrep_deinit_config_service_v1()
{
<<<<<<< HEAD
}

extern "C"
wsrep_status_t
    wsrep_ps_fetch_cluster_info_v2 (wsrep_t*            gh,
                                    wsrep_node_info_t** nodes,
                                    uint32_t*           size,
                                    int32_t*            my_index,
                                    uint32_t            max_version)
{
    assert(gh != 0);
    assert(gh->ctx != 0);

    REPL_CLASS* repl(reinterpret_cast< REPL_CLASS * >(gh->ctx));

    return repl->fetch_pfs_info(nodes, size, my_index, max_version);
}

extern "C"
void wsrep_ps_free_cluster_info (wsrep_t* gh,
                                 wsrep_node_info_t* nodes)
{
    assert(gh != 0);
    assert(gh->ctx != 0);

    REPL_CLASS* repl(reinterpret_cast< REPL_CLASS * >(gh->ctx));

    repl->free_pfs_info(nodes);
}

extern "C"
wsrep_status_t
    wsrep_ps_fetch_node_stat_v2 (wsrep_t*            gh,
                                 wsrep_node_stat_t** nodes,
                                 uint32_t*           size,
                                 int32_t*            my_index,
                                 uint32_t            max_version)
{
    assert(gh != 0);
    assert(gh->ctx != 0);

    REPL_CLASS* repl(reinterpret_cast< REPL_CLASS * >(gh->ctx));

    return repl->fetch_pfs_stat(nodes, size, my_index, max_version);
}

extern "C"
void wsrep_ps_free_node_stat (wsrep_t* gh,
                              wsrep_node_stat_t* nodes)
{
    assert(gh != 0);
    assert(gh->ctx != 0);

    REPL_CLASS* repl(reinterpret_cast< REPL_CLASS * >(gh->ctx));

    repl->free_pfs_stat(nodes);
}

static wsrep_status_t
get_membership(wsrep_t* const            gh,
               wsrep_allocator_cb const  alloc,
               struct wsrep_membership** memb)
{
    assert(gh != 0);
    assert(gh->ctx != 0);

    REPL_CLASS * repl(reinterpret_cast< REPL_CLASS * >(gh->ctx));

    try
    {
        return repl->get_membership(alloc, memb);
    }
    catch (std::exception& e)
    {
        log_error << e.what();
        return WSREP_NODE_FAIL;
    }
}

extern "C"
wsrep_status_t wsrep_init_membership_service_v1(
    struct wsrep_membership_service_v1 *membership_service)
{
    membership_service->get_membership = get_membership;
    return WSREP_OK;
}

extern "C" void wsrep_deinit_membership_service_v1()
{
=======
    gu::Config::enable_deprecation_check();
>>>>>>> 4186ce47
}<|MERGE_RESOLUTION|>--- conflicted
+++ resolved
@@ -1820,7 +1820,7 @@
 extern "C"
 void wsrep_deinit_config_service_v1()
 {
-<<<<<<< HEAD
+    gu::Config::enable_deprecation_check();
 }
 
 extern "C"
@@ -1910,7 +1910,4 @@
 
 extern "C" void wsrep_deinit_membership_service_v1()
 {
-=======
-    gu::Config::enable_deprecation_check();
->>>>>>> 4186ce47
 }