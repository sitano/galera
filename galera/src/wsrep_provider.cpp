--- conflicted
+++ resolved
@@ -9,10 +9,7 @@
 #include "gu_serialize.hpp"
 #include "gu_asio.hpp" // gu::init_tls_service_v1(), gu::init_allowlist_service_v1()
 #include "gu_thread_keys.hpp"
-<<<<<<< HEAD
-=======
 #include "gu_asio.hpp" // gu::init_tls_service_v1()
->>>>>>> da60ce81
 #include "wsrep_membership_service.h"
 
 #if defined(GALERA_MULTIMASTER)
@@ -1670,7 +1667,6 @@
 }
 
 extern "C"
-<<<<<<< HEAD
 wsrep_status_t
     wsrep_ps_fetch_cluster_info_v2 (wsrep_t*            gh,
                                     wsrep_node_info_t** nodes,
@@ -1727,8 +1723,6 @@
 }
 
 extern "C"
-=======
->>>>>>> da60ce81
 int wsrep_init_thread_service_v1(wsrep_thread_service_v1_t* ts)
 
 {
@@ -1794,8 +1788,6 @@
 extern "C" void wsrep_deinit_allowlist_service_v1()
 {
     gu::deinit_allowlist_service_v1();
-<<<<<<< HEAD
-=======
 }
 
 extern "C"
@@ -1807,5 +1799,4 @@
 extern "C" void wsrep_deinit_event_service_v1()
 {
     galera::EventService::deinit_v1();
->>>>>>> da60ce81
 }