//
// Copyright (C) 2010-2017 Codership Oy <info@codership.com>
//

#include "key_data.hpp"

#if defined(GALERA_MULTIMASTER)
#include "replicator_smm.hpp"
#define REPL_CLASS galera::ReplicatorSMM
#else
#error "Not implemented"
#endif

#include "wsrep_params.hpp"

#include <cassert>


using galera::KeyOS;
using galera::WriteSet;
using galera::TrxHandle;
using galera::TrxHandleMaster;
using galera::TrxHandleLock;


extern "C" {
    const char* wsrep_interface_version = (char*)WSREP_INTERFACE_VERSION;
}


extern "C"
wsrep_status_t galera_init(wsrep_t* gh, const struct wsrep_init_args* args)
{
    assert(gh != 0);

    try
    {
        gh->ctx = new REPL_CLASS (args);
        // Moved into galera::ReplicatorSMM::ParseOptions::ParseOptions()
        // wsrep_set_params(*reinterpret_cast<REPL_CLASS*>(gh->ctx),
        //                 args->options);
        return WSREP_OK;
    }
    catch (gu::Exception& e)
    {
        log_error << e.what();
    }
#ifdef NDEBUG
    catch (std::exception& e)
    {
        log_error << e.what();
    }
    catch (gu::NotFound& e)
    {
        /* Unrecognized parameter (logged by gu::Config::set()) */
    }
    catch (...)
    {
        log_fatal << "non-standard exception";
    }
#endif

    return WSREP_NODE_FAIL;
}


extern "C"
uint64_t galera_capabilities(wsrep_t* gh)
{
    assert(gh != 0);
    assert(gh->ctx != 0);

    static uint64_t const v4_caps(WSREP_CAP_MULTI_MASTER         |
                                  WSREP_CAP_CERTIFICATION        |
                                  WSREP_CAP_PARALLEL_APPLYING    |
                                  WSREP_CAP_TRX_REPLAY           |
                                  WSREP_CAP_ISOLATION            |
                                  WSREP_CAP_PAUSE                |
                                  WSREP_CAP_CAUSAL_READS         |
                                  WSREP_CAP_STREAMING);

    static uint64_t const v5_caps(WSREP_CAP_INCREMENTAL_WRITESET |
                                  WSREP_CAP_UNORDERED            |
                                  WSREP_CAP_PREORDERED);

    static uint64_t const v8_caps(0);

    uint64_t caps(v4_caps);

    REPL_CLASS * repl(reinterpret_cast< REPL_CLASS * >(gh->ctx));

    if (repl->repl_proto_ver() >= 5) caps |= v5_caps;
    if (repl->repl_proto_ver() >= 8) caps |= v8_caps;

    return caps;
}


extern "C"
void galera_tear_down(wsrep_t* gh)
{
    assert(gh != 0);

    REPL_CLASS * repl(reinterpret_cast< REPL_CLASS * >(gh->ctx));

    if (repl != 0)
    {
        delete repl;
        gh->ctx = 0;
    }
}


extern "C"
wsrep_status_t galera_parameters_set (wsrep_t* gh, const char* params)
{
    assert(gh != 0); // cppcheck-suppress nullPointer
    assert(gh->ctx != 0);

    REPL_CLASS * repl(reinterpret_cast< REPL_CLASS * >(gh->ctx));

    // cppcheck-suppress nullPointer
    if (gh)
    {
        try
        {
            wsrep_set_params (*repl, params);
            return WSREP_OK;
        }
        catch (gu::NotFound&)
        {
            log_warn << "Unrecognized parameter in '" << params << "'";
            return WSREP_WARNING;
        }
        catch (std::exception& e)
        {
            log_debug << e.what(); // better logged in wsrep_set_params
        }
    }
    else
    {
        log_error << "Attempt to set parameter(s) on uninitialized replicator.";
    }

    return WSREP_NODE_FAIL;
}


extern "C"
char* galera_parameters_get (wsrep_t* gh)
{
    assert(gh != 0);
    assert(gh->ctx != 0);

    try
    {
        REPL_CLASS * repl(reinterpret_cast< REPL_CLASS * >(gh->ctx));
        return wsrep_get_params(*repl);
    }
    catch (std::exception& e)
    {
        log_error << e.what();
        return 0;
    }
    catch (...)
    {
        log_fatal << "non-standard exception";
        return 0;
    }
}


extern "C"
wsrep_status_t galera_connect (wsrep_t*     gh,
                               const char*  cluster_name,
                               const char*  cluster_url,
                               const char*  state_donor,
                               wsrep_bool_t bootstrap)
{
    assert(gh != 0);
    assert(gh->ctx != 0);

    REPL_CLASS * repl(reinterpret_cast< REPL_CLASS * >(gh->ctx));

    try
    {
        return repl->connect(cluster_name, cluster_url,
                             state_donor ? state_donor : "", bootstrap);
    }
    catch (gu::Exception& e)
    {
        log_error << "Failed to connect to cluster: "
                  << e.what();
        return WSREP_NODE_FAIL;
    }
#ifdef NDEBUG
    catch (std::exception& e)
    {
        log_error << e.what();
        return WSREP_NODE_FAIL;
    }
    catch (...)
    {
        log_fatal << "non-standard exception";
        return WSREP_FATAL;
    }
#endif /* NDEBUG */
}


extern "C"
wsrep_status_t galera_disconnect(wsrep_t *gh)
{
    assert(gh != 0);
    assert(gh->ctx != 0);

    REPL_CLASS * repl(reinterpret_cast< REPL_CLASS * >(gh->ctx));

    try
    {
        return repl->close();
    }
    catch (std::exception& e)
    {
        log_error << e.what();
        return WSREP_NODE_FAIL;
    }
    catch (...)
    {
        log_fatal << "non-standard exception";
        return WSREP_FATAL;
    }
}


extern "C"
wsrep_status_t galera_recv(wsrep_t *gh, void *recv_ctx)
{
    assert(gh != 0);
    assert(gh->ctx != 0);

    REPL_CLASS * repl(reinterpret_cast< REPL_CLASS * >(gh->ctx));

#ifdef NDEBUG
    try
    {
#endif /* NDEBUG */

        return repl->async_recv(recv_ctx);

#ifdef NDEBUG
    }
    catch (gu::Exception& e)
    {
        log_error << e.what();

        switch (e.get_errno())
        {
        case ENOTRECOVERABLE:
            return WSREP_FATAL;
        default:
            return WSREP_NODE_FAIL;
        }
    }
    catch (std::exception& e)
    {
        log_error << e.what();
    }
    catch (...)
    {
        log_fatal << "non-standard exception";
    }

    return WSREP_FATAL;
#endif /* NDEBUG */
}

static TrxHandleMaster*
get_local_trx(REPL_CLASS* const        repl,
              wsrep_ws_handle_t* const handle,
              bool const               create)
{
    TrxHandleMaster* trx(0);

    assert(handle != 0);

    if (handle->opaque != 0)
    {
        trx = static_cast<TrxHandleMaster*>(handle->opaque);
        assert(trx->trx_id() == handle->trx_id ||
               wsrep_trx_id_t(-1) == handle->trx_id);
    }
    else
    {
        try
        {
            trx = repl->get_local_trx(handle->trx_id, create).get();
            handle->opaque = trx;
        }
        catch (gu::NotFound& ) { }
    }

    return trx;
}

extern "C"
wsrep_status_t galera_replay_trx(wsrep_t*            gh,
                                 wsrep_ws_handle_t*  trx_handle,
                                 void*               recv_ctx)
{
    assert(gh != 0);
    assert(gh->ctx != 0);

    REPL_CLASS * repl(reinterpret_cast< REPL_CLASS * >(gh->ctx));
    TrxHandleMaster* trx(get_local_trx(repl, trx_handle, false));
    assert(trx != 0);
    assert(trx->ts() != 0);
    log_debug << "replaying " << *(trx->ts());
    wsrep_status_t retval;

    try
    {
        TrxHandleLock lock(*trx);
        retval = repl->replay_trx(trx, recv_ctx);
    }
    catch (std::exception& e)
    {
        log_warn << "failed to replay trx: " << *trx;
        log_warn << e.what();
        retval = WSREP_CONN_FAIL;
    }
    catch (...)
    {
        log_fatal << "non-standard exception";
        retval = WSREP_FATAL;
    }

    if (retval != WSREP_OK)
    {
        log_debug << "replaying failed for " << *(trx->ts());
    }
    return retval;
}


extern "C"
wsrep_status_t galera_abort_certification(wsrep_t*       gh,
                                          wsrep_seqno_t  bf_seqno,
                                          wsrep_trx_id_t victim_trx,
                                          wsrep_seqno_t* victim_seqno)
{
    assert(gh != 0);
    assert(gh->ctx != 0);

    *victim_seqno = WSREP_SEQNO_UNDEFINED;

    REPL_CLASS *     repl(reinterpret_cast< REPL_CLASS * >(gh->ctx));
    wsrep_status_t   retval;
    galera::TrxHandleMasterPtr trx(repl->get_local_trx(victim_trx));

    if (!trx)
    {
        log_warn << "trx to abort " << victim_trx
                 << " with bf seqno " << bf_seqno
                 << " not found";
        return WSREP_OK;
    }
    else
    {
        log_debug << "ABORTING trx " << victim_trx
                  << " with bf seqno " << bf_seqno;
    }

    try
    {
        TrxHandleLock lock(*trx);
<<<<<<< HEAD
        repl->abort_trx(trx.get(), bf_seqno);
=======
        repl->abort_trx(trx.get());
        *victim_seqno = trx->global_seqno();
>>>>>>> f535a1bf
        retval = WSREP_OK;
    }
    catch (std::exception& e)
    {
        log_error << e.what();
        retval = WSREP_NODE_FAIL;
    }
    catch (...)
    {
        log_fatal << "non-standard exception";
        retval = WSREP_FATAL;
    }

    GU_DBUG_SYNC_WAIT("abort_trx_end");

    return retval;
}

extern "C"
wsrep_status_t galera_rollback(wsrep_t*                 gh,
                               wsrep_trx_id_t           trx_id,
                               const wsrep_buf_t* const data)
{
    assert(gh != 0);
    assert(gh->ctx != 0);

    REPL_CLASS * repl(reinterpret_cast< REPL_CLASS * >(gh->ctx));
    galera::TrxHandleMasterPtr victim(repl->get_local_trx(trx_id));

    if (!victim)
    {
        log_warn << "trx to rollback " << trx_id << " not found";
        return WSREP_OK;
    }

    TrxHandleLock victim_lock(*victim);

    /* Send the rollback fragment from a different context */
    galera::TrxHandleMasterPtr trx(repl->new_local_trx(trx_id));

    TrxHandleLock lock(*trx);
    if (data)
    {
        gu_trace(trx->append_data(data->ptr, data->len,
                                  WSREP_DATA_ORDERED, true));
    }
    wsrep_trx_meta_t meta;
    meta.gtid       = WSREP_GTID_UNDEFINED;
    meta.depends_on = WSREP_SEQNO_UNDEFINED;
    meta.stid.node  = repl->source_id();
    meta.stid.trx   = trx_id;

    trx->set_flags(TrxHandle::F_ROLLBACK | TrxHandle::F_PA_UNSAFE);
    trx->set_state(TrxHandle::S_MUST_ABORT);
    trx->set_state(TrxHandle::S_ABORTING);

    // Victim may already be in S_ABORTING state if it was BF aborted
    // in pre commit.
    if (victim->state() != TrxHandle::S_ABORTING)
    {
        if (victim->state() != TrxHandle::S_MUST_ABORT)
            victim->set_state(TrxHandle::S_MUST_ABORT);
        victim->set_state(TrxHandle::S_ABORTING);
    }

    return repl->send(trx.get(), &meta);
}

static inline void
discard_local_trx(REPL_CLASS*        repl,
                  wsrep_ws_handle_t* ws_handle,
                  TrxHandleMaster*   trx)
{
    repl->discard_local_trx(trx);
    ws_handle->opaque = 0;
}

static inline void
append_data_array (TrxHandleMaster*        const trx,
                   const struct wsrep_buf* const data,
                   size_t                  const count,
                   wsrep_data_type_t       const type,
                   bool                    const copy)
{
    for (size_t i(0); i < count; ++i)
    {
        gu_trace(trx->append_data(data[i].ptr, data[i].len, type, copy));
    }
}


extern "C"
wsrep_status_t galera_assign_read_view(wsrep_t*           const  gh,
                                       wsrep_ws_handle_t* const  handle,
                                       const wsrep_gtid_t* const rv)
{
    return WSREP_NOT_IMPLEMENTED;
}


extern "C"
wsrep_status_t galera_certify(wsrep_t*           const gh,
                              wsrep_conn_id_t    const conn_id,
                              wsrep_ws_handle_t* const trx_handle,
                              uint32_t           const flags,
                              wsrep_trx_meta_t*  const meta)
{
    assert(gh != 0);
    assert(gh->ctx != 0);

    REPL_CLASS * repl(reinterpret_cast< REPL_CLASS * >(gh->ctx));

    TrxHandleMaster* trx(get_local_trx(repl, trx_handle, false));

    // TRX_START and ROLLBACK flags should not be set together
    assert((flags & (WSREP_FLAG_TRX_START | WSREP_FLAG_ROLLBACK))
           != (WSREP_FLAG_TRX_START | WSREP_FLAG_ROLLBACK));

    if (gu_unlikely(trx == 0))
    {
        if (meta != 0)
        {
            meta->gtid       = WSREP_GTID_UNDEFINED;
            meta->depends_on = WSREP_SEQNO_UNDEFINED;
            meta->stid.node  = repl->source_id();
            meta->stid.trx   = -1;
        }
        // no data to replicate
        return WSREP_OK;
    }

    assert(trx->trx_id() != uint64_t(-1));

    if (meta != 0)
    {
        meta->gtid       = WSREP_GTID_UNDEFINED;
        meta->depends_on = WSREP_SEQNO_UNDEFINED;
        meta->stid.node  = trx->source_id();
        meta->stid.trx   = trx->trx_id();
    }

    wsrep_status_t retval;

    try
    {
        TrxHandleLock lock(*trx);

        trx->set_conn_id(conn_id);

        trx->set_flags(trx->flags() |
                       TrxHandle::wsrep_flags_to_trx_flags(flags));

        if (flags & WSREP_FLAG_ROLLBACK)
        {
            if ((trx->flags() & (TrxHandle::F_BEGIN | TrxHandle::F_ROLLBACK)) ==
                (TrxHandle::F_BEGIN | TrxHandle::F_ROLLBACK))
            {
                return WSREP_TRX_MISSING;
            }

            trx->set_flags(trx->flags() | TrxHandle::F_PA_UNSAFE);
            if (trx->state() == TrxHandle::S_ABORTING)
            {
                trx->set_state(TrxHandle::S_EXECUTING);
            }
        }

        retval = repl->replicate(trx, meta);

        if (meta)
        {
            if (trx->ts())
            {
                assert(meta->gtid.seqno > 0);
                assert(meta->gtid.seqno == trx->ts()->global_seqno());
                assert(meta->depends_on == trx->ts()->depends_seqno());
            }
            else if (retval != WSREP_TRX_FAIL)
            {
                assert(meta->gtid.seqno == WSREP_SEQNO_UNDEFINED);
                assert(meta->depends_on == WSREP_SEQNO_UNDEFINED);
            }
        }

        assert(trx->trx_id() == meta->stid.trx);
        assert(!(retval == WSREP_OK || retval == WSREP_BF_ABORT) ||
               (trx->ts() && trx->ts()->global_seqno() > 0));

        if (retval == WSREP_OK)
        {
            assert(trx->state() != TrxHandle::S_MUST_ABORT);

            if ((flags & WSREP_FLAG_ROLLBACK) == 0)
            {
<<<<<<< HEAD
                assert(trx->ts() && trx->ts()->last_seen_seqno() >= 0);
                retval = repl->pre_commit(trx, meta);
=======
                assert(trx->last_seen_seqno() >= 0);
                retval = repl->certify(trx->get_shared_ptr(), meta);
                assert(trx->state() != TrxHandle::S_MUST_ABORT ||
                       retval != WSREP_OK);
>>>>>>> f535a1bf
                if (meta) assert(meta->depends_on >= 0 || retval != WSREP_OK);
            }
        }
        else
        {
            if (meta) meta->depends_on = -1;
        }

        assert(retval == WSREP_OK ||       // success
               retval == WSREP_TRX_FAIL || // cert failure
               retval == WSREP_BF_ABORT || // BF abort
               retval == WSREP_CONN_FAIL); // not in joined/synced state
    }
    catch (gu::Exception& e)
    {
        log_error << e.what();

        if (e.get_errno() == EMSGSIZE)
            retval = WSREP_SIZE_EXCEEDED;
        else
            retval = WSREP_NODE_FAIL;
    }
    catch (std::exception& e)
    {
        log_error << e.what();
        retval = WSREP_NODE_FAIL;
    }
    catch (...)
    {
        log_fatal << "non-standard exception";
        retval = WSREP_FATAL;
    }

    trx->release_write_set_out();

    return retval;
}


extern "C"
wsrep_status_t galera_commit_order_enter(
    wsrep_t*                 const gh,
    const wsrep_ws_handle_t* const ws_handle
    )
{
    assert(gh        != 0);
    assert(gh->ctx   != 0);
    assert(ws_handle != 0);

<<<<<<< HEAD
    REPL_CLASS * repl(reinterpret_cast< REPL_CLASS * >(gh->ctx));
    TrxHandleMaster* trx(get_local_trx(repl, ws_handle, false));
=======
    REPL_CLASS * const repl(static_cast< REPL_CLASS * >(gh->ctx));
    TrxHandle* const trx(static_cast<TrxHandle*>(ws_handle->opaque));
    assert(NULL != trx);
>>>>>>> f535a1bf

    wsrep_status_t retval;

    try
    {
        if (trx->is_local() && trx->state() != TrxHandle::S_REPLAYING)
        {
            TrxHandleLock lock(*trx);

            if (gu_unlikely(trx->state() == TrxHandle::S_MUST_ABORT))
            {
                trx->set_state(TrxHandle::S_MUST_REPLAY_CM);
                return WSREP_BF_ABORT;
            }

            retval = repl->commit_order_enter_local(*trx);
        }
        else
        {
            /* IST writesets need not be locked */
            assert(trx->owned() || trx->local_seqno() == WSREP_SEQNO_UNDEFINED);
            retval = repl->commit_order_enter_remote(*trx);
        }
    }
    catch (std::exception& e)
    {
        log_error << e.what();
        retval = WSREP_NODE_FAIL;
    }
    catch (...)
    {
        log_fatal << "non-standard exception";
        retval = WSREP_FATAL;
    }

    return retval;
}

extern "C"
wsrep_status_t galera_commit_order_leave(
    wsrep_t*                 const gh,
    const wsrep_ws_handle_t* const ws_handle,
    const wsrep_buf_t*       const error
    )
{
    assert(gh != 0);
    assert(gh->ctx != 0);
    assert(ws_handle != 0);

    REPL_CLASS * const repl(static_cast< REPL_CLASS * >(gh->ctx));
    TrxHandle* const trx(static_cast<TrxHandle*>(ws_handle->opaque));
    assert(NULL != trx);

    wsrep_status_t retval;

    try
    {
        if (trx->is_local() && trx->state() != TrxHandle::S_REPLAYING)
        {
            TrxHandleLock lock(*trx);
            retval = repl->commit_order_leave(*trx, error);
        }
        else
        {
            /* IST writesets need not be locked */
            assert(trx->owned() || trx->local_seqno() == WSREP_SEQNO_UNDEFINED);
            retval = repl->commit_order_leave(*trx, error);
        }
    }
    catch (std::exception& e)
    {
        log_error << e.what();
        retval = WSREP_NODE_FAIL;
    }
    catch (...)
    {
        log_fatal << "non-standard exception";
        retval = WSREP_FATAL;
    }

    return retval;
}


extern "C"
wsrep_status_t galera_release(wsrep_t*            gh,
                              wsrep_ws_handle_t*  ws_handle)
{
    assert(gh != 0);
    assert(gh->ctx != 0);

    REPL_CLASS * repl(reinterpret_cast< REPL_CLASS * >(gh->ctx));
    TrxHandleMaster* trx(get_local_trx(repl, ws_handle, false));

    if (trx == 0)
    {
        log_debug << "trx " << ws_handle->trx_id << " not found";
        return WSREP_OK;
    }

    wsrep_status_t retval;
<<<<<<< HEAD
    bool discard_trx(true);
=======
    TrxHandle::State trx_state(TrxHandle::S_EXECUTING);
>>>>>>> f535a1bf

    try
    {
        TrxHandleLock lock(*trx);

<<<<<<< HEAD
        if (trx->state() == TrxHandle::S_MUST_ABORT)
        {
            // This is possible in case of ALG due to a race: BF applier BF
            // aborts trx that has already grabbed commit monitor and is
            // committing. This is possible only if aborter is ordered after
            // the victim, and since for regular committing transactions such
            // abort is unnecessary, this should be possible only for ongoing
            // streaming transactions.

            galera::TrxHandleSlavePtr ts(trx->ts());

            if (ts && ts->flags() & TrxHandle::F_COMMIT)
            {
                log_warn << "trx was BF aborted during commit: " << *ts;
                assert(0);
                // manipulate state to avoid crash
                trx->set_state(TrxHandle::S_MUST_REPLAY);
                trx->set_state(TrxHandle::S_REPLAYING);
            }
            else
            {
                // Streaming replication, not in commit phase. Must abort.
                log_debug << "SR trx was BF aborted during commit: " << *trx;
                trx->set_state(TrxHandle::S_ABORTING);
            }
        }

        /* S_EXECUTING:  BF'ed / rolled back in local state
         * S_ABORTING:   BF'ed after replication */
        bool const commit(TrxHandle::S_EXECUTING  != trx->state() &&
                          TrxHandle::S_ABORTING   != trx->state());

        if (gu_likely(commit))
            retval = repl->release_commit(trx);
        else
            retval = repl->release_rollback(trx);

        switch(trx->state())
        {
        case TrxHandle::S_COMMITTED:
        case TrxHandle::S_ROLLED_BACK:
            break;
        case TrxHandle::S_EXECUTING:
            // trx ready for new fragment
        case TrxHandle::S_ABORTING:
            // SR trx was BF aborted between pre_commit() and post_commit()
            if (retval == WSREP_OK) discard_trx = false;
            break;
        default:
            assert(0);
        }
=======
        if (gu_likely(trx->state() == TrxHandle::S_COMMITTED))
            retval = repl->release_commit(*trx);
        else
            retval = repl->release_rollback(*trx);

        trx_state = trx->state();
>>>>>>> f535a1bf
    }
    catch (std::exception& e)
    {
        log_error << e.what();
        retval = WSREP_NODE_FAIL;
    }
    catch (...)
    {
        log_fatal << "non-standard exception";
        retval = WSREP_FATAL;
    }

<<<<<<< HEAD
    if (discard_trx)
=======
    switch(trx_state)
>>>>>>> f535a1bf
    {
        discard_local_trx(repl, ws_handle, trx);
    }

    return retval;
}

extern "C"
wsrep_status_t galera_append_key(wsrep_t*           const gh,
                                 wsrep_ws_handle_t* const trx_handle,
                                 const wsrep_key_t* const keys,
                                 size_t             const keys_num,
                                 wsrep_key_type_t   const key_type,
                                 wsrep_bool_t       const copy)
{
    assert(gh != 0);
    assert(gh->ctx != 0);

    REPL_CLASS * repl(reinterpret_cast< REPL_CLASS * >(gh->ctx));
    TrxHandleMaster* trx(get_local_trx(repl, trx_handle, true));
    assert(trx != 0);

    wsrep_status_t retval;

    try
    {
        TrxHandleLock lock(*trx);
        for (size_t i(0); i < keys_num; ++i)
        {
            galera::KeyData k (repl->trx_proto_ver(),
                               keys[i].key_parts,
                               keys[i].key_parts_num,
                               key_type,
                               copy);
            gu_trace(trx->append_key(k));
        }
        retval = WSREP_OK;
    }
    catch (gu::Exception& e)
    {
        log_warn << e.what();
        if (EMSGSIZE == e.get_errno())
            retval = WSREP_SIZE_EXCEEDED;
        else
            retval = WSREP_CONN_FAIL; //?
    }
    catch (std::exception& e)
    {
        log_warn << e.what();
        retval = WSREP_CONN_FAIL;
    }
    catch (...)
    {
        log_fatal << "non-standard exception";
        retval = WSREP_FATAL;
    }

    return retval;
}

extern "C"
wsrep_status_t galera_append_data(wsrep_t*                const wsrep,
                                  wsrep_ws_handle_t*      const trx_handle,
                                  const struct wsrep_buf* const data,
                                  size_t                  const count,
                                  wsrep_data_type_t       const type,
                                  wsrep_bool_t            const copy)
{
    assert(wsrep != 0);
    assert(wsrep->ctx != 0);
    assert(data != NULL);
    assert(count > 0);

    if (data == NULL)
    {
        // no data to replicate
        return WSREP_OK;
    }

    REPL_CLASS * repl(reinterpret_cast< REPL_CLASS * >(wsrep->ctx));
    TrxHandleMaster* trx(get_local_trx(repl, trx_handle, true));
    assert(trx != 0);

    wsrep_status_t retval;

    try
    {
        TrxHandleLock lock(*trx);
        gu_trace(append_data_array(trx, data, count, type, copy));
        retval = WSREP_OK;
    }
    catch (gu::Exception& e)
    {
        log_warn << e.what();
        if (EMSGSIZE == e.get_errno())
            retval = WSREP_SIZE_EXCEEDED;
        else
            retval = WSREP_CONN_FAIL; //?
    }
    catch (std::exception& e)
    {
        log_warn << e.what();
        retval = WSREP_CONN_FAIL;
    }
    catch (...)
    {
        log_fatal << "non-standard exception";
        retval = WSREP_FATAL;
    }

    return retval;
}


extern "C"
wsrep_status_t galera_sync_wait(wsrep_t*      const wsrep,
                                wsrep_gtid_t* const upto,
                                int                 tout,
                                wsrep_gtid_t* const gtid)
{
    assert(wsrep != 0);
    assert(wsrep->ctx != 0);

    REPL_CLASS * repl(reinterpret_cast< REPL_CLASS * >(wsrep->ctx));
    wsrep_status_t retval;
    try
    {
        retval = repl->sync_wait(upto, tout, gtid);
    }
    catch (std::exception& e)
    {
        log_warn << e.what();
        retval = WSREP_CONN_FAIL;
    }
    catch (...)
    {
        log_fatal << "non-standard exception";
        retval = WSREP_FATAL;
    }
    return retval;
}


extern "C"
wsrep_status_t galera_last_committed_id(wsrep_t*      const wsrep,
                                        wsrep_gtid_t* const gtid)
{
    assert(wsrep != 0);
    assert(wsrep->ctx != 0);

    REPL_CLASS * repl(reinterpret_cast< REPL_CLASS * >(wsrep->ctx));
    wsrep_status_t retval;
    try
    {
        retval = repl->last_committed_id(gtid);
    }
    catch (std::exception& e)
    {
        log_warn << e.what();
        retval = WSREP_CONN_FAIL;
    }
    catch (...)
    {
        log_fatal << "non-standard exception";
        retval = WSREP_FATAL;
    }
    return retval;
}


extern "C"
wsrep_status_t galera_free_connection(wsrep_t*        const gh,
                                      wsrep_conn_id_t const conn_id)
{
    assert(gh != 0);
    assert(gh->ctx != 0);

    REPL_CLASS * repl(reinterpret_cast< REPL_CLASS * >(gh->ctx));

    try
    {
        repl->discard_local_conn(conn_id);
        return WSREP_OK;
    }
    catch (std::exception& e)
    {
        log_warn << e.what();
        return WSREP_CONN_FAIL;
    }
    catch (...)
    {
        log_fatal << "non-standard exception";
        return WSREP_FATAL;
    }
}


extern "C"
wsrep_status_t galera_to_execute_start(wsrep_t*                const gh,
                                       wsrep_conn_id_t         const conn_id,
                                       const wsrep_key_t*      const keys,
                                       size_t                  const keys_num,
                                       const struct wsrep_buf* const data,
                                       size_t                  const count,
                                       uint32_t                const flags,
                                       wsrep_trx_meta_t*       const meta)
{
    assert(gh != 0);
    assert(gh->ctx != 0);

    assert(flags & (WSREP_FLAG_TRX_START | WSREP_FLAG_TRX_END));

    if ((flags & (WSREP_FLAG_TRX_START | WSREP_FLAG_TRX_END)) == 0)
    {
        log_warn << "to_execute_start(): either WSREP_FLAG_TRX_START "
                 << "or WSREP_FLAG_TRX_END flag is required";
        return WSREP_CONN_FAIL;
    }

    // Simultaneous use of TRX_END AND ROLLBACK is not allowed
    assert(!((flags & WSREP_FLAG_TRX_END) && (flags & WSREP_FLAG_ROLLBACK)));

    if ((flags & WSREP_FLAG_TRX_END) && (flags & WSREP_FLAG_ROLLBACK))
    {
        log_warn << "to_execute_start(): simultaneous use of "
                 << "WSREP_FLAG_TRX_END and WSREP_FLAG_ROLLBACK "
                 << "is not allowed";
        return WSREP_CONN_FAIL;
    }

    REPL_CLASS * repl(reinterpret_cast< REPL_CLASS * >(gh->ctx));

    TrxHandleMaster* trx(repl->local_conn_trx(conn_id, true).get());
    assert(trx != 0);
    assert(trx->state() == TrxHandle::S_EXECUTING);

    trx->set_flags(TrxHandle::wsrep_flags_to_trx_flags(
                       flags | WSREP_FLAG_ISOLATION));

    if (meta != 0)
    {
        meta->gtid       = WSREP_GTID_UNDEFINED;
        meta->depends_on = WSREP_SEQNO_UNDEFINED;
        meta->stid.node  = trx->source_id();
        meta->stid.trx   = trx->trx_id();
        meta->stid.conn  = trx->conn_id();
    }

    wsrep_status_t retval;

#ifdef NDEBUG
    try
#endif // NDEBUG
    {
        TrxHandleLock lock(*trx);
        for (size_t i(0); i < keys_num; ++i)
        {
            galera::KeyData k(repl->trx_proto_ver(),
                              keys[i].key_parts,
                              keys[i].key_parts_num, WSREP_KEY_EXCLUSIVE,false);
            gu_trace(trx->append_key(k));
        }

        gu_trace(append_data_array(trx, data, count, WSREP_DATA_ORDERED, false));

        {
            retval = repl->replicate(trx, meta);
            assert((retval == WSREP_OK && trx->ts() != 0 &&
                    trx->ts()->global_seqno() > 0) ||
                   (retval != WSREP_OK && (trx->ts() == 0  ||
                                           trx->ts()->global_seqno() < 0)));
            if (meta)
            {
                if (trx->ts())
                {
                    assert(meta->gtid.seqno > 0);
                    assert(meta->gtid.seqno == trx->ts()->global_seqno());
                    assert(meta->depends_on == trx->ts()->depends_seqno());
                }
                else
                {
                    assert(meta->gtid.seqno == WSREP_SEQNO_UNDEFINED);
                    assert(meta->depends_on == WSREP_SEQNO_UNDEFINED);
                }
            }
        }

        if (retval == WSREP_OK)
        {
            retval = repl->to_isolation_begin(*trx, meta);
        }
    }
#ifdef NDEBUG
    catch (gu::Exception& e)
    {
        log_error << e.what();

        if (e.get_errno() == EMSGSIZE)
            retval = WSREP_SIZE_EXCEEDED;
        else
            retval = WSREP_CONN_FAIL;
    }
    catch (std::exception& e)
    {
        log_warn << e.what();
        retval = WSREP_CONN_FAIL;
    }
    catch (...)
    {
        log_fatal << "non-standard exception";
        retval = WSREP_FATAL;
    }
#endif // NDEBUG

    if (trx->ts() == NULL || trx->ts()->global_seqno() < 0)
    {
        // galera_to_execute_end() won't be called
        repl->discard_local_conn_trx(conn_id); // trx is not needed anymore
    }

    return retval;
}


extern "C"
wsrep_status_t galera_to_execute_end(wsrep_t*           const gh,
                                     wsrep_conn_id_t    const conn_id,
                                     const wsrep_buf_t* const err)
{
    assert(gh != 0);
    assert(gh->ctx != 0);

    REPL_CLASS * repl(reinterpret_cast< REPL_CLASS * >(gh->ctx));

    wsrep_status_t retval;
    galera::TrxHandleMasterPtr trx(repl->local_conn_trx(conn_id, false));

    assert(trx != 0);
    if (trx == 0)
    {
        log_warn << "No trx handle for connection " << conn_id
                 << " in galera_to_execute_end()";
        return WSREP_CONN_FAIL;
    }

    try
    {
        TrxHandleLock lock(*trx);
        repl->to_isolation_end(*trx, err);
        retval =  WSREP_OK;
    }
    catch (std::exception& e)
    {
        log_warn << e.what();
        retval = WSREP_CONN_FAIL;
    }
    catch (...)
    {
        log_fatal << "non-standard exception";
        retval = WSREP_FATAL;
    }
    gu_trace(repl->discard_local_conn_trx(conn_id));

    return retval;
}


extern "C" wsrep_status_t
galera_preordered_collect (wsrep_t* const gh,
                           wsrep_po_handle_t*      const handle,
                           const struct wsrep_buf* const data,
                           size_t                  const count,
                           wsrep_bool_t            const copy)
{
    assert(gh != 0);
    assert(gh->ctx != 0);
    assert(handle != 0);
    assert(data != 0);
    assert(count > 0);

    REPL_CLASS * repl(reinterpret_cast< REPL_CLASS * >(gh->ctx));

    try
    {
        return repl->preordered_collect(*handle, data, count, copy);
    }
    catch (std::exception& e)
    {
        log_warn << e.what();
        return WSREP_TRX_FAIL;
    }
    catch (...)
    {
        log_fatal << "non-standard exception";
        return WSREP_FATAL;
    }
}


extern "C" wsrep_status_t
galera_preordered_commit (wsrep_t*            const gh,
                          wsrep_po_handle_t*  const handle,
                          const wsrep_uuid_t* const source_id,
                          uint32_t            const flags,
                          int                 const pa_range,
                          wsrep_bool_t        const commit)
{
    assert(gh != 0);
    assert(gh->ctx != 0);
    assert(handle != 0);
    assert(source_id != 0 || false == commit);
    assert(pa_range  >= 0 || false == commit);

    REPL_CLASS * repl(reinterpret_cast< REPL_CLASS * >(gh->ctx));

    try
    {
        return repl->preordered_commit(*handle, *source_id, flags, pa_range,
                                       commit);
    }
    catch (std::exception& e)
    {
        log_warn << e.what();
        return WSREP_TRX_FAIL;
    }
    catch (...)
    {
        log_fatal << "non-standard exception";
        return WSREP_FATAL;
    }
}


extern "C"
wsrep_status_t galera_sst_sent (wsrep_t*            const gh,
                                const wsrep_gtid_t* const state_id,
                                int                 const rcode)
{
    assert(gh       != 0);
    assert(gh->ctx  != 0);
    assert(state_id != 0);
    assert(rcode    <= 0);

    REPL_CLASS * repl(reinterpret_cast< REPL_CLASS * >(gh->ctx));

    return repl->sst_sent(*state_id, rcode);
}


extern "C"
wsrep_status_t galera_sst_received (wsrep_t*            const gh,
                                    const wsrep_gtid_t* const state_id,
                                    const wsrep_buf_t*  const state,
                                    int                 const rcode)
{
    assert(gh       != 0);
    assert(gh->ctx  != 0);
    assert(state_id != 0);
    assert(rcode    <= 0);

    REPL_CLASS * repl(reinterpret_cast< REPL_CLASS * >(gh->ctx));

    if (rcode < 0) { assert(state_id->seqno == WSREP_SEQNO_UNDEFINED); }

    return repl->sst_received(*state_id, state, rcode);
}


extern "C"
wsrep_status_t galera_snapshot(wsrep_t*           const wsrep,
                               const wsrep_buf_t* const msg,
                               const char*        const donor_spec)
{
    return WSREP_NOT_IMPLEMENTED;
}


extern "C"
struct wsrep_stats_var* galera_stats_get (wsrep_t* gh)
{
    assert(gh != 0);
    assert(gh->ctx != 0);

    REPL_CLASS* repl(reinterpret_cast< REPL_CLASS * >(gh->ctx));

    return const_cast<struct wsrep_stats_var*>(repl->stats_get());
}


extern "C"
void galera_stats_free (wsrep_t* gh, struct wsrep_stats_var* s)
{
    assert(gh != 0);
    assert(gh->ctx != 0);
    REPL_CLASS* repl(reinterpret_cast< REPL_CLASS * >(gh->ctx));

    return repl->stats_free(s);
    //REPL_CLASS::stats_free(s);
}


extern "C"
void galera_stats_reset (wsrep_t* gh)
{
    assert(gh != 0);
    assert(gh->ctx != 0);

    REPL_CLASS* repl(reinterpret_cast< REPL_CLASS * >(gh->ctx));

    repl->stats_reset();
}


extern "C"
wsrep_seqno_t galera_pause (wsrep_t* gh)
{
    assert(gh != 0);
    assert(gh->ctx != 0);

    REPL_CLASS * repl(reinterpret_cast< REPL_CLASS * >(gh->ctx));

    try
    {
        return repl->pause();
    }
    catch (gu::Exception& e)
    {
        log_error << e.what();
        return -e.get_errno();
    }
}


extern "C"
wsrep_status_t galera_resume (wsrep_t* gh)
{
    assert(gh != 0);
    assert(gh->ctx != 0);

    REPL_CLASS * repl(reinterpret_cast< REPL_CLASS * >(gh->ctx));

    try
    {
        repl->resume();
        return WSREP_OK;
    }
    catch (gu::Exception& e)
    {
        log_error << e.what();
        return WSREP_NODE_FAIL;
    }
}


extern "C"
wsrep_status_t galera_desync (wsrep_t* gh)
{
    assert(gh != 0);
    assert(gh->ctx != 0);

    REPL_CLASS * repl(reinterpret_cast< REPL_CLASS * >(gh->ctx));

    try
    {
        repl->desync();
        return WSREP_OK;
    }
    catch (gu::Exception& e)
    {
        log_error << e.what();
        return WSREP_TRX_FAIL;
    }
}


extern "C"
wsrep_status_t galera_resync (wsrep_t* gh)
{
    assert(gh != 0);
    assert(gh->ctx != 0);

    REPL_CLASS * repl(reinterpret_cast< REPL_CLASS * >(gh->ctx));

    try
    {
        repl->resync();
        return WSREP_OK;
    }
    catch (gu::Exception& e)
    {
        log_error << e.what();
        return WSREP_NODE_FAIL;
    }
}


extern "C"
wsrep_status_t galera_lock (wsrep_t*     gh,
                            const char*  name,
                            wsrep_bool_t shared,
                            uint64_t     owner,
                            int64_t      timeout)
{
    assert(gh != 0);
    assert(gh->ctx != 0);
    return WSREP_NOT_IMPLEMENTED;
}


extern "C"
wsrep_status_t galera_unlock (wsrep_t*    gh,
                              const char* name,
                              uint64_t    owner)
{
    assert(gh != 0);
    assert(gh->ctx != 0);
    return WSREP_OK;
}


extern "C"
bool galera_is_locked (wsrep_t*      gh,
                       const char*   name,
                       uint64_t*     owner,
                       wsrep_uuid_t* node)
{
    assert(gh != 0);
    assert(gh->ctx != 0);
    return false;
}


static wsrep_t galera_str = {
    WSREP_INTERFACE_VERSION,
    &galera_init,
    &galera_capabilities,
    &galera_parameters_set,
    &galera_parameters_get,
    &galera_connect,
    &galera_disconnect,
    &galera_recv,
    &galera_assign_read_view,
    &galera_certify,
    &galera_commit_order_enter,
    &galera_commit_order_leave,
    &galera_release,
    &galera_replay_trx,
    &galera_abort_certification,
    &galera_rollback,
    &galera_append_key,
    &galera_append_data,
    &galera_sync_wait,
    &galera_last_committed_id,
    &galera_free_connection,
    &galera_to_execute_start,
    &galera_to_execute_end,
    &galera_preordered_collect,
    &galera_preordered_commit,
    &galera_sst_sent,
    &galera_sst_received,
    &galera_snapshot,
    &galera_stats_get,
    &galera_stats_free,
    &galera_stats_reset,
    &galera_pause,
    &galera_resume,
    &galera_desync,
    &galera_resync,
    &galera_lock,
    &galera_unlock,
    &galera_is_locked,
    "Galera",
    GALERA_VER "(r" GALERA_REV ")",
    "Codership Oy <info@codership.com>",
    &galera_tear_down,
    NULL,
    NULL
};


/* Prototype to make compiler happy */
extern "C"
int wsrep_loader(wsrep_t *hptr);


extern "C"
int wsrep_loader(wsrep_t *hptr)
{
    if (!hptr)
        return EINVAL;

    try
    {
        *hptr = galera_str;
    }
    catch (...)
    {
        return ENOTRECOVERABLE;
    }

    return WSREP_OK;
}<|MERGE_RESOLUTION|>--- conflicted
+++ resolved
@@ -20,6 +20,7 @@
 using galera::WriteSet;
 using galera::TrxHandle;
 using galera::TrxHandleMaster;
+using galera::TrxHandleSlave;
 using galera::TrxHandleLock;
 
 
@@ -83,7 +84,7 @@
                                   WSREP_CAP_UNORDERED            |
                                   WSREP_CAP_PREORDERED);
 
-    static uint64_t const v8_caps(0);
+    static uint64_t const v8_caps(WSREP_CAP_STREAMING);
 
     uint64_t caps(v4_caps);
 
@@ -321,7 +322,7 @@
     try
     {
         TrxHandleLock lock(*trx);
-        retval = repl->replay_trx(trx, recv_ctx);
+        retval = repl->replay_trx(*trx, recv_ctx);
     }
     catch (std::exception& e)
     {
@@ -356,9 +357,9 @@
 
     REPL_CLASS *     repl(reinterpret_cast< REPL_CLASS * >(gh->ctx));
     wsrep_status_t   retval;
-    galera::TrxHandleMasterPtr trx(repl->get_local_trx(victim_trx));
-
-    if (!trx)
+    galera::TrxHandleMasterPtr txp(repl->get_local_trx(victim_trx));
+
+    if (!txp)
     {
         log_warn << "trx to abort " << victim_trx
                  << " with bf seqno " << bf_seqno
@@ -373,13 +374,10 @@
 
     try
     {
-        TrxHandleLock lock(*trx);
-<<<<<<< HEAD
-        repl->abort_trx(trx.get(), bf_seqno);
-=======
-        repl->abort_trx(trx.get());
-        *victim_seqno = trx->global_seqno();
->>>>>>> f535a1bf
+        TrxHandleMaster& trx(*txp);
+        TrxHandleLock lock(trx);
+        repl->abort_trx(trx, bf_seqno);
+        if (trx.ts() != NULL) *victim_seqno = trx.ts()->global_seqno();
         retval = WSREP_OK;
     }
     catch (std::exception& e)
@@ -445,7 +443,7 @@
         victim->set_state(TrxHandle::S_ABORTING);
     }
 
-    return repl->send(trx.get(), &meta);
+    return repl->send(*trx, &meta);
 }
 
 static inline void
@@ -458,7 +456,7 @@
 }
 
 static inline void
-append_data_array (TrxHandleMaster*        const trx,
+append_data_array (TrxHandleMaster&              trx,
                    const struct wsrep_buf* const data,
                    size_t                  const count,
                    wsrep_data_type_t       const type,
@@ -466,7 +464,7 @@
 {
     for (size_t i(0); i < count; ++i)
     {
-        gu_trace(trx->append_data(data[i].ptr, data[i].len, type, copy));
+        gu_trace(trx.append_data(data[i].ptr, data[i].len, type, copy));
     }
 }
 
@@ -490,15 +488,15 @@
     assert(gh != 0);
     assert(gh->ctx != 0);
 
-    REPL_CLASS * repl(reinterpret_cast< REPL_CLASS * >(gh->ctx));
-
-    TrxHandleMaster* trx(get_local_trx(repl, trx_handle, false));
+    REPL_CLASS * const repl(static_cast< REPL_CLASS * >(gh->ctx));
+
+    TrxHandleMaster* txp(get_local_trx(repl, trx_handle, false));
 
     // TRX_START and ROLLBACK flags should not be set together
     assert((flags & (WSREP_FLAG_TRX_START | WSREP_FLAG_ROLLBACK))
            != (WSREP_FLAG_TRX_START | WSREP_FLAG_ROLLBACK));
 
-    if (gu_unlikely(trx == 0))
+    if (gu_unlikely(txp == 0))
     {
         if (meta != 0)
         {
@@ -511,39 +509,41 @@
         return WSREP_OK;
     }
 
-    assert(trx->trx_id() != uint64_t(-1));
+    TrxHandleMaster& trx(*txp);
+
+    assert(trx.trx_id() != uint64_t(-1));
 
     if (meta != 0)
     {
         meta->gtid       = WSREP_GTID_UNDEFINED;
         meta->depends_on = WSREP_SEQNO_UNDEFINED;
-        meta->stid.node  = trx->source_id();
-        meta->stid.trx   = trx->trx_id();
+        meta->stid.node  = trx.source_id();
+        meta->stid.trx   = trx.trx_id();
     }
 
     wsrep_status_t retval;
 
     try
     {
-        TrxHandleLock lock(*trx);
-
-        trx->set_conn_id(conn_id);
-
-        trx->set_flags(trx->flags() |
+        TrxHandleLock lock(trx);
+
+        trx.set_conn_id(conn_id);
+
+        trx.set_flags(trx.flags() |
                        TrxHandle::wsrep_flags_to_trx_flags(flags));
 
         if (flags & WSREP_FLAG_ROLLBACK)
         {
-            if ((trx->flags() & (TrxHandle::F_BEGIN | TrxHandle::F_ROLLBACK)) ==
+            if ((trx.flags() & (TrxHandle::F_BEGIN | TrxHandle::F_ROLLBACK)) ==
                 (TrxHandle::F_BEGIN | TrxHandle::F_ROLLBACK))
             {
                 return WSREP_TRX_MISSING;
             }
 
-            trx->set_flags(trx->flags() | TrxHandle::F_PA_UNSAFE);
-            if (trx->state() == TrxHandle::S_ABORTING)
+            trx.set_flags(trx.flags() | TrxHandle::F_PA_UNSAFE);
+            if (trx.state() == TrxHandle::S_ABORTING)
             {
-                trx->set_state(TrxHandle::S_EXECUTING);
+                trx.set_state(TrxHandle::S_EXECUTING);
             }
         }
 
@@ -551,38 +551,33 @@
 
         if (meta)
         {
-            if (trx->ts())
+            if (trx.ts())
             {
                 assert(meta->gtid.seqno > 0);
-                assert(meta->gtid.seqno == trx->ts()->global_seqno());
-                assert(meta->depends_on == trx->ts()->depends_seqno());
+                assert(meta->gtid.seqno == trx.ts()->global_seqno());
+                assert(meta->depends_on == trx.ts()->depends_seqno());
             }
-            else if (retval != WSREP_TRX_FAIL)
+            else
             {
                 assert(meta->gtid.seqno == WSREP_SEQNO_UNDEFINED);
                 assert(meta->depends_on == WSREP_SEQNO_UNDEFINED);
             }
         }
 
-        assert(trx->trx_id() == meta->stid.trx);
+        assert(trx.trx_id() == meta->stid.trx);
         assert(!(retval == WSREP_OK || retval == WSREP_BF_ABORT) ||
-               (trx->ts() && trx->ts()->global_seqno() > 0));
+               (trx.ts() && trx.ts()->global_seqno() > 0));
 
         if (retval == WSREP_OK)
         {
-            assert(trx->state() != TrxHandle::S_MUST_ABORT);
+            assert(trx.state() != TrxHandle::S_MUST_ABORT);
 
             if ((flags & WSREP_FLAG_ROLLBACK) == 0)
             {
-<<<<<<< HEAD
-                assert(trx->ts() && trx->ts()->last_seen_seqno() >= 0);
-                retval = repl->pre_commit(trx, meta);
-=======
-                assert(trx->last_seen_seqno() >= 0);
-                retval = repl->certify(trx->get_shared_ptr(), meta);
-                assert(trx->state() != TrxHandle::S_MUST_ABORT ||
+                assert(trx.ts() && trx.ts()->last_seen_seqno() >= 0);
+                retval = repl->certify(trx, meta);
+                assert(trx.state() != TrxHandle::S_MUST_ABORT ||
                        retval != WSREP_OK);
->>>>>>> f535a1bf
                 if (meta) assert(meta->depends_on >= 0 || retval != WSREP_OK);
             }
         }
@@ -616,7 +611,7 @@
         retval = WSREP_FATAL;
     }
 
-    trx->release_write_set_out();
+    trx.release_write_set_out();
 
     return retval;
 }
@@ -632,36 +627,33 @@
     assert(gh->ctx   != 0);
     assert(ws_handle != 0);
 
-<<<<<<< HEAD
-    REPL_CLASS * repl(reinterpret_cast< REPL_CLASS * >(gh->ctx));
-    TrxHandleMaster* trx(get_local_trx(repl, ws_handle, false));
-=======
     REPL_CLASS * const repl(static_cast< REPL_CLASS * >(gh->ctx));
-    TrxHandle* const trx(static_cast<TrxHandle*>(ws_handle->opaque));
-    assert(NULL != trx);
->>>>>>> f535a1bf
+    TrxHandle* const txp(static_cast<TrxHandle*>(ws_handle->opaque));
+    assert(NULL != txp);
 
     wsrep_status_t retval;
 
     try
     {
-        if (trx->is_local() && trx->state() != TrxHandle::S_REPLAYING)
-        {
-            TrxHandleLock lock(*trx);
-
-            if (gu_unlikely(trx->state() == TrxHandle::S_MUST_ABORT))
+        if (txp->master())
+        {
+            TrxHandleMaster& trx(*reinterpret_cast<TrxHandleMaster*>(txp));
+            TrxHandleLock lock(trx);
+
+            assert(trx.state() != TrxHandle::S_REPLAYING);
+
+            if (gu_unlikely(trx.state() == TrxHandle::S_MUST_ABORT))
             {
-                trx->set_state(TrxHandle::S_MUST_REPLAY_CM);
+                trx.set_state(TrxHandle::S_MUST_REPLAY_CM);
                 return WSREP_BF_ABORT;
             }
 
-            retval = repl->commit_order_enter_local(*trx);
+            retval = repl->commit_order_enter_local(trx);
         }
         else
         {
-            /* IST writesets need not be locked */
-            assert(trx->owned() || trx->local_seqno() == WSREP_SEQNO_UNDEFINED);
-            retval = repl->commit_order_enter_remote(*trx);
+            TrxHandleSlave& ts(*reinterpret_cast<TrxHandleSlave*>(txp));
+            retval = repl->commit_order_enter_remote(ts);
         }
     }
     catch (std::exception& e)
@@ -690,23 +682,25 @@
     assert(ws_handle != 0);
 
     REPL_CLASS * const repl(static_cast< REPL_CLASS * >(gh->ctx));
-    TrxHandle* const trx(static_cast<TrxHandle*>(ws_handle->opaque));
-    assert(NULL != trx);
+    TrxHandle* const txp(static_cast<TrxHandle*>(ws_handle->opaque));
+    assert(NULL != txp);
 
     wsrep_status_t retval;
 
     try
     {
-        if (trx->is_local() && trx->state() != TrxHandle::S_REPLAYING)
-        {
-            TrxHandleLock lock(*trx);
-            retval = repl->commit_order_leave(*trx, error);
+        if (txp->master())
+        {
+            TrxHandleMaster& trx(*reinterpret_cast<TrxHandleMaster*>(txp));
+            TrxHandleLock lock(trx);
+            assert(trx.ts() && trx.ts()->global_seqno() > 0);
+            retval = repl->commit_order_leave(*trx.ts(), error);
+            trx.set_state(trx.ts()->state());
         }
         else
         {
-            /* IST writesets need not be locked */
-            assert(trx->owned() || trx->local_seqno() == WSREP_SEQNO_UNDEFINED);
-            retval = repl->commit_order_leave(*trx, error);
+            TrxHandleSlave& ts(*reinterpret_cast<TrxHandleSlave*>(txp));
+            retval = repl->commit_order_leave(ts, error);
         }
     }
     catch (std::exception& e)
@@ -732,27 +726,23 @@
     assert(gh->ctx != 0);
 
     REPL_CLASS * repl(reinterpret_cast< REPL_CLASS * >(gh->ctx));
-    TrxHandleMaster* trx(get_local_trx(repl, ws_handle, false));
-
-    if (trx == 0)
+    TrxHandleMaster* txp(get_local_trx(repl, ws_handle, false));
+
+    if (txp == 0)
     {
         log_debug << "trx " << ws_handle->trx_id << " not found";
         return WSREP_OK;
     }
 
     wsrep_status_t retval;
-<<<<<<< HEAD
     bool discard_trx(true);
-=======
-    TrxHandle::State trx_state(TrxHandle::S_EXECUTING);
->>>>>>> f535a1bf
-
-    try
-    {
-        TrxHandleLock lock(*trx);
-
-<<<<<<< HEAD
-        if (trx->state() == TrxHandle::S_MUST_ABORT)
+
+    try
+    {
+        TrxHandleMaster& trx(*txp);
+        TrxHandleLock lock(trx);
+
+        if (trx.state() == TrxHandle::S_MUST_ABORT)
         {
             // This is possible in case of ALG due to a race: BF applier BF
             // aborts trx that has already grabbed commit monitor and is
@@ -761,35 +751,30 @@
             // abort is unnecessary, this should be possible only for ongoing
             // streaming transactions.
 
-            galera::TrxHandleSlavePtr ts(trx->ts());
+            galera::TrxHandleSlavePtr ts(trx.ts());
 
             if (ts && ts->flags() & TrxHandle::F_COMMIT)
             {
                 log_warn << "trx was BF aborted during commit: " << *ts;
                 assert(0);
                 // manipulate state to avoid crash
-                trx->set_state(TrxHandle::S_MUST_REPLAY);
-                trx->set_state(TrxHandle::S_REPLAYING);
+                trx.set_state(TrxHandle::S_MUST_REPLAY);
+                trx.set_state(TrxHandle::S_REPLAYING);
             }
             else
             {
                 // Streaming replication, not in commit phase. Must abort.
-                log_debug << "SR trx was BF aborted during commit: " << *trx;
-                trx->set_state(TrxHandle::S_ABORTING);
+                log_debug << "SR trx was BF aborted during commit: " << trx;
+                trx.set_state(TrxHandle::S_ABORTING);
             }
         }
 
-        /* S_EXECUTING:  BF'ed / rolled back in local state
-         * S_ABORTING:   BF'ed after replication */
-        bool const commit(TrxHandle::S_EXECUTING  != trx->state() &&
-                          TrxHandle::S_ABORTING   != trx->state());
-
-        if (gu_likely(commit))
+        if (gu_likely(trx.state() == TrxHandle::S_COMMITTED))
             retval = repl->release_commit(trx);
         else
             retval = repl->release_rollback(trx);
 
-        switch(trx->state())
+        switch(trx.state())
         {
         case TrxHandle::S_COMMITTED:
         case TrxHandle::S_ROLLED_BACK:
@@ -803,14 +788,6 @@
         default:
             assert(0);
         }
-=======
-        if (gu_likely(trx->state() == TrxHandle::S_COMMITTED))
-            retval = repl->release_commit(*trx);
-        else
-            retval = repl->release_rollback(*trx);
-
-        trx_state = trx->state();
->>>>>>> f535a1bf
     }
     catch (std::exception& e)
     {
@@ -823,13 +800,9 @@
         retval = WSREP_FATAL;
     }
 
-<<<<<<< HEAD
     if (discard_trx)
-=======
-    switch(trx_state)
->>>>>>> f535a1bf
-    {
-        discard_local_trx(repl, ws_handle, trx);
+    {
+        discard_local_trx(repl, ws_handle, txp);
     }
 
     return retval;
@@ -908,14 +881,15 @@
     }
 
     REPL_CLASS * repl(reinterpret_cast< REPL_CLASS * >(wsrep->ctx));
-    TrxHandleMaster* trx(get_local_trx(repl, trx_handle, true));
-    assert(trx != 0);
+    TrxHandleMaster* txp(get_local_trx(repl, trx_handle, true));
+    assert(txp != 0);
+    TrxHandleMaster& trx(*txp);
 
     wsrep_status_t retval;
 
     try
     {
-        TrxHandleLock lock(*trx);
+        TrxHandleLock lock(trx);
         gu_trace(append_data_array(trx, data, count, type, copy));
         retval = WSREP_OK;
     }
@@ -1060,20 +1034,22 @@
 
     REPL_CLASS * repl(reinterpret_cast< REPL_CLASS * >(gh->ctx));
 
-    TrxHandleMaster* trx(repl->local_conn_trx(conn_id, true).get());
-    assert(trx != 0);
-    assert(trx->state() == TrxHandle::S_EXECUTING);
-
-    trx->set_flags(TrxHandle::wsrep_flags_to_trx_flags(
-                       flags | WSREP_FLAG_ISOLATION));
+    TrxHandleMaster* txp(repl->local_conn_trx(conn_id, true).get());
+    assert(txp != 0);
+
+    TrxHandleMaster& trx(*txp);
+    assert(trx.state() == TrxHandle::S_EXECUTING);
+
+    trx.set_flags(TrxHandle::wsrep_flags_to_trx_flags(
+                      flags | WSREP_FLAG_ISOLATION));
 
     if (meta != 0)
     {
         meta->gtid       = WSREP_GTID_UNDEFINED;
         meta->depends_on = WSREP_SEQNO_UNDEFINED;
-        meta->stid.node  = trx->source_id();
-        meta->stid.trx   = trx->trx_id();
-        meta->stid.conn  = trx->conn_id();
+        meta->stid.node  = trx.source_id();
+        meta->stid.trx   = trx.trx_id();
+        meta->stid.conn  = trx.conn_id();
     }
 
     wsrep_status_t retval;
@@ -1082,30 +1058,30 @@
     try
 #endif // NDEBUG
     {
-        TrxHandleLock lock(*trx);
+        TrxHandleLock lock(trx);
         for (size_t i(0); i < keys_num; ++i)
         {
             galera::KeyData k(repl->trx_proto_ver(),
                               keys[i].key_parts,
                               keys[i].key_parts_num, WSREP_KEY_EXCLUSIVE,false);
-            gu_trace(trx->append_key(k));
+            gu_trace(trx.append_key(k));
         }
 
         gu_trace(append_data_array(trx, data, count, WSREP_DATA_ORDERED, false));
 
         {
             retval = repl->replicate(trx, meta);
-            assert((retval == WSREP_OK && trx->ts() != 0 &&
-                    trx->ts()->global_seqno() > 0) ||
-                   (retval != WSREP_OK && (trx->ts() == 0  ||
-                                           trx->ts()->global_seqno() < 0)));
+            assert((retval == WSREP_OK && trx.ts() != 0 &&
+                    trx.ts()->global_seqno() > 0) ||
+                   (retval != WSREP_OK && (trx.ts() == 0  ||
+                                           trx.ts()->global_seqno() < 0)));
             if (meta)
             {
-                if (trx->ts())
+                if (trx.ts())
                 {
                     assert(meta->gtid.seqno > 0);
-                    assert(meta->gtid.seqno == trx->ts()->global_seqno());
-                    assert(meta->depends_on == trx->ts()->depends_seqno());
+                    assert(meta->gtid.seqno == trx.ts()->global_seqno());
+                    assert(meta->depends_on == trx.ts()->depends_seqno());
                 }
                 else
                 {
@@ -1117,7 +1093,7 @@
 
         if (retval == WSREP_OK)
         {
-            retval = repl->to_isolation_begin(*trx, meta);
+            retval = repl->to_isolation_begin(trx, meta);
         }
     }
 #ifdef NDEBUG
@@ -1142,7 +1118,7 @@
     }
 #endif // NDEBUG
 
-    if (trx->ts() == NULL || trx->ts()->global_seqno() < 0)
+    if (trx.ts() == NULL || trx.ts()->global_seqno() < 0)
     {
         // galera_to_execute_end() won't be called
         repl->discard_local_conn_trx(conn_id); // trx is not needed anymore
