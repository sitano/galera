--- conflicted
+++ resolved
@@ -1824,7 +1824,7 @@
 extern "C"
 void wsrep_deinit_config_service_v1()
 {
-<<<<<<< HEAD
+    gu::Config::enable_deprecation_check();
 }
 
 extern "C"
@@ -1914,7 +1914,4 @@
 
 extern "C" void wsrep_deinit_membership_service_v1()
 {
-=======
-    gu::Config::enable_deprecation_check();
->>>>>>> c333b191
 }