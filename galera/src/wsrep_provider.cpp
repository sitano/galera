//
// Copyright (C) 2010-2017 Codership Oy <info@codership.com>
//

#include "key_data.hpp"
#include "gu_serialize.hpp"

#if defined(GALERA_MULTIMASTER)
#include "replicator_smm.hpp"
#define REPL_CLASS galera::ReplicatorSMM
#else
#error "Not implemented"
#endif

#include "wsrep_params.hpp"

#include <cassert>


using galera::KeyOS;
using galera::WriteSet;
using galera::TrxHandle;
using galera::TrxHandleMaster;
using galera::TrxHandleSlave;
using galera::TrxHandleLock;


extern "C" {
    const char* wsrep_interface_version = (char*)WSREP_INTERFACE_VERSION;
}


extern "C"
wsrep_status_t galera_init(wsrep_t* gh, const struct wsrep_init_args* args)
{
    assert(gh != 0);

    try
    {
        gh->ctx = new REPL_CLASS (args);
        // Moved into galera::ReplicatorSMM::ParseOptions::ParseOptions()
        // wsrep_set_params(*reinterpret_cast<REPL_CLASS*>(gh->ctx),
        //                 args->options);
        return WSREP_OK;
    }
    catch (gu::Exception& e)
    {
        log_error << e.what();
    }
#ifdef NDEBUG
    catch (std::exception& e)
    {
        log_error << e.what();
    }
    catch (gu::NotFound& e)
    {
        /* Unrecognized parameter (logged by gu::Config::set()) */
    }
    catch (...)
    {
        log_fatal << "non-standard exception";
    }
#endif

    return WSREP_NODE_FAIL;
}


extern "C"
wsrep_cap_t galera_capabilities(wsrep_t* gh)
{
    assert(gh != 0);
    assert(gh->ctx != 0);

<<<<<<< HEAD
    static uint64_t const v4_caps(WSREP_CAP_MULTI_MASTER         |
                                  WSREP_CAP_CERTIFICATION        |
                                  WSREP_CAP_PARALLEL_APPLYING    |
                                  WSREP_CAP_TRX_REPLAY           |
                                  WSREP_CAP_ISOLATION            |
                                  WSREP_CAP_PAUSE                |
                                  WSREP_CAP_CAUSAL_READS         |
                                  WSREP_CAP_STREAMING);

    static uint64_t const v5_caps(WSREP_CAP_INCREMENTAL_WRITESET |
                                  WSREP_CAP_UNORDERED            |
                                  WSREP_CAP_PREORDERED);

    static uint64_t const v8_caps(WSREP_CAP_STREAMING            |
                                  WSREP_CAP_NBO);

    uint64_t caps(v4_caps);

=======
>>>>>>> d7f3ebcd
    REPL_CLASS * repl(reinterpret_cast< REPL_CLASS * >(gh->ctx));

    return repl->capabilities();
}


extern "C"
void galera_tear_down(wsrep_t* gh)
{
    assert(gh != 0);

    REPL_CLASS * repl(reinterpret_cast< REPL_CLASS * >(gh->ctx));

    if (repl != 0)
    {
        delete repl;
        gh->ctx = 0;
    }
}


extern "C"
wsrep_status_t galera_parameters_set (wsrep_t* gh, const char* params)
{
    assert(gh != 0); // cppcheck-suppress nullPointer
    assert(gh->ctx != 0);

    REPL_CLASS * repl(reinterpret_cast< REPL_CLASS * >(gh->ctx));

    // cppcheck-suppress nullPointer
    if (gh)
    {
        try
        {
            wsrep_set_params (*repl, params);
            return WSREP_OK;
        }
        catch (gu::NotFound&)
        {
            log_warn << "Unrecognized parameter in '" << params << "'";
            return WSREP_WARNING;
        }
        catch (std::exception& e)
        {
            log_debug << e.what(); // better logged in wsrep_set_params
        }
    }
    else
    {
        log_error << "Attempt to set parameter(s) on uninitialized replicator.";
    }

    return WSREP_NODE_FAIL;
}


extern "C"
char* galera_parameters_get (wsrep_t* gh)
{
    assert(gh != 0);
    assert(gh->ctx != 0);

    try
    {
        REPL_CLASS * repl(reinterpret_cast< REPL_CLASS * >(gh->ctx));
        return wsrep_get_params(*repl);
    }
    catch (std::exception& e)
    {
        log_error << e.what();
        return 0;
    }
    catch (...)
    {
        log_fatal << "non-standard exception";
        return 0;
    }
}


extern "C"
wsrep_status_t galera_connect (wsrep_t*     gh,
                               const char*  cluster_name,
                               const char*  cluster_url,
                               const char*  state_donor,
                               wsrep_bool_t bootstrap)
{
    assert(gh != 0);
    assert(gh->ctx != 0);

    REPL_CLASS * repl(reinterpret_cast< REPL_CLASS * >(gh->ctx));

    try
    {
        return repl->connect(cluster_name, cluster_url,
                             state_donor ? state_donor : "", bootstrap);
    }
    catch (gu::Exception& e)
    {
        log_error << "Failed to connect to cluster: "
                  << e.what();
        return WSREP_NODE_FAIL;
    }
#ifdef NDEBUG
    catch (std::exception& e)
    {
        log_error << e.what();
        return WSREP_NODE_FAIL;
    }
    catch (...)
    {
        log_fatal << "non-standard exception";
        return WSREP_FATAL;
    }
#endif /* NDEBUG */
}


extern "C"
wsrep_status_t galera_disconnect(wsrep_t *gh)
{
    assert(gh != 0);
    assert(gh->ctx != 0);

    REPL_CLASS * repl(reinterpret_cast< REPL_CLASS * >(gh->ctx));

    try
    {
        return repl->close();
    }
    catch (std::exception& e)
    {
        log_error << e.what();
        return WSREP_NODE_FAIL;
    }
    catch (...)
    {
        log_fatal << "non-standard exception";
        return WSREP_FATAL;
    }
}


extern "C"
wsrep_status_t galera_recv(wsrep_t *gh, void *recv_ctx)
{
    assert(gh != 0);
    assert(gh->ctx != 0);

    REPL_CLASS * repl(reinterpret_cast< REPL_CLASS * >(gh->ctx));

#ifdef NDEBUG
    try
    {
#endif /* NDEBUG */

        return repl->async_recv(recv_ctx);

#ifdef NDEBUG
    }
    catch (gu::Exception& e)
    {
        log_error << e.what();

        switch (e.get_errno())
        {
        case ENOTRECOVERABLE:
            return WSREP_FATAL;
        default:
            return WSREP_NODE_FAIL;
        }
    }
    catch (std::exception& e)
    {
        log_error << e.what();
    }
    catch (...)
    {
        log_fatal << "non-standard exception";
    }

    return WSREP_FATAL;
#endif /* NDEBUG */
}

static TrxHandleMaster*
get_local_trx(REPL_CLASS* const        repl,
              wsrep_ws_handle_t* const handle,
              bool const               create)
{
    TrxHandleMaster* trx(0);

    assert(handle != 0);

    if (handle->opaque != 0)
    {
        trx = static_cast<TrxHandleMaster*>(handle->opaque);
        assert(trx->trx_id() == handle->trx_id ||
               wsrep_trx_id_t(-1) == handle->trx_id);
    }
    else
    {
        try
        {
            trx = repl->get_local_trx(handle->trx_id, create).get();
            handle->opaque = trx;
        }
        catch (gu::NotFound& ) { }
    }

    return trx;
}

extern "C"
wsrep_status_t galera_replay_trx(wsrep_t*            gh,
                                 wsrep_ws_handle_t*  trx_handle,
                                 void*               recv_ctx)
{
    assert(gh != 0);
    assert(gh->ctx != 0);

    REPL_CLASS * repl(reinterpret_cast< REPL_CLASS * >(gh->ctx));
    TrxHandleMaster* trx(get_local_trx(repl, trx_handle, false));
    assert(trx != 0);
    assert(trx->ts() != 0);
    log_debug << "replaying " << *(trx->ts());
    wsrep_status_t retval;

    try
    {
        TrxHandleLock lock(*trx);
        retval = repl->replay_trx(*trx, recv_ctx);
    }
    catch (std::exception& e)
    {
        log_warn << "failed to replay trx: " << *trx;
        log_warn << e.what();
        retval = WSREP_CONN_FAIL;
    }
    catch (...)
    {
        log_fatal << "non-standard exception";
        retval = WSREP_FATAL;
    }

    if (retval != WSREP_OK)
    {
        log_debug << "replaying failed for " << *(trx->ts());
    }
    return retval;
}


extern "C"
wsrep_status_t galera_abort_certification(wsrep_t*       gh,
                                          wsrep_seqno_t  bf_seqno,
                                          wsrep_trx_id_t victim_trx,
                                          wsrep_seqno_t* victim_seqno)
{
    assert(gh != 0);
    assert(gh->ctx != 0);
    assert(victim_seqno != 0);

    *victim_seqno = WSREP_SEQNO_UNDEFINED;

    REPL_CLASS *     repl(reinterpret_cast< REPL_CLASS * >(gh->ctx));
    wsrep_status_t   retval;
    galera::TrxHandleMasterPtr txp(repl->get_local_trx(victim_trx));

    if (!txp)
    {
        log_warn << "trx to abort " << victim_trx
                 << " with bf seqno " << bf_seqno
                 << " not found";
        return WSREP_OK;
    }
    else
    {
        log_debug << "ABORTING trx " << victim_trx
                  << " with bf seqno " << bf_seqno;
    }

    try
    {
        TrxHandleMaster& trx(*txp);
        TrxHandleLock lock(trx);
        retval = repl->abort_trx(trx, bf_seqno, victim_seqno);
    }
    catch (std::exception& e)
    {
        log_error << e.what();
        retval = WSREP_NODE_FAIL;
    }
    catch (...)
    {
        log_fatal << "non-standard exception";
        retval = WSREP_FATAL;
    }

    GU_DBUG_SYNC_WAIT("abort_trx_end");

    return retval;
}

extern "C"
wsrep_status_t galera_rollback(wsrep_t*                 gh,
                               wsrep_trx_id_t           trx_id,
                               const wsrep_buf_t* const data)
{
    assert(gh != 0);
    assert(gh->ctx != 0);

    REPL_CLASS * repl(reinterpret_cast< REPL_CLASS * >(gh->ctx));
    galera::TrxHandleMasterPtr victim(repl->get_local_trx(trx_id));

    if (!victim)
    {
        log_debug << "trx to rollback " << trx_id << " not found";
        return WSREP_OK;
    }

    TrxHandleLock victim_lock(*victim);

    /* Send the rollback fragment from a different context */
    galera::TrxHandleMasterPtr trx(repl->new_local_trx(trx_id));

    TrxHandleLock lock(*trx);
    if (data)
    {
        gu_trace(trx->append_data(data->ptr, data->len,
                                  WSREP_DATA_ORDERED, true));
    }
    wsrep_trx_meta_t meta;
    meta.gtid       = WSREP_GTID_UNDEFINED;
    meta.depends_on = WSREP_SEQNO_UNDEFINED;
    meta.stid.node  = repl->source_id();
    meta.stid.trx   = trx_id;

    trx->set_flags(TrxHandle::F_ROLLBACK | TrxHandle::F_PA_UNSAFE);
    trx->set_state(TrxHandle::S_MUST_ABORT);
    trx->set_state(TrxHandle::S_ABORTING);

    // Victim may already be in S_ABORTING state if it was BF aborted
    // in pre commit.
    if (victim->state() != TrxHandle::S_ABORTING)
    {
        if (victim->state() != TrxHandle::S_MUST_ABORT)
            victim->set_state(TrxHandle::S_MUST_ABORT);
        victim->set_state(TrxHandle::S_ABORTING);
    }

    return repl->send(*trx, &meta);
}

static inline void
discard_local_trx(REPL_CLASS*        repl,
                  wsrep_ws_handle_t* ws_handle,
                  TrxHandleMaster*   trx)
{
    repl->discard_local_trx(trx);
    ws_handle->opaque = 0;
}

static inline void
append_data_array (TrxHandleMaster&              trx,
                   const struct wsrep_buf* const data,
                   size_t                  const count,
                   wsrep_data_type_t       const type,
                   bool                    const copy)
{
    for (size_t i(0); i < count; ++i)
    {
        gu_trace(trx.append_data(data[i].ptr, data[i].len, type, copy));
    }
}


extern "C"
wsrep_status_t galera_assign_read_view(wsrep_t*           const  gh,
                                       wsrep_ws_handle_t* const  handle,
                                       const wsrep_gtid_t* const rv)
{
    return WSREP_NOT_IMPLEMENTED;
}


extern "C"
wsrep_status_t galera_certify(wsrep_t*           const gh,
                              wsrep_conn_id_t    const conn_id,
                              wsrep_ws_handle_t* const trx_handle,
                              uint32_t           const flags,
                              wsrep_trx_meta_t*  const meta)
{
    assert(gh != 0);
    assert(gh->ctx != 0);

    REPL_CLASS * const repl(static_cast< REPL_CLASS * >(gh->ctx));

    TrxHandleMaster* txp(get_local_trx(repl, trx_handle, false));

    // TRX_START and ROLLBACK flags should not be set together
    assert((flags & (WSREP_FLAG_TRX_START | WSREP_FLAG_ROLLBACK))
           != (WSREP_FLAG_TRX_START | WSREP_FLAG_ROLLBACK));

    if (gu_unlikely(txp == 0))
    {
        if (meta != 0)
        {
            meta->gtid       = WSREP_GTID_UNDEFINED;
            meta->depends_on = WSREP_SEQNO_UNDEFINED;
            meta->stid.node  = repl->source_id();
            meta->stid.trx   = -1;
        }
        // no data to replicate
        return WSREP_OK;
    }

    TrxHandleMaster& trx(*txp);

    assert(trx.trx_id() != uint64_t(-1));

    if (meta != 0)
    {
        meta->gtid       = WSREP_GTID_UNDEFINED;
        meta->depends_on = WSREP_SEQNO_UNDEFINED;
        meta->stid.node  = trx.source_id();
        meta->stid.trx   = trx.trx_id();
    }

    wsrep_status_t retval;

    try
    {
        TrxHandleLock lock(trx);

        trx.set_conn_id(conn_id);

        trx.set_flags(trx.flags() |
                       TrxHandle::wsrep_flags_to_trx_flags(flags));

        if (flags & WSREP_FLAG_ROLLBACK)
        {
            if ((trx.flags() & (TrxHandle::F_BEGIN | TrxHandle::F_ROLLBACK)) ==
                (TrxHandle::F_BEGIN | TrxHandle::F_ROLLBACK))
            {
                return WSREP_TRX_MISSING;
            }

            trx.set_flags(trx.flags() | TrxHandle::F_PA_UNSAFE);
            if (trx.state() == TrxHandle::S_ABORTING)
            {
                trx.set_state(TrxHandle::S_EXECUTING);
            }
        }

        retval = repl->replicate(trx, meta);

        if (meta)
        {
            if (trx.ts())
            {
                assert(meta->gtid.seqno > 0);
                assert(meta->gtid.seqno == trx.ts()->global_seqno());
                assert(meta->depends_on == trx.ts()->depends_seqno());
            }
            else
            {
                assert(meta->gtid.seqno == WSREP_SEQNO_UNDEFINED);
                assert(meta->depends_on == WSREP_SEQNO_UNDEFINED);
            }
        }

        assert(trx.trx_id() == meta->stid.trx);
        assert(!(retval == WSREP_OK || retval == WSREP_BF_ABORT) ||
               (trx.ts() && trx.ts()->global_seqno() > 0));

        if (retval == WSREP_OK)
        {
            assert(trx.state() != TrxHandle::S_MUST_ABORT);

            if ((flags & WSREP_FLAG_ROLLBACK) == 0)
            {
                assert(trx.ts() && trx.ts()->last_seen_seqno() >= 0);
                retval = repl->certify(trx, meta);
                assert(trx.state() != TrxHandle::S_MUST_ABORT ||
                       retval != WSREP_OK);
                if (meta) assert(meta->depends_on >= 0 || retval != WSREP_OK);
            }
        }
        else
        {
            if (meta) meta->depends_on = -1;
        }

        assert(retval == WSREP_OK ||       // success
               retval == WSREP_TRX_FAIL || // cert failure
               retval == WSREP_BF_ABORT || // BF abort
               retval == WSREP_CONN_FAIL); // not in joined/synced state
    }
    catch (gu::Exception& e)
    {
        log_error << e.what();

        if (e.get_errno() == EMSGSIZE)
            retval = WSREP_SIZE_EXCEEDED;
        else
            retval = WSREP_NODE_FAIL;
    }
    catch (std::exception& e)
    {
        log_error << e.what();
        retval = WSREP_NODE_FAIL;
    }
    catch (...)
    {
        log_fatal << "non-standard exception";
        retval = WSREP_FATAL;
    }

    trx.release_write_set_out();

    return retval;
}


extern "C"
wsrep_status_t galera_commit_order_enter(
    wsrep_t*                 const gh,
    const wsrep_ws_handle_t* const ws_handle
    )
{
    assert(gh        != 0);
    assert(gh->ctx   != 0);
    assert(ws_handle != 0);

    REPL_CLASS * const repl(static_cast< REPL_CLASS * >(gh->ctx));
    TrxHandle* const txp(static_cast<TrxHandle*>(ws_handle->opaque));
    assert(NULL != txp);
    if (txp == 0)
    {
        log_warn << "Trx " << ws_handle->trx_id
                 << " not found for commit order enter";
        return WSREP_TRX_MISSING;
    }

    wsrep_status_t retval;

    try
    {
        if (txp->master())
        {
            TrxHandleMaster& trx(*reinterpret_cast<TrxHandleMaster*>(txp));
            TrxHandleLock lock(trx);

            assert(trx.state() != TrxHandle::S_REPLAYING);

            if (gu_unlikely(trx.state() == TrxHandle::S_MUST_ABORT))
            {
                trx.set_state(TrxHandle::S_MUST_REPLAY);
                return WSREP_BF_ABORT;
            }

            retval = repl->commit_order_enter_local(trx);
        }
        else
        {
            TrxHandleSlave& ts(*reinterpret_cast<TrxHandleSlave*>(txp));
            retval = repl->commit_order_enter_remote(ts);
        }
    }
    catch (std::exception& e)
    {
        log_error << e.what();
        retval = WSREP_NODE_FAIL;
    }
    catch (...)
    {
        log_fatal << "non-standard exception";
        retval = WSREP_FATAL;
    }

    return retval;
}

extern "C"
wsrep_status_t galera_commit_order_leave(
    wsrep_t*                 const gh,
    const wsrep_ws_handle_t* const ws_handle,
    const wsrep_buf_t*       const error
    )
{
    assert(gh != 0);
    assert(gh->ctx != 0);
    assert(ws_handle != 0);

    REPL_CLASS * const repl(static_cast< REPL_CLASS * >(gh->ctx));
    TrxHandle* const txp(static_cast<TrxHandle*>(ws_handle->opaque));
    assert(NULL != txp);

    if (txp == NULL)
    {
        log_warn << "Trx " << ws_handle->trx_id
                 << " not found for commit order leave";
        return WSREP_TRX_MISSING;
    }

    wsrep_status_t retval;

    try
    {
        if (txp->master())
        {
            TrxHandleMaster& trx(*reinterpret_cast<TrxHandleMaster*>(txp));
            TrxHandleLock lock(trx);
            assert(trx.ts() && trx.ts()->global_seqno() > 0);

            if (trx.state() == TrxHandle::S_MUST_ABORT)
            {
                // Trx is non-committing streaming replication and
                // the trx was BF aborted while committing a fragment
                assert(!(trx.ts()->flags() & TrxHandle::F_COMMIT));
                trx.set_state(TrxHandle::S_ABORTING);
                retval = WSREP_BF_ABORT;
            }
            else
            {
                retval = repl->commit_order_leave(*trx.ts(), error);
                assert(trx.state() == TrxHandle::S_ROLLING_BACK ||
                       trx.state() == TrxHandle::S_COMMITTING ||
                       !(trx.ts()->flags() & TrxHandle::F_COMMIT));
                trx.set_state(trx.state() == TrxHandle::S_ROLLING_BACK ?
                              TrxHandle::S_ROLLED_BACK :
                              TrxHandle::S_COMMITTED);
            }
        }
        else
        {
            TrxHandleSlave& ts(*reinterpret_cast<TrxHandleSlave*>(txp));
            retval = repl->commit_order_leave(ts, error);
        }
    }
    catch (std::exception& e)
    {
        log_error << e.what();
        retval = WSREP_NODE_FAIL;
    }
    catch (...)
    {
        log_fatal << "non-standard exception";
        retval = WSREP_FATAL;
    }

    return retval;
}


extern "C"
wsrep_status_t galera_release(wsrep_t*            gh,
                              wsrep_ws_handle_t*  ws_handle)
{
    assert(gh != 0);
    assert(gh->ctx != 0);

    REPL_CLASS * repl(reinterpret_cast< REPL_CLASS * >(gh->ctx));
    TrxHandleMaster* txp(get_local_trx(repl, ws_handle, false));

    if (txp == 0)
    {
        log_debug << "trx " << ws_handle->trx_id
                  << " not found for release";
        return WSREP_OK;
    }

    wsrep_status_t retval;
    bool discard_trx(true);

    try
    {
        TrxHandleMaster& trx(*txp);
        TrxHandleLock lock(trx);

        if (trx.state() == TrxHandle::S_MUST_ABORT)
        {
            // This is possible in case of ALG due to a race: BF applier BF
            // aborts trx that has already grabbed commit monitor and is
            // committing. This is possible only if aborter is ordered after
            // the victim, and since for regular committing transactions such
            // abort is unnecessary, this should be possible only for ongoing
            // streaming transactions.

            galera::TrxHandleSlavePtr ts(trx.ts());

            if (ts && ts->flags() & TrxHandle::F_COMMIT)
            {
                log_warn << "trx was BF aborted during commit: " << *ts;
                assert(0);
                // manipulate state to avoid crash
                trx.set_state(TrxHandle::S_MUST_REPLAY);
                trx.set_state(TrxHandle::S_REPLAYING);
            }
            else
            {
                // Streaming replication, not in commit phase. Must abort.
                log_debug << "SR trx was BF aborted during commit: " << trx;
                trx.set_state(TrxHandle::S_ABORTING);
            }
        }

        if (gu_likely(trx.state() == TrxHandle::S_COMMITTED))
            retval = repl->release_commit(trx);
        else
            retval = repl->release_rollback(trx);

        switch(trx.state())
        {
        case TrxHandle::S_COMMITTED:
        case TrxHandle::S_ROLLED_BACK:
            break;
        case TrxHandle::S_EXECUTING:
            // trx ready for new fragment
        case TrxHandle::S_ABORTING:
            // SR trx was BF aborted between pre_commit() and post_commit()
            if (retval == WSREP_OK) discard_trx = false;
            break;
        default:
            assert(0);
        }
    }
    catch (std::exception& e)
    {
        log_error << e.what();
        retval = WSREP_NODE_FAIL;
    }
    catch (...)
    {
        log_fatal << "non-standard exception";
        retval = WSREP_FATAL;
    }

    if (discard_trx)
    {
        discard_local_trx(repl, ws_handle, txp);
    }

    return retval;
}

extern "C"
wsrep_status_t galera_append_key(wsrep_t*           const gh,
                                 wsrep_ws_handle_t* const trx_handle,
                                 const wsrep_key_t* const keys,
                                 size_t             const keys_num,
                                 wsrep_key_type_t   const key_type,
                                 wsrep_bool_t       const copy)
{
    assert(gh != 0);
    assert(gh->ctx != 0);

    REPL_CLASS * repl(reinterpret_cast< REPL_CLASS * >(gh->ctx));
    TrxHandleMaster* trx(get_local_trx(repl, trx_handle, true));
    assert(trx != 0);

    wsrep_status_t retval;

    try
    {
        TrxHandleLock lock(*trx);
        for (size_t i(0); i < keys_num; ++i)
        {
            galera::KeyData k (repl->trx_proto_ver(),
                               keys[i].key_parts,
                               keys[i].key_parts_num,
                               key_type,
                               copy);
            gu_trace(trx->append_key(k));
        }
        retval = WSREP_OK;
    }
    catch (gu::Exception& e)
    {
        log_warn << e.what();
        if (EMSGSIZE == e.get_errno())
            retval = WSREP_SIZE_EXCEEDED;
        else
            retval = WSREP_CONN_FAIL; //?
    }
    catch (std::exception& e)
    {
        log_warn << e.what();
        retval = WSREP_CONN_FAIL;
    }
    catch (...)
    {
        log_fatal << "non-standard exception";
        retval = WSREP_FATAL;
    }

    return retval;
}

extern "C"
wsrep_status_t galera_append_data(wsrep_t*                const wsrep,
                                  wsrep_ws_handle_t*      const trx_handle,
                                  const struct wsrep_buf* const data,
                                  size_t                  const count,
                                  wsrep_data_type_t       const type,
                                  wsrep_bool_t            const copy)
{
    assert(wsrep != 0);
    assert(wsrep->ctx != 0);
    assert(data != NULL);
    assert(count > 0);

    if (data == NULL)
    {
        // no data to replicate
        return WSREP_OK;
    }

    REPL_CLASS * repl(reinterpret_cast< REPL_CLASS * >(wsrep->ctx));
    TrxHandleMaster* txp(get_local_trx(repl, trx_handle, true));
    assert(txp != 0);
    TrxHandleMaster& trx(*txp);

    wsrep_status_t retval;

    try
    {
        TrxHandleLock lock(trx);
        gu_trace(append_data_array(trx, data, count, type, copy));
        retval = WSREP_OK;
    }
    catch (gu::Exception& e)
    {
        log_warn << e.what();
        if (EMSGSIZE == e.get_errno())
            retval = WSREP_SIZE_EXCEEDED;
        else
            retval = WSREP_CONN_FAIL; //?
    }
    catch (std::exception& e)
    {
        log_warn << e.what();
        retval = WSREP_CONN_FAIL;
    }
    catch (...)
    {
        log_fatal << "non-standard exception";
        retval = WSREP_FATAL;
    }

    return retval;
}


extern "C"
wsrep_status_t galera_sync_wait(wsrep_t*      const wsrep,
                                wsrep_gtid_t* const upto,
                                int                 tout,
                                wsrep_gtid_t* const gtid)
{
    assert(wsrep != 0);
    assert(wsrep->ctx != 0);

    REPL_CLASS * repl(reinterpret_cast< REPL_CLASS * >(wsrep->ctx));
    wsrep_status_t retval;
    try
    {
        retval = repl->sync_wait(upto, tout, gtid);
    }
    catch (std::exception& e)
    {
        log_warn << e.what();
        retval = WSREP_CONN_FAIL;
    }
    catch (...)
    {
        log_fatal << "non-standard exception";
        retval = WSREP_FATAL;
    }
    return retval;
}


extern "C"
wsrep_status_t galera_last_committed_id(wsrep_t*      const wsrep,
                                        wsrep_gtid_t* const gtid)
{
    assert(wsrep != 0);
    assert(wsrep->ctx != 0);

    REPL_CLASS * repl(reinterpret_cast< REPL_CLASS * >(wsrep->ctx));
    wsrep_status_t retval;
    try
    {
        retval = repl->last_committed_id(gtid);
    }
    catch (std::exception& e)
    {
        log_warn << e.what();
        retval = WSREP_CONN_FAIL;
    }
    catch (...)
    {
        log_fatal << "non-standard exception";
        retval = WSREP_FATAL;
    }
    return retval;
}


extern "C"
wsrep_status_t galera_free_connection(wsrep_t*        const gh,
                                      wsrep_conn_id_t const conn_id)
{
    assert(gh != 0);
    assert(gh->ctx != 0);

    REPL_CLASS * repl(reinterpret_cast< REPL_CLASS * >(gh->ctx));

    try
    {
        repl->discard_local_conn(conn_id);
        return WSREP_OK;
    }
    catch (std::exception& e)
    {
        log_warn << e.what();
        return WSREP_CONN_FAIL;
    }
    catch (...)
    {
        log_fatal << "non-standard exception";
        return WSREP_FATAL;
    }
}


extern "C"
wsrep_status_t galera_to_execute_start(wsrep_t*                const gh,
                                       wsrep_conn_id_t         const conn_id,
                                       const wsrep_key_t*      const keys,
                                       size_t                  const keys_num,
                                       const struct wsrep_buf* const data,
                                       size_t                  const count,
                                       uint32_t                const flags,
                                       wsrep_trx_meta_t*       const meta)
{
    assert(gh != 0);
    assert(gh->ctx != 0);

    // Non-blocking operations "certification" depends on
    // TRX_START and TRX_END flags, not having those flags may cause
    // undefined behavior so check them here.
    assert(flags & (WSREP_FLAG_TRX_START | WSREP_FLAG_TRX_END));

    if ((flags & (WSREP_FLAG_TRX_START | WSREP_FLAG_TRX_END)) == 0)
    {
        log_warn << "to_execute_start(): either WSREP_FLAG_TRX_START "
                 << "or WSREP_FLAG_TRX_END flag is required";
        return WSREP_CONN_FAIL;
    }

    // Simultaneous use of TRX_END AND ROLLBACK is not allowed
    assert(!((flags & WSREP_FLAG_TRX_END) && (flags & WSREP_FLAG_ROLLBACK)));

    if ((flags & WSREP_FLAG_TRX_END) && (flags & WSREP_FLAG_ROLLBACK))
    {
        log_warn << "to_execute_start(): simultaneous use of "
                 << "WSREP_FLAG_TRX_END and WSREP_FLAG_ROLLBACK "
                 << "is not allowed";
        return WSREP_CONN_FAIL;
    }

    REPL_CLASS * repl(reinterpret_cast< REPL_CLASS * >(gh->ctx));

    galera::TrxHandleMasterPtr txp(repl->local_conn_trx(conn_id, true));
    assert(txp != 0);

    TrxHandleMaster& trx(*txp.get());
    assert(trx.state() == TrxHandle::S_EXECUTING);

    trx.set_flags(TrxHandle::wsrep_flags_to_trx_flags(
                      flags | WSREP_FLAG_ISOLATION));


    // NBO-end event. Application should have provided the ongoing
    // operation start event source node id and connection id in
    // meta->stid.node and meta->stid.conn respectively
    if (trx.nbo_end() == true)
    {
        galera::NBOKey key(meta->gtid.seqno);
        gu::Buffer buf(galera::NBOKey::serial_size());
        (void)key.serialize(&buf[0], buf.size(), 0);
        struct wsrep_buf data_buf = {&buf[0], buf.size()};
        gu_trace(append_data_array(trx, &data_buf, 1, WSREP_DATA_ORDERED,true));
    }

    if (meta != 0)
    {
        // Don't override trx meta gtid for NBO end yet, gtid is used in
        // replicator wait_nbo_end() to locate correct nbo context
        if (trx.nbo_end() == false)
        {
            meta->gtid       = WSREP_GTID_UNDEFINED;
        }
        meta->depends_on = WSREP_SEQNO_UNDEFINED;
        meta->stid.node  = trx.source_id();
        meta->stid.trx   = trx.trx_id();
        meta->stid.conn  = trx.conn_id();
    }

    wsrep_status_t retval;

#ifdef NDEBUG
    try
#endif // NDEBUG
    {
        TrxHandleLock lock(trx);
        for (size_t i(0); i < keys_num; ++i)
        {
            galera::KeyData k(repl->trx_proto_ver(),
                              keys[i].key_parts,
                              keys[i].key_parts_num, WSREP_KEY_EXCLUSIVE,false);
            gu_trace(trx.append_key(k));
        }

        gu_trace(append_data_array(trx, data, count, WSREP_DATA_ORDERED, false));

        if (trx.nbo_end() == false)
        {
            retval = repl->replicate(trx, meta);
            assert((retval == WSREP_OK && trx.ts() != 0 &&
                    trx.ts()->global_seqno() > 0) ||
                   (retval != WSREP_OK && (trx.ts() == 0  ||
                                           trx.ts()->global_seqno() < 0)));
            if (meta)
            {
                if (trx.ts())
                {
                    assert(meta->gtid.seqno > 0);
                    assert(meta->gtid.seqno == trx.ts()->global_seqno());
                    assert(meta->depends_on == trx.ts()->depends_seqno());
                }
                else
                {
                    assert(meta->gtid.seqno == WSREP_SEQNO_UNDEFINED);
                    assert(meta->depends_on == WSREP_SEQNO_UNDEFINED);
                }
            }
        }
        else
        {
            // NBO-end events are broadcasted separately in to_isolation_begin()
            retval = WSREP_OK;
        }

        if (retval == WSREP_OK)
        {
            retval = repl->to_isolation_begin(trx, meta);
        }
    }
#ifdef NDEBUG
    catch (gu::Exception& e)
    {
        log_error << e.what();

        if (e.get_errno() == EMSGSIZE)
            retval = WSREP_SIZE_EXCEEDED;
        else
            retval = WSREP_CONN_FAIL;
    }
    catch (std::exception& e)
    {
        log_warn << e.what();
        retval = WSREP_CONN_FAIL;
    }
    catch (...)
    {
        log_fatal << "non-standard exception";
        retval = WSREP_FATAL;
    }
#endif // NDEBUG

    if (trx.ts() == NULL || trx.ts()->global_seqno() < 0)
    {
        // galera_to_execute_end() won't be called
        repl->discard_local_conn_trx(conn_id); // trx is not needed anymore
    }

    return retval;
}


extern "C"
wsrep_status_t galera_to_execute_end(wsrep_t*           const gh,
                                     wsrep_conn_id_t    const conn_id,
                                     const wsrep_buf_t* const err)
{
    assert(gh != 0);
    assert(gh->ctx != 0);

    REPL_CLASS * repl(reinterpret_cast< REPL_CLASS * >(gh->ctx));

    wsrep_status_t retval;
    galera::TrxHandleMasterPtr trx(repl->local_conn_trx(conn_id, false));

    assert(trx != 0);
    if (trx == 0)
    {
        log_warn << "No trx handle for connection " << conn_id
                 << " in galera_to_execute_end()";
        return WSREP_CONN_FAIL;
    }

    try
    {
        TrxHandleLock lock(*trx);
        repl->to_isolation_end(*trx, err);
        retval =  WSREP_OK;
    }
    catch (std::exception& e)
    {
        log_warn << e.what();
        retval = WSREP_CONN_FAIL;
    }
    catch (...)
    {
        log_fatal << "non-standard exception";
        retval = WSREP_FATAL;
    }
    gu_trace(repl->discard_local_conn_trx(conn_id));

    return retval;
}


extern "C" wsrep_status_t
galera_preordered_collect (wsrep_t* const gh,
                           wsrep_po_handle_t*      const handle,
                           const struct wsrep_buf* const data,
                           size_t                  const count,
                           wsrep_bool_t            const copy)
{
    assert(gh != 0);
    assert(gh->ctx != 0);
    assert(handle != 0);
    assert(data != 0);
    assert(count > 0);

    REPL_CLASS * repl(reinterpret_cast< REPL_CLASS * >(gh->ctx));

    try
    {
        return repl->preordered_collect(*handle, data, count, copy);
    }
    catch (std::exception& e)
    {
        log_warn << e.what();
        return WSREP_TRX_FAIL;
    }
    catch (...)
    {
        log_fatal << "non-standard exception";
        return WSREP_FATAL;
    }
}


extern "C" wsrep_status_t
galera_preordered_commit (wsrep_t*            const gh,
                          wsrep_po_handle_t*  const handle,
                          const wsrep_uuid_t* const source_id,
                          uint32_t            const flags,
                          int                 const pa_range,
                          wsrep_bool_t        const commit)
{
    assert(gh != 0);
    assert(gh->ctx != 0);
    assert(handle != 0);
    assert(source_id != 0 || false == commit);
    assert(pa_range  >= 0 || false == commit);

    REPL_CLASS * repl(reinterpret_cast< REPL_CLASS * >(gh->ctx));

    try
    {
        return repl->preordered_commit(*handle, *source_id, flags, pa_range,
                                       commit);
    }
    catch (std::exception& e)
    {
        log_warn << e.what();
        return WSREP_TRX_FAIL;
    }
    catch (...)
    {
        log_fatal << "non-standard exception";
        return WSREP_FATAL;
    }
}


extern "C"
wsrep_status_t galera_sst_sent (wsrep_t*            const gh,
                                const wsrep_gtid_t* const state_id,
                                int                 const rcode)
{
    assert(gh       != 0);
    assert(gh->ctx  != 0);
    assert(state_id != 0);
    assert(rcode    <= 0);

    REPL_CLASS * repl(reinterpret_cast< REPL_CLASS * >(gh->ctx));

    return repl->sst_sent(*state_id, rcode);
}


extern "C"
wsrep_status_t galera_sst_received (wsrep_t*            const gh,
                                    const wsrep_gtid_t* const state_id,
                                    const wsrep_buf_t*  const state,
                                    int                 const rcode)
{
    assert(gh       != 0);
    assert(gh->ctx  != 0);
    assert(state_id != 0);
    assert(rcode    <= 0);

    REPL_CLASS * repl(reinterpret_cast< REPL_CLASS * >(gh->ctx));

    if (rcode < 0) { assert(state_id->seqno == WSREP_SEQNO_UNDEFINED); }

    return repl->sst_received(*state_id, state, rcode);
}


extern "C"
wsrep_status_t galera_snapshot(wsrep_t*           const wsrep,
                               const wsrep_buf_t* const msg,
                               const char*        const donor_spec)
{
    return WSREP_NOT_IMPLEMENTED;
}


extern "C"
struct wsrep_stats_var* galera_stats_get (wsrep_t* gh)
{
    assert(gh != 0);
    assert(gh->ctx != 0);

    REPL_CLASS* repl(reinterpret_cast< REPL_CLASS * >(gh->ctx));

    return const_cast<struct wsrep_stats_var*>(repl->stats_get());
}


extern "C"
void galera_stats_free (wsrep_t* gh, struct wsrep_stats_var* s)
{
    assert(gh != 0);
    assert(gh->ctx != 0);
    REPL_CLASS* repl(reinterpret_cast< REPL_CLASS * >(gh->ctx));

    return repl->stats_free(s);
    //REPL_CLASS::stats_free(s);
}


extern "C"
void galera_stats_reset (wsrep_t* gh)
{
    assert(gh != 0);
    assert(gh->ctx != 0);

    REPL_CLASS* repl(reinterpret_cast< REPL_CLASS * >(gh->ctx));

    repl->stats_reset();
}


extern "C"
wsrep_seqno_t galera_pause (wsrep_t* gh)
{
    assert(gh != 0);
    assert(gh->ctx != 0);

    REPL_CLASS * repl(reinterpret_cast< REPL_CLASS * >(gh->ctx));

    try
    {
        return repl->pause();
    }
    catch (gu::Exception& e)
    {
        log_error << e.what();
        return -e.get_errno();
    }
}


extern "C"
wsrep_status_t galera_resume (wsrep_t* gh)
{
    assert(gh != 0);
    assert(gh->ctx != 0);

    REPL_CLASS * repl(reinterpret_cast< REPL_CLASS * >(gh->ctx));

    try
    {
        repl->resume();
        return WSREP_OK;
    }
    catch (gu::Exception& e)
    {
        log_error << e.what();
        return WSREP_NODE_FAIL;
    }
}


extern "C"
wsrep_status_t galera_desync (wsrep_t* gh)
{
    assert(gh != 0);
    assert(gh->ctx != 0);

    REPL_CLASS * repl(reinterpret_cast< REPL_CLASS * >(gh->ctx));

    try
    {
        repl->desync();
        return WSREP_OK;
    }
    catch (gu::Exception& e)
    {
        log_error << e.what();
        return WSREP_TRX_FAIL;
    }
}


extern "C"
wsrep_status_t galera_resync (wsrep_t* gh)
{
    assert(gh != 0);
    assert(gh->ctx != 0);

    REPL_CLASS * repl(reinterpret_cast< REPL_CLASS * >(gh->ctx));

    try
    {
        repl->resync();
        return WSREP_OK;
    }
    catch (gu::Exception& e)
    {
        log_error << e.what();
        return WSREP_NODE_FAIL;
    }
}


extern "C"
wsrep_status_t galera_lock (wsrep_t*     gh,
                            const char*  name,
                            wsrep_bool_t shared,
                            uint64_t     owner,
                            int64_t      timeout)
{
    assert(gh != 0);
    assert(gh->ctx != 0);
    return WSREP_NOT_IMPLEMENTED;
}


extern "C"
wsrep_status_t galera_unlock (wsrep_t*    gh,
                              const char* name,
                              uint64_t    owner)
{
    assert(gh != 0);
    assert(gh->ctx != 0);
    return WSREP_OK;
}


extern "C"
bool galera_is_locked (wsrep_t*      gh,
                       const char*   name,
                       uint64_t*     owner,
                       wsrep_uuid_t* node)
{
    assert(gh != 0);
    assert(gh->ctx != 0);
    return false;
}


static wsrep_t galera_str = {
    WSREP_INTERFACE_VERSION,
    &galera_init,
    &galera_capabilities,
    &galera_parameters_set,
    &galera_parameters_get,
    &galera_connect,
    &galera_disconnect,
    &galera_recv,
    &galera_assign_read_view,
    &galera_certify,
    &galera_commit_order_enter,
    &galera_commit_order_leave,
    &galera_release,
    &galera_replay_trx,
    &galera_abort_certification,
    &galera_rollback,
    &galera_append_key,
    &galera_append_data,
    &galera_sync_wait,
    &galera_last_committed_id,
    &galera_free_connection,
    &galera_to_execute_start,
    &galera_to_execute_end,
    &galera_preordered_collect,
    &galera_preordered_commit,
    &galera_sst_sent,
    &galera_sst_received,
    &galera_snapshot,
    &galera_stats_get,
    &galera_stats_free,
    &galera_stats_reset,
    &galera_pause,
    &galera_resume,
    &galera_desync,
    &galera_resync,
    &galera_lock,
    &galera_unlock,
    &galera_is_locked,
    "Galera",
    GALERA_VER "(r" GALERA_REV ")",
    "Codership Oy <info@codership.com>",
    &galera_tear_down,
    NULL,
    NULL
};


/* Prototype to make compiler happy */
extern "C"
int wsrep_loader(wsrep_t *hptr);


extern "C"
int wsrep_loader(wsrep_t *hptr)
{
    if (!hptr)
        return EINVAL;

    try
    {
        *hptr = galera_str;
    }
    catch (...)
    {
        return ENOTRECOVERABLE;
    }

    return WSREP_OK;
}<|MERGE_RESOLUTION|>--- conflicted
+++ resolved
@@ -72,27 +72,6 @@
     assert(gh != 0);
     assert(gh->ctx != 0);
 
-<<<<<<< HEAD
-    static uint64_t const v4_caps(WSREP_CAP_MULTI_MASTER         |
-                                  WSREP_CAP_CERTIFICATION        |
-                                  WSREP_CAP_PARALLEL_APPLYING    |
-                                  WSREP_CAP_TRX_REPLAY           |
-                                  WSREP_CAP_ISOLATION            |
-                                  WSREP_CAP_PAUSE                |
-                                  WSREP_CAP_CAUSAL_READS         |
-                                  WSREP_CAP_STREAMING);
-
-    static uint64_t const v5_caps(WSREP_CAP_INCREMENTAL_WRITESET |
-                                  WSREP_CAP_UNORDERED            |
-                                  WSREP_CAP_PREORDERED);
-
-    static uint64_t const v8_caps(WSREP_CAP_STREAMING            |
-                                  WSREP_CAP_NBO);
-
-    uint64_t caps(v4_caps);
-
-=======
->>>>>>> d7f3ebcd
     REPL_CLASS * repl(reinterpret_cast< REPL_CLASS * >(gh->ctx));
 
     return repl->capabilities();
