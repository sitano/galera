//
// Copyright (C) 2010-2021 Codership Oy <info@codership.com>
//

#include "wsrep_api.h"
#include "wsrep_ps.h"

#include "key_data.hpp"
#include "gu_serialize.hpp"
#include "gu_asio.hpp" // gu::init_tls_service_v1(), gu::init_allowlist_service_v1()
#include "gu_thread_keys.hpp"
#include "gu_asio.hpp" // gu::init_tls_service_v1()
#include "wsrep_membership_service.h"

#if defined(GALERA_MULTIMASTER)
#include "replicator_smm.hpp"
#define REPL_CLASS galera::ReplicatorSMM
#else
#error "Not implemented"
#endif

#include "wsrep_params.hpp"
#include "gu_event_service.hpp"
#include "wsrep_config_service.h"
#include "wsrep_node_isolation.h"

#include <cassert>


using galera::KeyOS;
using galera::WriteSet;
using galera::TrxHandle;
using galera::TrxHandleMaster;
using galera::TrxHandleSlave;
using galera::TrxHandleLock;


extern "C" {
    const char* wsrep_interface_version = (char*)WSREP_INTERFACE_VERSION;
}


extern "C"
wsrep_status_t galera_init(wsrep_t* gh, const struct wsrep_init_args* args)
{
    assert(gh != 0);

    try
    {
        gh->ctx = new REPL_CLASS (args);
        // Moved into galera::ReplicatorSMM::ParseOptions::ParseOptions()
        // wsrep_set_params(*reinterpret_cast<REPL_CLASS*>(gh->ctx),
        //                 args->options);
        return WSREP_OK;
    }
    catch (gu::Exception& e)
    {
        log_error << e.what();
    }
#ifdef NDEBUG
    catch (std::exception& e)
    {
        log_error << e.what();
    }
    catch (gu::NotFound& e)
    {
        /* Unrecognized parameter (logged by gu::Config::set()) */
    }
    catch (...)
    {
        log_fatal << "non-standard exception";
    }
#endif

    return WSREP_NODE_FAIL;
}


extern "C"
wsrep_cap_t galera_capabilities(wsrep_t* gh)
{
    assert(gh != 0);
    assert(gh->ctx != 0);

    REPL_CLASS * repl(reinterpret_cast< REPL_CLASS * >(gh->ctx));

    return repl->capabilities();
}


extern "C"
void galera_tear_down(wsrep_t* gh)
{
    assert(gh != 0);

    REPL_CLASS * repl(reinterpret_cast< REPL_CLASS * >(gh->ctx));

    if (repl != 0)
    {
        delete repl;
        gh->ctx = 0;
    }
}


extern "C"
wsrep_status_t galera_parameters_set (wsrep_t* gh, const char* params)
{
    assert(gh != 0); // cppcheck-suppress nullPointer
    assert(gh->ctx != 0);

    REPL_CLASS * repl(reinterpret_cast< REPL_CLASS * >(gh->ctx));

    // cppcheck-suppress nullPointer
    if (gh)
    {
        try
        {
            wsrep_set_params (*repl, params);
            return WSREP_OK;
        }
        catch (gu::NotFound&)
        {
            log_warn << "Unrecognized parameter in '" << params << "'";
            return WSREP_WARNING;
        }
        catch (std::exception& e)
        {
            log_debug << e.what(); // better logged in wsrep_set_params
        }
    }
    else
    {
        log_error << "Attempt to set parameter(s) on uninitialized replicator.";
    }

    return WSREP_NODE_FAIL;
}


extern "C"
char* galera_parameters_get (wsrep_t* gh)
{
    assert(gh != 0);
    assert(gh->ctx != 0);

    try
    {
        REPL_CLASS * repl(reinterpret_cast< REPL_CLASS * >(gh->ctx));
        return wsrep_get_params(*repl);
    }
    catch (std::exception& e)
    {
        log_error << e.what();
        return 0;
    }
    catch (...)
    {
        log_fatal << "non-standard exception";
        return 0;
    }
}

extern "C"
wsrep_status_t galera_enc_set_key(wsrep_t* gh, const wsrep_enc_key_t* key)
{
    static wsrep_enc_key_t null_key = { NULL, 0 };

    REPL_CLASS * repl(reinterpret_cast< REPL_CLASS * >(gh->ctx));

    if (NULL == key) key = &null_key;

    try
    {
        return repl->enc_set_key(*key);
    }
    catch(std::exception& e)
    {
        log_error << e.what();
        return WSREP_NODE_FAIL;
    }
    catch(...)
    {
        log_fatal << "non-standard exception";
        return WSREP_FATAL;
    }
}

extern "C"
wsrep_status_t galera_connect (wsrep_t*     gh,
                               const char*  cluster_name,
                               const char*  cluster_url,
                               const char*  state_donor,
                               wsrep_bool_t bootstrap)
{
    assert(gh != 0);
    assert(gh->ctx != 0);

    REPL_CLASS * repl(reinterpret_cast< REPL_CLASS * >(gh->ctx));

    try
    {
        return repl->connect(cluster_name, cluster_url,
                             state_donor ? state_donor : "", bootstrap);
    }
    catch (gu::Exception& e)
    {
        log_error << "Failed to connect to cluster: "
                  << e.what();
        return WSREP_NODE_FAIL;
    }
#ifdef NDEBUG
    catch (std::exception& e)
    {
        log_error << e.what();
        return WSREP_NODE_FAIL;
    }
    catch (...)
    {
        log_fatal << "non-standard exception";
        return WSREP_FATAL;
    }
#endif /* NDEBUG */
}


extern "C"
wsrep_status_t galera_disconnect(wsrep_t *gh)
{
    assert(gh != 0);
    assert(gh->ctx != 0);

    REPL_CLASS * repl(reinterpret_cast< REPL_CLASS * >(gh->ctx));

    try
    {
        return repl->close();
    }
    catch (std::exception& e)
    {
        log_error << e.what();
        return WSREP_NODE_FAIL;
    }
    catch (...)
    {
        log_fatal << "non-standard exception";
        return WSREP_FATAL;
    }
}


extern "C"
wsrep_status_t galera_recv(wsrep_t *gh, void *recv_ctx)
{
    assert(gh != 0);
    assert(gh->ctx != 0);

    REPL_CLASS * repl(reinterpret_cast< REPL_CLASS * >(gh->ctx));

#ifdef NDEBUG
    try
    {
#endif /* NDEBUG */

        return repl->async_recv(recv_ctx);

#ifdef NDEBUG
    }
    catch (gu::Exception& e)
    {
        log_error << e.what();

        switch (e.get_errno())
        {
        case ENOTRECOVERABLE:
            return WSREP_FATAL;
        default:
            return WSREP_NODE_FAIL;
        }
    }
    catch (std::exception& e)
    {
        log_error << e.what();
    }
    catch (...)
    {
        log_fatal << "non-standard exception";
    }

    return WSREP_FATAL;
#endif /* NDEBUG */
}

static TrxHandleMaster*
get_local_trx(REPL_CLASS* const        repl,
              wsrep_ws_handle_t* const handle,
              bool const               create)
{
    TrxHandleMaster* trx(0);

    assert(handle != 0);

    if (handle->opaque != 0)
    {
        trx = static_cast<TrxHandleMaster*>(handle->opaque);
        assert(trx->trx_id() == handle->trx_id ||
               wsrep_trx_id_t(-1) == handle->trx_id);
    }
    else
    {
        try
        {
            trx = repl->get_local_trx(handle->trx_id, create).get();
            handle->opaque = trx;
        }
        catch (gu::NotFound& ) { }
    }

    return trx;
}

extern "C"
wsrep_status_t galera_replay_trx(wsrep_t*                  gh,
                                 const wsrep_ws_handle_t*  trx_handle,
                                 void*                     recv_ctx)
{
    assert(gh != 0);
    assert(gh->ctx != 0);

    REPL_CLASS * repl(reinterpret_cast< REPL_CLASS * >(gh->ctx));
    TrxHandleMaster* trx(static_cast<TrxHandleMaster*>(trx_handle->opaque));
    assert(trx != 0);
    assert(trx->ts() != 0);
    log_debug << "replaying " << *(trx->ts());
    wsrep_status_t retval;

    try
    {
        TrxHandleLock lock(*trx);
        retval = repl->replay_trx(*trx, lock, recv_ctx);
    }
    catch (std::exception& e)
    {
        log_warn << "failed to replay trx: " << *trx;
        log_warn << e.what();
        retval = WSREP_CONN_FAIL;
    }
    catch (...)
    {
        log_fatal << "non-standard exception";
        retval = WSREP_FATAL;
    }

    if (retval != WSREP_OK)
    {
        log_debug << "replaying failed for " << *(trx->ts());
    }
    return retval;
}


extern "C"
wsrep_status_t galera_abort_certification(wsrep_t*       gh,
                                          wsrep_seqno_t  bf_seqno,
                                          wsrep_trx_id_t victim_trx,
                                          wsrep_seqno_t* victim_seqno)
{
    assert(gh != 0);
    assert(gh->ctx != 0);
    assert(victim_seqno != 0);

    *victim_seqno = WSREP_SEQNO_UNDEFINED;

    REPL_CLASS *     repl(reinterpret_cast< REPL_CLASS * >(gh->ctx));
    wsrep_status_t   retval;
    galera::TrxHandleMasterPtr txp(repl->get_local_trx(victim_trx));

    if (!txp)
    {
        log_debug << "trx to abort " << victim_trx
                  << " with bf seqno " << bf_seqno
                  << " not found";
        return WSREP_OK;
    }
    else
    {
        log_debug << "ABORTING trx " << victim_trx
                  << " with bf seqno " << bf_seqno;
    }

    try
    {
        TrxHandleMaster& trx(*txp);
        TrxHandleLock lock(trx);
        retval = repl->abort_trx(trx, bf_seqno, victim_seqno);
    }
    catch (std::exception& e)
    {
        log_error << e.what();
        retval = WSREP_NODE_FAIL;
    }
    catch (...)
    {
        log_fatal << "non-standard exception";
        retval = WSREP_FATAL;
    }

    GU_DBUG_SYNC_WAIT("abort_trx_end");

    return retval;
}

extern "C"
wsrep_status_t galera_rollback(wsrep_t*                 gh,
                               wsrep_trx_id_t           trx_id,
                               const wsrep_buf_t* const data)
{
    assert(gh != 0);
    assert(gh->ctx != 0);

    REPL_CLASS * repl(reinterpret_cast< REPL_CLASS * >(gh->ctx));
    galera::TrxHandleMasterPtr victim(repl->get_local_trx(trx_id));

    /* Send the rollback fragment from a different context */
    galera::TrxHandleMasterPtr trx(repl->new_local_trx(trx_id));

    TrxHandleLock lock(*trx);
    if (data)
    {
        gu_trace(trx->append_data(data->ptr, data->len,
                                  WSREP_DATA_ORDERED, true));
    }
    wsrep_trx_meta_t meta;
    meta.gtid       = WSREP_GTID_UNDEFINED;
    meta.depends_on = WSREP_SEQNO_UNDEFINED;
    meta.stid.node  = repl->source_id();
    meta.stid.trx   = trx_id;

    trx->set_flags(TrxHandle::EXPLICIT_ROLLBACK_FLAGS);
    trx->set_state(TrxHandle::S_MUST_ABORT);
    trx->set_state(TrxHandle::S_ABORTING);

    if (victim)
    {
        TrxHandleLock victim_lock(*victim);
        // Victim may already be in S_ABORTING state
        // if it was BF aborted in certify().
        if (victim->state() != TrxHandle::S_ABORTING)
        {
            if (victim->state() != TrxHandle::S_MUST_ABORT)
                victim->set_state(TrxHandle::S_MUST_ABORT);
            victim->set_state(TrxHandle::S_ABORTING);
        }
        return repl->send(*trx, &meta);
    }

    return repl->send(*trx, &meta);
}

static inline void
discard_local_trx(REPL_CLASS*        repl,
                  wsrep_ws_handle_t* ws_handle,
                  TrxHandleMaster*   trx)
{
    repl->discard_local_trx(trx);
    ws_handle->opaque = 0;
}

static inline void
append_data_array (TrxHandleMaster&              trx,
                   const struct wsrep_buf* const data,
                   size_t                  const count,
                   wsrep_data_type_t       const type,
                   bool                    const copy)
{
    for (size_t i(0); i < count; ++i)
    {
        gu_trace(trx.append_data(data[i].ptr, data[i].len, type, copy));
    }
}


extern "C"
wsrep_status_t galera_assign_read_view(wsrep_t*           const  gh,
                                       wsrep_ws_handle_t* const  handle,
                                       const wsrep_gtid_t* const rv)
{
    return WSREP_NOT_IMPLEMENTED;
}

extern "C"
wsrep_status_t galera_sync_wait(wsrep_t*      const wsrep,
                                wsrep_gtid_t* const upto,
                                int                 tout,
                                wsrep_gtid_t* const gtid)
{
    assert(wsrep != 0);
    assert(wsrep->ctx != 0);

    REPL_CLASS * repl(reinterpret_cast< REPL_CLASS * >(wsrep->ctx));
    wsrep_status_t retval;
    try
    {
        retval = repl->sync_wait(upto, tout, gtid);
    }
    catch (std::exception& e)
    {
        log_warn << e.what();
        retval = WSREP_CONN_FAIL;
    }
    catch (...)
    {
        log_fatal << "non-standard exception";
        retval = WSREP_FATAL;
    }
    return retval;
}

static wsrep_status_t
galera_terminate_trx(wsrep_t*           const gh,
                     uint32_t           const flags,
                     wsrep_trx_meta_t*  const meta)
{
    assert((flags & WSREP_FLAG_PA_UNSAFE));
    assert(!(flags & WSREP_FLAG_TRX_START));
    assert((flags & WSREP_FLAG_TRX_END) || (flags & WSREP_FLAG_ROLLBACK));

    REPL_CLASS* const repl(static_cast< REPL_CLASS * >(gh->ctx));
    galera::TrxHandleMasterPtr trx(repl->new_trx(meta->stid.node,
                                                 meta->stid.trx));
    TrxHandleLock lock(*trx);
    trx->set_flags(TrxHandle::wsrep_flags_to_trx_flags(flags));
    if ((flags & WSREP_FLAG_ROLLBACK))
    {
        trx->set_state(TrxHandle::S_MUST_ABORT);
        trx->set_state(TrxHandle::S_ABORTING);
    }

    return repl->terminate_trx(*trx, meta);
}

extern "C"
wsrep_status_t galera_certify(wsrep_t*           const gh,
                              wsrep_conn_id_t    const conn_id,
                              wsrep_ws_handle_t* const trx_handle,
                              uint32_t           const flags,
                              wsrep_trx_meta_t*  const meta)
{
    assert(gh != 0);
    assert(gh->ctx != 0);

    REPL_CLASS * const repl(static_cast< REPL_CLASS * >(gh->ctx));

    TrxHandleMaster* txp(get_local_trx(repl, trx_handle, false));

    // The following combinations of flags should not be set together
    assert(!((flags & WSREP_FLAG_TRX_START) &&
             (flags & WSREP_FLAG_ROLLBACK)));

    assert(!((flags & WSREP_FLAG_TRX_PREPARE) &&
             (flags & WSREP_FLAG_ROLLBACK)));

    assert(!((flags & WSREP_FLAG_TRX_PREPARE) &&
             (flags & WSREP_FLAG_TRX_END)));

    if (gu_unlikely(txp == 0))
    {
        if (meta != 0)
        {
            // If the caller passed a valid transaction id in meta,
            // then send a commit / rollback fragment to terminate
            // the transaction.

            // Notice that we are making two assumptions here:
            // 1) meta is treated as "in" parameter
            // 2) (uint64_t)-1 means "undefined transaction ID"
            // Rather than abusing galera_certify(), we should
            // expose this functionality through dedicated API,
            // and should be fixed next time we get a chance
            // to update the wsrep API (codership/wsrep-API#40).
            if (meta->stid.trx != (uint64_t)-1)
            {
                return galera_terminate_trx(gh, flags, meta);
            }
            else
            {
                meta->gtid       = WSREP_GTID_UNDEFINED;
                meta->depends_on = WSREP_SEQNO_UNDEFINED;
                meta->stid.node  = repl->source_id();
                meta->stid.trx   = -1;
            }
        }
        // no data to replicate
        return WSREP_OK;
    }

    TrxHandleMaster& trx(*txp);

    assert(trx.trx_id() != uint64_t(-1));

    if (meta != 0)
    {
        meta->gtid       = WSREP_GTID_UNDEFINED;
        meta->depends_on = WSREP_SEQNO_UNDEFINED;
        meta->stid.node  = trx.source_id();
        meta->stid.trx   = trx.trx_id();
    }

    wsrep_status_t retval;

    try
    {
        TrxHandleLock lock(trx);

        trx.set_conn_id(conn_id);

        trx.set_flags(trx.flags() |
                       TrxHandle::wsrep_flags_to_trx_flags(flags));

        if (flags & WSREP_FLAG_ROLLBACK)
        {
            if ((trx.flags() & (TrxHandle::F_BEGIN | TrxHandle::F_ROLLBACK)) ==
                (TrxHandle::F_BEGIN | TrxHandle::F_ROLLBACK))
            {
                return WSREP_TRX_MISSING;
            }

            trx.set_flags(trx.flags() | TrxHandle::F_PA_UNSAFE);
            if (trx.state() == TrxHandle::S_ABORTING)
            {
                trx.set_state(TrxHandle::S_EXECUTING);
            }
        }

        retval = repl->replicate(trx, meta);

        if (meta)
        {
            if (trx.ts())
            {
                assert(meta->gtid.seqno > 0);
                assert(meta->gtid.seqno == trx.ts()->global_seqno());
                // If TrxHandleSlave was queued its depends_seqno may be
                // modified concurrently.
                assert(trx.ts()->queued() ||
                       meta->depends_on == trx.ts()->depends_seqno());
            }
            else
            {
                assert(meta->gtid.seqno == WSREP_SEQNO_UNDEFINED);
                assert(meta->depends_on == WSREP_SEQNO_UNDEFINED);
            }
        }

        assert(trx.trx_id() == meta->stid.trx);
        assert(!(retval == WSREP_OK || retval == WSREP_BF_ABORT) ||
               (trx.ts() && trx.ts()->global_seqno() > 0));

        if (retval == WSREP_OK)
        {
            assert(trx.state() != TrxHandle::S_MUST_ABORT);

            if ((flags & WSREP_FLAG_ROLLBACK) == 0)
            {
                assert(trx.ts() && trx.ts()->last_seen_seqno() >= 0);
                retval = repl->certify(trx, meta);
                assert(trx.state() != TrxHandle::S_MUST_ABORT ||
                       retval != WSREP_OK);
                if (meta) assert(meta->depends_on >= 0 || retval != WSREP_OK);
            }
        }
        else
        {
            if (meta) meta->depends_on = -1;
        }

        assert(retval == WSREP_OK ||       // success
               retval == WSREP_TRX_FAIL || // cert failure
               retval == WSREP_BF_ABORT || // BF abort
               retval == WSREP_CONN_FAIL|| // not in joined/synced state
               retval == WSREP_NODE_FAIL); // node inconsistent
    }
    catch (gu::Exception& e)
    {
        log_error << e.what();

        if (e.get_errno() == EMSGSIZE)
            retval = WSREP_SIZE_EXCEEDED;
        else
            retval = WSREP_NODE_FAIL;
    }
    catch (std::exception& e)
    {
        log_error << e.what();
        retval = WSREP_NODE_FAIL;
    }
    catch (...)
    {
        log_fatal << "non-standard exception";
        retval = WSREP_FATAL;
    }

    trx.release_write_set_out();

    return retval;
}


extern "C"
wsrep_status_t galera_commit_order_enter(
    wsrep_t*                 const gh,
    const wsrep_ws_handle_t* const ws_handle,
    const wsrep_trx_meta_t*  const meta
    )
{
    assert(gh        != 0);
    assert(gh->ctx   != 0);
    assert(ws_handle != 0);

    REPL_CLASS * const repl(static_cast< REPL_CLASS * >(gh->ctx));
    TrxHandle* const txp(static_cast<TrxHandle*>(ws_handle->opaque));
    assert(NULL != txp);
    if (txp == 0)
    {
        log_warn << "Trx " << ws_handle->trx_id
                 << " not found for commit order enter";
        return WSREP_TRX_MISSING;
    }

    wsrep_status_t retval;

    try
    {
        if (txp->master())
        {
            TrxHandleMaster& trx(*reinterpret_cast<TrxHandleMaster*>(txp));
            TrxHandleLock lock(trx);

            // assert(trx.state() != TrxHandle::S_REPLAYING);

            if (gu_unlikely(trx.state() == TrxHandle::S_MUST_ABORT))
            {
                if (trx.ts() && (trx.ts()->flags() & TrxHandle::F_COMMIT))
                {
                    trx.set_state(TrxHandle::S_MUST_REPLAY);
                    return WSREP_BF_ABORT;
                }
                else
                {
                    trx.set_state(TrxHandle::S_ABORTING);
                    return WSREP_TRX_FAIL;
                }
            }

            retval = repl->commit_order_enter_local(trx);
        }
        else
        {
            TrxHandleSlave& ts(*reinterpret_cast<TrxHandleSlave*>(txp));
            retval = repl->commit_order_enter_remote(ts);
        }
    }
    catch (std::exception& e)
    {
        log_error << e.what();
        retval = WSREP_NODE_FAIL;
    }
    catch (...)
    {
        log_fatal << "non-standard exception";
        retval = WSREP_FATAL;
    }

    return retval;
}

extern "C"
wsrep_status_t galera_commit_order_leave(
    wsrep_t*                 const gh,
    const wsrep_ws_handle_t* const ws_handle,
    const wsrep_trx_meta_t*  const meta,
    const wsrep_buf_t*       const error
    )
{
    assert(gh != 0);
    assert(gh->ctx != 0);
    assert(ws_handle != 0);

    REPL_CLASS * const repl(static_cast< REPL_CLASS * >(gh->ctx));
    TrxHandle* const txp(static_cast<TrxHandle*>(ws_handle->opaque));
    assert(NULL != txp);

    if (txp == NULL)
    {
        log_warn << "Trx " << ws_handle->trx_id
                 << " not found for commit order leave";
        return WSREP_TRX_MISSING;
    }

    wsrep_status_t retval;

    try
    {
        if (txp->master())
        {
            TrxHandleMaster& trx(*reinterpret_cast<TrxHandleMaster*>(txp));
            TrxHandleLock lock(trx);
            assert(trx.ts() && trx.ts()->global_seqno() > 0);

            if (trx.state() == TrxHandle::S_MUST_ABORT)
            {
                // Trx is non-committing streaming replication and
                // the trx was BF aborted while committing a fragment.
                // At this point however, we can't know if the
                // fragment is already committed into DBMS fragment storage
                // or not, so we return a success. The BF abort error
                // is returned to the caller from galera_release().
                assert(!(trx.ts()->flags() & TrxHandle::F_COMMIT));
                trx.set_state(TrxHandle::S_ABORTING);
                retval = repl->commit_order_leave(*trx.ts(), error);
                trx.set_deferred_abort(true);
            }
            else
            {
                retval = repl->commit_order_leave(*trx.ts(), error);
                assert(trx.state() == TrxHandle::S_ROLLING_BACK ||
                       trx.state() == TrxHandle::S_COMMITTING ||
                       !(trx.ts()->flags() & TrxHandle::F_COMMIT));
                trx.set_state(trx.state() == TrxHandle::S_ROLLING_BACK ?
                              TrxHandle::S_ROLLED_BACK :
                              TrxHandle::S_COMMITTED);
            }
        }
        else
        {
            TrxHandleSlave& ts(*reinterpret_cast<TrxHandleSlave*>(txp));
            retval = repl->commit_order_leave(ts, error);
        }
    }
    catch (std::exception& e)
    {
        log_error << "commit_order_leave(): " << e.what();
        retval = WSREP_NODE_FAIL;
    }
    catch (...)
    {
        log_fatal << "commit_order_leave(): non-standard exception";
        retval = WSREP_FATAL;
    }

    return retval;
}


extern "C"
wsrep_status_t galera_release(wsrep_t*            gh,
                              wsrep_ws_handle_t*  ws_handle)
{
    assert(gh != 0);
    assert(gh->ctx != 0);

    // A trx object was not created for this handle
    if (not ws_handle->opaque) return WSREP_OK;

    REPL_CLASS * repl(reinterpret_cast< REPL_CLASS * >(gh->ctx));
    TrxHandleMaster* txp(get_local_trx(repl, ws_handle, false));

    if (txp == 0)
    {
        log_debug << "trx " << ws_handle->trx_id
                  << " not found for release";
        return WSREP_OK;
    }

    wsrep_status_t retval;
    bool discard_trx(true);

    try
    {
        TrxHandleMaster& trx(*txp);
        TrxHandleLock lock(trx);

        if (trx.state() == TrxHandle::S_MUST_ABORT)
        {
            // This is possible in case of ALG due to a race: BF applier BF
            // aborts trx that has already grabbed commit monitor and is
            // committing. This is possible only if aborter is ordered after
            // the victim, and since for regular committing transactions such
            // abort is unnecessary, this should be possible only for ongoing
            // streaming transactions.

            galera::TrxHandleSlavePtr ts(trx.ts());

            if (ts && ts->flags() & TrxHandle::F_COMMIT)
            {
                log_warn << "trx was BF aborted during commit: " << *ts;
                assert(0);
                // manipulate state to avoid crash
                trx.set_state(TrxHandle::S_MUST_REPLAY);
                trx.set_state(TrxHandle::S_REPLAYING);
            }
            else
            {
                // Streaming replication, not in commit phase. Must abort.
                log_debug << "SR trx was BF aborted during commit: " << trx;
                trx.set_state(TrxHandle::S_ABORTING);
            }
        }

        if (gu_likely(trx.state() == TrxHandle::S_COMMITTED))
        {
            assert(!trx.deferred_abort());
            retval = repl->release_commit(trx);

            assert(trx.state() == TrxHandle::S_COMMITTED ||
                   trx.state() == TrxHandle::S_EXECUTING);

            if (trx.state() == TrxHandle::S_EXECUTING &&
                retval == WSREP_OK)
            {
                // SR trx ready for new fragment, keep transaction
                discard_trx = false;
            }
        }
        else if (trx.deferred_abort() == false)
        {
            retval = repl->release_rollback(trx);

            assert(trx.state() == TrxHandle::S_ROLLED_BACK);
        }
        else if (trx.state() == TrxHandle::S_ABORTING)
        {
            assert(trx.deferred_abort());
            // SR trx was BF aborted before commit_order_leave()
            // We return BF abort error code here and do not clean up
            // the transaction. The transaction is needed for sending
            // rollback fragment.
            retval = WSREP_BF_ABORT;
            discard_trx = false;
            trx.set_deferred_abort(false);
        }
        else
        {
            assert(0);
            gu_throw_fatal << "Internal program error: "
                "unexpected state in deferred abort trx: " << trx;
        }

        switch(trx.state())
        {
        case TrxHandle::S_COMMITTED:
        case TrxHandle::S_ROLLED_BACK:
        case TrxHandle::S_EXECUTING:
        case TrxHandle::S_ABORTING:
            break;
        default:
            assert(0);
            gu_throw_fatal << "Internal library error: "
                "unexpected trx release state: " << trx;
        }
    }
    catch (std::exception& e)
    {
        log_error << e.what();
        assert(0);
        retval = WSREP_NODE_FAIL;
    }
    catch (...)
    {
        log_fatal << "non-standard exception";
        assert(0);
        retval = WSREP_FATAL;
    }

    if (discard_trx)
    {
        discard_local_trx(repl, ws_handle, txp);
    }

    return retval;
}

extern "C"
wsrep_status_t galera_append_key(wsrep_t*           const gh,
                                 wsrep_ws_handle_t* const trx_handle,
                                 const wsrep_key_t* const keys,
                                 size_t             const keys_num,
                                 wsrep_key_type_t   const key_type,
                                 wsrep_bool_t       const copy)
{
    assert(gh != 0);
    assert(gh->ctx != 0);

    REPL_CLASS * repl(reinterpret_cast< REPL_CLASS * >(gh->ctx));
    TrxHandleMaster* trx(get_local_trx(repl, trx_handle, true));
    assert(trx != 0);

    wsrep_status_t retval;

    try
    {
        int const proto_ver(repl->trx_proto_ver());
        TrxHandleLock lock(*trx);

        if (keys_num > 0)
        {
            for (size_t i(0); i < keys_num; ++i)
            {
                galera::KeyData const k(proto_ver,
                                        keys[i].key_parts,
                                        keys[i].key_parts_num,
                                        key_type,
                                        copy);
                gu_trace(trx->append_key(k));
            }
        }
        else if (proto_ver >= 6)
        {
            /* Append server-level key (matches every trx)*/
            galera::KeyData const k(proto_ver, key_type);
            gu_trace(trx->append_key(k));
        }
        retval = WSREP_OK;
    }
    catch (gu::Exception& e)
    {
        log_warn << e.what();
        if (EMSGSIZE == e.get_errno())
            retval = WSREP_SIZE_EXCEEDED;
        else
            retval = WSREP_CONN_FAIL; //?
    }
    catch (std::exception& e)
    {
        log_warn << e.what();
        retval = WSREP_CONN_FAIL;
    }
    catch (...)
    {
        log_fatal << "non-standard exception";
        retval = WSREP_FATAL;
    }

    return retval;
}

extern "C"
wsrep_status_t galera_append_data(wsrep_t*                const wsrep,
                                  wsrep_ws_handle_t*      const trx_handle,
                                  const struct wsrep_buf* const data,
                                  size_t                  const count,
                                  wsrep_data_type_t       const type,
                                  wsrep_bool_t            const copy)
{
    assert(wsrep != 0);
    assert(wsrep->ctx != 0);
    assert(data != NULL);
    assert(count > 0);

    if (data == NULL)
    {
        // no data to replicate
        return WSREP_OK;
    }

    REPL_CLASS * repl(reinterpret_cast< REPL_CLASS * >(wsrep->ctx));
    TrxHandleMaster* txp(get_local_trx(repl, trx_handle, true));
    assert(txp != 0);
    TrxHandleMaster& trx(*txp);

    wsrep_status_t retval;

    try
    {
        TrxHandleLock lock(trx);
        gu_trace(append_data_array(trx, data, count, type, copy));
        retval = WSREP_OK;
    }
    catch (gu::Exception& e)
    {
        log_warn << e.what();
        if (EMSGSIZE == e.get_errno())
            retval = WSREP_SIZE_EXCEEDED;
        else
            retval = WSREP_CONN_FAIL; //?
    }
    catch (std::exception& e)
    {
        log_warn << e.what();
        retval = WSREP_CONN_FAIL;
    }
    catch (...)
    {
        log_fatal << "non-standard exception";
        retval = WSREP_FATAL;
    }

    return retval;
}

extern "C"
wsrep_status_t galera_last_committed_id(wsrep_t*      const wsrep,
                                        wsrep_gtid_t* const gtid)
{
    assert(wsrep != 0);
    assert(wsrep->ctx != 0);

    REPL_CLASS * repl(reinterpret_cast< REPL_CLASS * >(wsrep->ctx));
    wsrep_status_t retval;
    try
    {
        retval = repl->last_committed_id(gtid);
    }
    catch (std::exception& e)
    {
        log_warn << e.what();
        retval = WSREP_CONN_FAIL;
    }
    catch (...)
    {
        log_fatal << "non-standard exception";
        retval = WSREP_FATAL;
    }
    return retval;
}


extern "C"
wsrep_status_t galera_free_connection(wsrep_t*        const gh,
                                      wsrep_conn_id_t const conn_id)
{
    assert(gh != 0);
    assert(gh->ctx != 0);
    // This function is now no-op and can be removed from the
    // future versions. Connection object is allocated only from
    // galera_to_execute_start() and will be released either
    // from that function in case of failure or from
    // galera_to_execute_end().
    return WSREP_OK;
}


extern "C"
wsrep_status_t galera_to_execute_start(wsrep_t*                const gh,
                                       wsrep_conn_id_t         const conn_id,
                                       const wsrep_key_t*      const keys,
                                       size_t                  const keys_num,
                                       const struct wsrep_buf* const data,
                                       size_t                  const count,
                                       uint32_t                const flags,
                                       wsrep_trx_meta_t*       const meta)
{
    assert(gh != 0);
    assert(gh->ctx != 0);

    // Non-blocking operations "certification" depends on
    // TRX_START and TRX_END flags, not having those flags may cause
    // undefined behavior so check them here.
    assert(flags & (WSREP_FLAG_TRX_START | WSREP_FLAG_TRX_END));

    if ((flags & (WSREP_FLAG_TRX_START | WSREP_FLAG_TRX_END)) == 0)
    {
        log_warn << "to_execute_start(): either WSREP_FLAG_TRX_START "
                 << "or WSREP_FLAG_TRX_END flag is required";
        return WSREP_CONN_FAIL;
    }

    // Simultaneous use of TRX_END AND ROLLBACK is not allowed
    assert(!((flags & WSREP_FLAG_TRX_END) && (flags & WSREP_FLAG_ROLLBACK)));

    if ((flags & WSREP_FLAG_TRX_END) && (flags & WSREP_FLAG_ROLLBACK))
    {
        log_warn << "to_execute_start(): simultaneous use of "
                 << "WSREP_FLAG_TRX_END and WSREP_FLAG_ROLLBACK "
                 << "is not allowed";
        return WSREP_CONN_FAIL;
    }

    REPL_CLASS * repl(reinterpret_cast< REPL_CLASS * >(gh->ctx));

    galera::TrxHandleMasterPtr txp(repl->local_conn_trx(conn_id, true));
    assert(txp != 0);

    TrxHandleMaster& trx(*txp.get());
    assert(trx.state() == TrxHandle::S_EXECUTING);

    trx.set_flags(TrxHandle::wsrep_flags_to_trx_flags(
                      flags | WSREP_FLAG_ISOLATION));


    // NBO-end event. Application should have provided the ongoing
    // operation start event source node id and connection id in
    // meta->stid.node and meta->stid.conn respectively
    if (trx.nbo_end() == true)
    {
        galera::NBOKey key(meta->gtid.seqno);
        gu::Buffer buf(galera::NBOKey::serial_size());
        (void)key.serialize(&buf[0], buf.size(), 0);
        struct wsrep_buf data_buf = {&buf[0], buf.size()};
        gu_trace(append_data_array(trx, &data_buf, 1, WSREP_DATA_ORDERED,true));
    }

    if (meta != 0)
    {
        // Don't override trx meta gtid for NBO end yet, gtid is used in
        // replicator wait_nbo_end() to locate correct nbo context
        if (trx.nbo_end() == false)
        {
            meta->gtid       = WSREP_GTID_UNDEFINED;
        }
        meta->depends_on = WSREP_SEQNO_UNDEFINED;
        meta->stid.node  = trx.source_id();
        meta->stid.trx   = trx.trx_id();
        meta->stid.conn  = trx.conn_id();
    }

    wsrep_status_t retval;

    try
    {
        TrxHandleLock lock(trx);
        for (size_t i(0); i < keys_num; ++i)
        {
            galera::KeyData k(repl->trx_proto_ver(),
                              keys[i].key_parts,
                              keys[i].key_parts_num, WSREP_KEY_EXCLUSIVE,false);
            gu_trace(trx.append_key(k));
        }

        gu_trace(append_data_array(trx, data, count, WSREP_DATA_ORDERED, false));

        if (trx.nbo_end() == false)
        {
            retval = repl->replicate(trx, meta);
            assert((retval == WSREP_OK && trx.ts() != 0 &&
                    trx.ts()->global_seqno() > 0) ||
                   (retval != WSREP_OK && (trx.ts() == 0  ||
                                           trx.ts()->global_seqno() < 0)));
            if (meta)
            {
                if (trx.ts())
                {
                    assert(meta->gtid.seqno > 0);
                    assert(meta->gtid.seqno == trx.ts()->global_seqno());
                    assert(meta->depends_on == trx.ts()->depends_seqno());
                }
                else
                {
                    assert(meta->gtid.seqno == WSREP_SEQNO_UNDEFINED);
                    assert(meta->depends_on == WSREP_SEQNO_UNDEFINED);
                }
            }
        }
        else
        {
            // NBO-end events are broadcasted separately in to_isolation_begin()
            retval = WSREP_OK;
        }

        if (retval == WSREP_OK)
        {
            retval = repl->to_isolation_begin(trx, meta);
        }
    }
    catch (gu::Exception& e)
    {
        log_error << e.what();

        if (e.get_errno() == EMSGSIZE)
            retval = WSREP_SIZE_EXCEEDED;
        else
            retval = WSREP_CONN_FAIL;
    }
    catch (std::exception& e)
    {
        log_warn << e.what();
        retval = WSREP_CONN_FAIL;
    }
    catch (...)
    {
        log_fatal << "non-standard exception";
        retval = WSREP_FATAL;
    }

    if (trx.ts() == NULL || trx.ts()->global_seqno() < 0)
    {
        // galera_to_execute_end() won't be called
        repl->discard_local_conn_trx(conn_id); // trx is not needed anymore
        meta->gtid = WSREP_GTID_UNDEFINED;
    }

    return retval;
}


extern "C"
wsrep_status_t galera_to_execute_end(wsrep_t*           const gh,
                                     wsrep_conn_id_t    const conn_id,
                                     const wsrep_buf_t* const err)
{
    assert(gh != 0);
    assert(gh->ctx != 0);

    REPL_CLASS * repl(reinterpret_cast< REPL_CLASS * >(gh->ctx));

    galera::TrxHandleMasterPtr trx(repl->local_conn_trx(conn_id, false));

    assert(trx != 0);
    if (trx == 0)
    {
        log_warn << "No trx handle for connection " << conn_id
                 << " in galera_to_execute_end()";
        return WSREP_CONN_FAIL;
    }

    wsrep_status_t ret(WSREP_OK);
    try
    {
        TrxHandleLock lock(*trx);
        repl->to_isolation_end(*trx, err);
    }
    catch (std::exception& e)
    {
        log_error << "to_execute_end(): " << e.what();
        ret = WSREP_NODE_FAIL;
    }
    catch (...)
    {
        log_fatal << "to_execute_end(): non-standard exception";
        ret = WSREP_FATAL;
    }
    gu_trace(repl->discard_local_conn_trx(conn_id));


    // trx will be unreferenced (destructed) during purge
    repl->discard_local_conn_trx(conn_id);
    return ret;
}


extern "C" wsrep_status_t
galera_preordered_collect (wsrep_t* const gh,
                           wsrep_po_handle_t*      const handle,
                           const struct wsrep_buf* const data,
                           size_t                  const count,
                           wsrep_bool_t            const copy)
{
    assert(gh != 0);
    assert(gh->ctx != 0);
    assert(handle != 0);
    assert(data != 0);
    assert(count > 0);

    REPL_CLASS * repl(reinterpret_cast< REPL_CLASS * >(gh->ctx));

    try
    {
        return repl->preordered_collect(*handle, data, count, copy);
    }
    catch (std::exception& e)
    {
        log_warn << e.what();
        return WSREP_TRX_FAIL;
    }
    catch (...)
    {
        log_fatal << "non-standard exception";
        return WSREP_FATAL;
    }
}


extern "C" wsrep_status_t
galera_preordered_commit (wsrep_t*            const gh,
                          wsrep_po_handle_t*  const handle,
                          const wsrep_uuid_t* const source_id,
                          uint32_t            const flags,
                          int                 const pa_range,
                          wsrep_bool_t        const commit)
{
    assert(gh != 0);
    assert(gh->ctx != 0);
    assert(handle != 0);
    assert(source_id != 0 || false == commit);
    assert(pa_range  >= 0 || false == commit);

    REPL_CLASS * repl(reinterpret_cast< REPL_CLASS * >(gh->ctx));

    try
    {
        return repl->preordered_commit(*handle, *source_id, flags, pa_range,
                                       commit);
    }
    catch (std::exception& e)
    {
        log_warn << e.what();
        return WSREP_TRX_FAIL;
    }
    catch (...)
    {
        log_fatal << "non-standard exception";
        return WSREP_FATAL;
    }
}


extern "C"
wsrep_status_t galera_sst_sent (wsrep_t*            const gh,
                                const wsrep_gtid_t* const state_id,
                                int                 const rcode)
{
    assert(gh       != 0);
    assert(gh->ctx  != 0);
    assert(state_id != 0);
    assert(rcode    <= 0);

    REPL_CLASS * repl(reinterpret_cast< REPL_CLASS * >(gh->ctx));

    return repl->sst_sent(*state_id, rcode);
}


extern "C"
wsrep_status_t galera_sst_received (wsrep_t*            const gh,
                                    const wsrep_gtid_t* const state_id,
                                    const wsrep_buf_t*  const state,
                                    int                 const rcode)
{
    assert(gh       != 0);
    assert(gh->ctx  != 0);
    assert(state_id != 0);
    assert(rcode    <= 0);

    REPL_CLASS * repl(reinterpret_cast< REPL_CLASS * >(gh->ctx));

    if (rcode < 0) { assert(state_id->seqno == WSREP_SEQNO_UNDEFINED); }

    return repl->sst_received(*state_id, state, rcode);
}


extern "C"
wsrep_status_t galera_snapshot(wsrep_t*           const wsrep,
                               const wsrep_buf_t* const msg,
                               const char*        const donor_spec)
{
    return WSREP_NOT_IMPLEMENTED;
}


extern "C"
struct wsrep_stats_var* galera_stats_get (wsrep_t* gh)
{
    assert(gh != 0);
    assert(gh->ctx != 0);

    REPL_CLASS* repl(reinterpret_cast< REPL_CLASS * >(gh->ctx));

    return const_cast<struct wsrep_stats_var*>(repl->stats_get());
}


extern "C"
void galera_stats_free (wsrep_t* gh, struct wsrep_stats_var* s)
{
    assert(gh != 0);
    assert(gh->ctx != 0);
    REPL_CLASS* repl(reinterpret_cast< REPL_CLASS * >(gh->ctx));

    return repl->stats_free(s);
    //REPL_CLASS::stats_free(s);
}


extern "C"
void galera_stats_reset (wsrep_t* gh)
{
    assert(gh != 0);
    assert(gh->ctx != 0);

    REPL_CLASS* repl(reinterpret_cast< REPL_CLASS * >(gh->ctx));

    repl->stats_reset();
}


extern "C"
wsrep_seqno_t galera_pause (wsrep_t* gh)
{
    assert(gh != 0);
    assert(gh->ctx != 0);

    REPL_CLASS * repl(reinterpret_cast< REPL_CLASS * >(gh->ctx));

    try
    {
        return repl->pause();
    }
    catch (gu::Exception& e)
    {
        log_error << e.what();
        return -e.get_errno();
    }
}


extern "C"
wsrep_status_t galera_resume (wsrep_t* gh)
{
    assert(gh != 0);
    assert(gh->ctx != 0);

    REPL_CLASS * repl(reinterpret_cast< REPL_CLASS * >(gh->ctx));

    try
    {
        repl->resume();
        return WSREP_OK;
    }
    catch (gu::Exception& e)
    {
        log_error << e.what();
        return WSREP_NODE_FAIL;
    }
}


extern "C"
wsrep_status_t galera_desync (wsrep_t* gh)
{
    assert(gh != 0);
    assert(gh->ctx != 0);

    REPL_CLASS * repl(reinterpret_cast< REPL_CLASS * >(gh->ctx));

    try
    {
        repl->desync();
        return WSREP_OK;
    }
    catch (gu::Exception& e)
    {
        log_error << e.what();
        return WSREP_TRX_FAIL;
    }
}


extern "C"
wsrep_status_t galera_resync (wsrep_t* gh)
{
    assert(gh != 0);
    assert(gh->ctx != 0);

    REPL_CLASS * repl(reinterpret_cast< REPL_CLASS * >(gh->ctx));

    try
    {
        repl->resync();
        return WSREP_OK;
    }
    catch (gu::Exception& e)
    {
        log_error << e.what();
        return WSREP_NODE_FAIL;
    }
}


extern "C"
wsrep_status_t galera_lock (wsrep_t*     gh,
                            const char*  name,
                            wsrep_bool_t shared,
                            uint64_t     owner,
                            int64_t      timeout)
{
    assert(gh != 0);
    assert(gh->ctx != 0);
    return WSREP_NOT_IMPLEMENTED;
}


extern "C"
wsrep_status_t galera_unlock (wsrep_t*    gh,
                              const char* name,
                              uint64_t    owner)
{
    assert(gh != 0);
    assert(gh->ctx != 0);
    return WSREP_OK;
}


extern "C"
bool galera_is_locked (wsrep_t*      gh,
                       const char*   name,
                       uint64_t*     owner,
                       wsrep_uuid_t* node)
{
    assert(gh != 0);
    assert(gh->ctx != 0);
    return false;
}


static wsrep_t galera_str = {
    WSREP_INTERFACE_VERSION,
    &galera_init,
    &galera_capabilities,
    &galera_parameters_set,
    &galera_parameters_get,
    &galera_enc_set_key,
    &galera_connect,
    &galera_disconnect,
    &galera_recv,
    &galera_assign_read_view,
    &galera_certify,
    &galera_commit_order_enter,
    &galera_commit_order_leave,
    &galera_release,
    &galera_replay_trx,
    &galera_abort_certification,
    &galera_rollback,
    &galera_append_key,
    &galera_append_data,
    &galera_sync_wait,
    &galera_last_committed_id,
    &galera_free_connection,
    &galera_to_execute_start,
    &galera_to_execute_end,
    &galera_preordered_collect,
    &galera_preordered_commit,
    &galera_sst_sent,
    &galera_sst_received,
    &galera_snapshot,
    &galera_stats_get,
    &galera_stats_free,
    &galera_stats_reset,
    &galera_pause,
    &galera_resume,
    &galera_desync,
    &galera_resync,
    &galera_lock,
    &galera_unlock,
    &galera_is_locked,
    "Galera",
    GALERA_VER "(r" GALERA_REV ")",
    "Codership Oy <info@codership.com>",
    &galera_tear_down,
    NULL,
    NULL
};


/* Prototype to make compiler happy */
extern "C"
int wsrep_loader(wsrep_t *hptr);


extern "C"
int wsrep_loader(wsrep_t *hptr)
{
    if (!hptr)
        return EINVAL;

    try
    {
        *hptr = galera_str;
    }
    catch (...)
    {
        return ENOTRECOVERABLE;
    }

    return WSREP_OK;
}

extern "C"
int wsrep_init_thread_service_v1(wsrep_thread_service_v1_t* ts)

{
    return gu::init_thread_service_v1(ts);
}

extern "C"
void wsrep_deinit_thread_service_v1()
{
    gu::deinit_thread_service_v1();
}

extern "C"
int wsrep_init_tls_service_v1(wsrep_tls_service_v1_t *tls_service)
{
    return gu::init_tls_service_v1(tls_service);
}

extern "C" void wsrep_deinit_tls_service_v1()
{
    gu::deinit_tls_service_v1();
}

extern "C"
int wsrep_init_allowlist_service_v1(wsrep_allowlist_service_v1_t *allowlist_service)
{
    return gu::init_allowlist_service_v1(allowlist_service);
}

extern "C" void wsrep_deinit_allowlist_service_v1()
{
    gu::deinit_allowlist_service_v1();
}

extern "C"
int wsrep_init_event_service_v1(wsrep_event_service_v1_t *event_service)
{
    return gu::EventService::init_v1(event_service);
}

extern "C" void wsrep_deinit_event_service_v1()
{
    gu::EventService::deinit_v1();
}

static int map_parameter_flags(int flags)
{
    int ret = 0;
    if (flags & gu::Config::Flag::deprecated)
      ret |= WSREP_PARAM_DEPRECATED;
    if (flags & gu::Config::Flag::read_only)
      ret |= WSREP_PARAM_READONLY;
    if (flags & gu::Config::Flag::type_bool)
      ret |= WSREP_PARAM_TYPE_BOOL;
    if (flags & gu::Config::Flag::type_integer)
      ret |= WSREP_PARAM_TYPE_INTEGER;
    if (flags & gu::Config::Flag::type_double)
      ret |= WSREP_PARAM_TYPE_DOUBLE;
    if (flags & gu::Config::Flag::type_duration)
      ret |= WSREP_PARAM_TYPE_DOUBLE;
    return ret;
}

static int wsrep_parameter_init(wsrep_parameter& wsrep_param,
                                const std::string& key,
                                const gu::Config::Parameter& param)
{
    wsrep_param.flags = map_parameter_flags(param.flags());
    wsrep_param.name  = key.c_str();
    const char* ret = "";
    switch (param.flags() & gu::Config::Flag::type_mask)
    {
    case gu::Config::Flag::type_bool:
        ret = gu_str2bool(param.value().c_str(), &wsrep_param.value.as_bool);
        break;
    case gu::Config::Flag::type_integer:
    {
        long long tmp;
        ret = gu_str2ll(param.value().c_str(), &tmp);
        wsrep_param.value.as_integer = tmp;
        break;
    }
    case gu::Config::Flag::type_double:
        ret = gu_str2dbl(param.value().c_str(), &wsrep_param.value.as_double);
        break;
    case gu::Config::Flag::type_duration:
    {
        try
        {
            // durations are mapped to doubles
            wsrep_param.value.as_double
                = to_double(gu::datetime::Period(param.value()));
        }
        catch (...)
        {
            assert(0);
            return 1;
        }
        break;
    }
    default:
        assert((param.flags() & gu::Config::Flag::type_mask) == 0);
        wsrep_param.value.as_string = param.value().c_str();
    }

    if (*ret != '\0')
    {
        return 1;
    }

    return 0;
}

static wsrep_status_t get_parameters(wsrep_t* gh,
                                     wsrep_get_parameters_cb callback,
                                     void* context)
{
    assert(gh != 0);
    assert(gh->ctx != 0);
    REPL_CLASS * repl(reinterpret_cast< REPL_CLASS * >(gh->ctx));
    const gu::Config& config(repl->params());
    for (auto &i : config)
    {
        const std::string& key(i.first);
        const gu::Config::Parameter& param(i.second);
        if (!param.is_hidden())
        {
            wsrep_parameter arg;
            if (wsrep_parameter_init(arg, key, param) ||
                (callback(&arg, context) != WSREP_OK))
            {
                log_error << "Failed to initialize parameter '" << key
                          << "', value " << param.value()
                          << " , flags (" << gu::Config::Flag::to_string(param.flags())
                          << ")";
                return WSREP_FATAL;
            }
        }
    }

    return WSREP_OK;
}

extern "C"
int wsrep_init_config_service_v1(wsrep_config_service_v1_t *config_service)
{
    config_service->get_parameters = get_parameters;
    // Deprecation checks will be done by application which uses
    // the service.
    gu::Config::disable_deprecation_check();
    return WSREP_OK;
}

extern "C"
void wsrep_deinit_config_service_v1()
{
    gu::Config::enable_deprecation_check();
}

<<<<<<< HEAD
extern "C"
wsrep_status_t
    wsrep_ps_fetch_cluster_info_v2 (wsrep_t*            gh,
                                    wsrep_node_info_t** nodes,
                                    uint32_t*           size,
                                    int32_t*            my_index,
                                    uint32_t            max_version)
{
    assert(gh != 0);
    assert(gh->ctx != 0);

    REPL_CLASS* repl(reinterpret_cast< REPL_CLASS * >(gh->ctx));

    return repl->fetch_pfs_info(nodes, size, my_index, max_version);
}

extern "C"
void wsrep_ps_free_cluster_info (wsrep_t* gh,
                                 wsrep_node_info_t* nodes)
{
    assert(gh != 0);
    assert(gh->ctx != 0);

    REPL_CLASS* repl(reinterpret_cast< REPL_CLASS * >(gh->ctx));

    repl->free_pfs_info(nodes);
}

extern "C"
wsrep_status_t
    wsrep_ps_fetch_node_stat_v2 (wsrep_t*            gh,
                                 wsrep_node_stat_t** nodes,
                                 uint32_t*           size,
                                 int32_t*            my_index,
                                 uint32_t            max_version)
{
    assert(gh != 0);
    assert(gh->ctx != 0);

    REPL_CLASS* repl(reinterpret_cast< REPL_CLASS * >(gh->ctx));

    return repl->fetch_pfs_stat(nodes, size, my_index, max_version);
}

extern "C"
void wsrep_ps_free_node_stat (wsrep_t* gh,
                              wsrep_node_stat_t* nodes)
{
    assert(gh != 0);
    assert(gh->ctx != 0);

    REPL_CLASS* repl(reinterpret_cast< REPL_CLASS * >(gh->ctx));

    repl->free_pfs_stat(nodes);
}

static wsrep_status_t
get_membership(wsrep_t* const            gh,
               wsrep_allocator_cb const  alloc,
               struct wsrep_membership** memb)
{
    assert(gh != 0);
    assert(gh->ctx != 0);

    REPL_CLASS * repl(reinterpret_cast< REPL_CLASS * >(gh->ctx));

    try
    {
        return repl->get_membership(alloc, memb);
    }
    catch (std::exception& e)
    {
        log_error << e.what();
        return WSREP_NODE_FAIL;
    }
}

extern "C"
wsrep_status_t wsrep_init_membership_service_v1(
    struct wsrep_membership_service_v1 *membership_service)
{
    membership_service->get_membership = get_membership;
    return WSREP_OK;
}

extern "C" void wsrep_deinit_membership_service_v1()
{
=======
/*
 * This function may be called from signal handler, so make sure that
 * only 'safe' system calls and library functions are used. See
 * https://pubs.opengroup.org/onlinepubs/009695399/functions/xsh_chap02_04.html
 */
extern "C" enum wsrep_node_isolation_result
wsrep_node_isolation_mode_set_v1(enum wsrep_node_isolation_mode mode)
{
    if (mode < WSREP_NODE_ISOLATION_NOT_ISOLATED
        || mode > WSREP_NODE_ISOLATION_FORCE_DISCONNECT)
    {
        return WSREP_NODE_ISOLATION_INVALID_VALUE;
    }
    gu::gu_asio_node_isolation_mode = mode;
    return WSREP_NODE_ISOLATION_SUCCESS;
>>>>>>> 644e7f04
}<|MERGE_RESOLUTION|>--- conflicted
+++ resolved
@@ -1835,7 +1835,6 @@
     gu::Config::enable_deprecation_check();
 }
 
-<<<<<<< HEAD
 extern "C"
 wsrep_status_t
     wsrep_ps_fetch_cluster_info_v2 (wsrep_t*            gh,
@@ -1923,7 +1922,8 @@
 
 extern "C" void wsrep_deinit_membership_service_v1()
 {
-=======
+}
+
 /*
  * This function may be called from signal handler, so make sure that
  * only 'safe' system calls and library functions are used. See
@@ -1939,5 +1939,5 @@
     }
     gu::gu_asio_node_isolation_mode = mode;
     return WSREP_NODE_ISOLATION_SUCCESS;
->>>>>>> 644e7f04
-}+}
+
