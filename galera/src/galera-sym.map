{
    global: wsrep_loader;
            wsrep_interface_version;
            wsrep_init_thread_service_v1;
            wsrep_deinit_thread_service_v1;
            wsrep_init_tls_service_v1;
            wsrep_deinit_tls_service_v1;
            wsrep_init_membership_service_v1;
            wsrep_deinit_membership_service_v1;
            wsrep_init_allowlist_service_v1;
            wsrep_deinit_allowlist_service_v1;
            wsrep_init_event_service_v1;
            wsrep_deinit_event_service_v1;
            wsrep_init_config_service_v1;
            wsrep_deinit_config_service_v1;
<<<<<<< HEAD
            wsrep_ps_fetch_cluster_info_v2;
            wsrep_ps_fetch_node_stat_v2;
            wsrep_ps_free_cluster_info;
            wsrep_ps_free_node_stat;
=======
            wsrep_node_isolation_mode_set_v1;
>>>>>>> 644e7f04
    local:  *;
};<|MERGE_RESOLUTION|>--- conflicted
+++ resolved
@@ -11,15 +11,13 @@
             wsrep_deinit_allowlist_service_v1;
             wsrep_init_event_service_v1;
             wsrep_deinit_event_service_v1;
-            wsrep_init_config_service_v1;
-            wsrep_deinit_config_service_v1;
-<<<<<<< HEAD
             wsrep_ps_fetch_cluster_info_v2;
             wsrep_ps_fetch_node_stat_v2;
             wsrep_ps_free_cluster_info;
             wsrep_ps_free_node_stat;
-=======
+            wsrep_init_config_service_v1;
+            wsrep_deinit_config_service_v1;
             wsrep_node_isolation_mode_set_v1;
->>>>>>> 644e7f04
+
     local:  *;
 };