--- conflicted
+++ resolved
@@ -65,25 +65,14 @@
         typedef gu::UnorderedMap<wsrep_conn_id_t, Conn, ConnHash> ConnMap;
 
     public:
-<<<<<<< HEAD
-
         TrxHandle* get_trx(const TrxHandle::Params& params,
                            const wsrep_uuid_t&      source_id,
                            wsrep_trx_id_t           trx_id,
                            bool                     create = false);
 
-        void unref_trx(TrxHandle* trx);
+        void discard_trx(wsrep_trx_id_t trx_id);
 
         TrxHandle* get_conn_query(const TrxHandle::Params&,
-=======
-        TrxHandle* get_trx(int version,
-                           const wsrep_uuid_t& source_id,
-                           wsrep_trx_id_t trx_id, bool create = false);
-
-        void discard_trx(wsrep_trx_id_t trx_id);
-
-        TrxHandle* get_conn_query(int version,
->>>>>>> 6c36b0c5
                                   const wsrep_uuid_t&,
                                   wsrep_conn_id_t conn_id,
                                   bool create = false);
@@ -97,20 +86,15 @@
         ~Wsdb();
 
     private:
-<<<<<<< HEAD
+        // Find existing trx handle in the map
+        TrxHandle* find_trx(wsrep_trx_id_t trx_id);
+
         // Create new trx handle
         TrxHandle* create_trx(const TrxHandle::Params& params,
                               const wsrep_uuid_t&      source_id,
                               wsrep_trx_id_t           trx_id);
 
-        Conn& create_conn(wsrep_conn_id_t conn_id);
-=======
-        // Find existing trx handle in the map
-        TrxHandle* find_trx(wsrep_trx_id_t trx_id);
-        // Create new trx handle and add to map
-        TrxHandle* create_trx(int, const wsrep_uuid_t&, wsrep_trx_id_t trx_id);
         Conn*      get_conn(wsrep_conn_id_t conn_id, bool create);
->>>>>>> 6c36b0c5
 
         static const size_t trx_mem_limit_ = 1 << 20;
         TrxMap       trx_map_;
