//
// Copyright (C) 2013 Codership Oy <info@codership.com>
//

/*
 * Planned writeset composition (not to scale):
 *
 * [WS header][   key set   ][         data set        ][    unordered set    ]
 *
 * WS header contains common info: total size, set versions etc.
 * Key set and data set are always present, unordered set is optional.
 */

#ifndef GALERA_WRITE_SET_NG_HPP
#define GALERA_WRITE_SET_NG_HPP

#include "wsrep_api.h"
#include "key_set.hpp"
#include "data_set.hpp"

#include "gu_serialize.hpp"
#include "gu_vector.hpp"

#include <vector>
#include <string>
#include <iomanip>

#include <pthread.h>

namespace galera
{
    class WriteSetNG
    {
    public:
        static int const MAX_SIZE     = 0x7fffffff;
        static int const MAX_PA_RANGE = 0x0000ffff;

        enum Version
        {
            VER3 = 3,
            VER4 = 4
        };

        /* Max header version that we can understand */
        static Version const MAX_VERSION = VER4;

        /* Parses beginning of the header to detect writeset version and
         * returns it as raw integer for backward compatibility
         * static Version version(int v) will convert it to enum */
        static int version(const void* const buf, size_t const buflen)
        {
            if (gu_likely(buflen >= 4))
            {
                const gu::byte_t* const b(static_cast<const gu::byte_t*>(buf));

                if (b[0] == Header::MAGIC_BYTE   &&
                    b[1] >= ((VER3 << 4) | VER3) &&
                    b[2] >=  32 /* header size will hardly ever go below 32 */)
                {
                    int const min_ver(b[1] & 0x0f);
                    int const max_ver(b[1] >> 4);

                    if (min_ver <= max_ver) /* sanity check */
                    {
                        /* supported situations: return max supported version */
                        if (max_ver <  MAX_VERSION) return max_ver;
                        if (min_ver <= MAX_VERSION) return MAX_VERSION;

                        /* unsupported situation: minimum required version is
                         * greater than maximum known */
                        return min_ver;
                    }
                }
                else if (0 == b[1] && 0 == b[2] && b[3] <= 2)
                {
                    /* header from 2.x and before */
                    return b[3];
                }

                /* unrecognized header, fall through to error */
            }

            return -1;
        }

        static Version version(int v)
        {
            switch (v)
            {
            case VER3: return VER3;
            case VER4: return VER4;
            }

            gu_throw_error (EPROTO) << "Unrecognized writeset version: " << v;
        }

        /* These flags should be fixed to wire protocol version and so
         * technically can't be initialized to WSREP_FLAG_xxx macros as the
         * latter may arbitrarily change. */
        enum Flags
        {
            F_COMMIT      = 1 << 0,
            F_ROLLBACK    = 1 << 1,
            F_TOI         = 1 << 2,
            F_PA_UNSAFE   = 1 << 3,
            F_COMMUTATIVE = 1 << 4,
            F_NATIVE      = 1 << 5,
            F_BEGIN       = 1 << 6,
            /*
             * reserved for extension
             */
            F_CERTIFIED   = 1 << 15  // should be used only for VER4 and up.
        };

        static bool const FLAGS_MATCH_API_FLAGS =
                           (WSREP_FLAG_COMMIT      == F_COMMIT       &&
                            WSREP_FLAG_ROLLBACK    == F_ROLLBACK     &&
                            WSREP_FLAG_ISOLATION   == F_TOI          &&
                            WSREP_FLAG_PA_UNSAFE   == F_PA_UNSAFE    &&
                            WSREP_FLAG_COMMUTATIVE == F_COMMUTATIVE  &&
                            WSREP_FLAG_NATIVE      == F_NATIVE       &&
                            WSREP_FLAG_BEGIN       == F_BEGIN);

        static uint32_t wsrep_flags_to_ws_flags (uint32_t flags);

        typedef gu::RecordSet::GatherVector GatherVector;

        /* TODO: separate metadata access from physical representation in
         *       future versions */
        class Header
        {
        public:

            static unsigned char const MAGIC_BYTE = 'G';

            static Version version(const gu::Buf& buf)
            {
                /* the following will throw if version is not supported */
                return WriteSetNG::version
                    (WriteSetNG::version(buf.ptr, buf.size));
            }

            static unsigned char size(Version ver)
            {
                switch (ver)
                {
                case VER3:
                case VER4:
                    return V3_SIZE;
                }

                log_fatal << "Unknown writeset version: " << ver;
                abort(); // want to dump core right here
            }


            /* This is for WriteSetOut */
            explicit
            Header (Version ver)
            : local_(), ptr_(local_), ver_(ver), size_(size(ver)), chksm_()
            {
                assert (size_t(size_) <= sizeof(local_));
            }

            size_t gather (KeySet::Version        kver,
                           DataSet::Version const dver,
                           bool                   unord,
                           bool                   annot,
                           uint16_t               flags,
                           const wsrep_uuid_t&    source,
                           const wsrep_conn_id_t& conn,
                           const wsrep_trx_id_t&  trx,
                           GatherVector&          out);

            /* records last_seen, timestamp and CRC before replication */
            void finalize(const wsrep_seqno_t& ls, int pa_range);

            /* records partial seqno, pa_range, timestamp and CRC before
             * replication (for preordered events)*/
            void finalize_preordered(uint16_t pa_range)
            {
                finalize(0, pa_range);
            }

            /* This is for WriteSetIn */
            explicit
            Header (const gu::Buf& buf)
                :
                local_(),
                ptr_  (reinterpret_cast<gu::byte_t*>(
                           const_cast<void*>(buf.ptr))),
                ver_  (version(buf)),
                size_ (check_size(ver_, ptr_, buf.size)),
                chksm_(ver_, ptr_, size_)
            {}

            Header () : local_(), ptr_(NULL), ver_(), size_(0), chksm_()
            {}

            /* for late WriteSetIn initialization */
            void read_buf (const gu::Buf& buf)
            {
                ver_ = version(buf);
                ptr_ =
                    reinterpret_cast<gu::byte_t*>(const_cast<void*>(buf.ptr));
                size_ = check_size (ver_, ptr_, buf.size);
                Checksum::verify(ver_, ptr_, size_);
            }

            Version           version() const { return ver_;  }
            unsigned char     size()    const { return size_; }
            const gu::byte_t* ptr()     const { return ptr_;  }

            KeySet::Version  keyset_ver() const
            {
                return KeySet::version((ptr_[V3_SETS_OFF] & 0xf0) >> 4);
            }

            bool             has_keys()  const
            {
                return keyset_ver() != KeySet::EMPTY;
            }

            bool             has_unrd()  const
            {
                return (ptr_[V3_SETS_OFF] & V3_UNORD_FLAG);
            }

            bool             has_annt()  const
            {
                return (ptr_[V3_SETS_OFF] & V3_ANNOT_FLAG);
            }

            DataSet::Version dataset_ver() const
            {
                return DataSet::version((ptr_[V3_SETS_OFF] & 0x0c) >> 2);
            }

            DataSet::Version unrdset_ver() const
            {
                return has_unrd() ? dataset_ver() : DataSet::EMPTY;
            }

            DataSet::Version anntset_ver() const
            {
                return has_annt() ? dataset_ver() : DataSet::EMPTY;
            }

            uint16_t         flags() const
            {
                return gu::gtoh(
                    *(reinterpret_cast<const uint16_t*>(ptr_ + V3_FLAGS_OFF))
                    );
            }

            uint16_t         pa_range() const
            {
                return gu::gtoh(
                    *(reinterpret_cast<const uint16_t*>(ptr_ + V3_PA_RANGE_OFF))
                    );
            }

            wsrep_seqno_t    last_seen() const
            {
                assert (pa_range() == 0 || version() >= VER4);
                return seqno_priv();
            }

            wsrep_seqno_t    seqno() const
            {
                assert (pa_range() > 0);
                return seqno_priv();
            }

            long long        timestamp() const
            {
                return gu::gtoh(
                    *(reinterpret_cast<const uint64_t*>(ptr_+ V3_TIMESTAMP_OFF))
                    );
            }

            const wsrep_uuid_t& source_id() const
            {
                return *(reinterpret_cast<const wsrep_uuid_t*>
                         (ptr_ + V3_SOURCE_ID_OFF));
            }

            wsrep_trx_id_t conn_id() const
            {
                return gu::gtoh(
                    *(reinterpret_cast<const uint64_t*>(ptr_ + V3_CONN_ID_OFF))
                    );
            }

            wsrep_trx_id_t trx_id() const
            {
                return gu::gtoh(
                    *(reinterpret_cast<const uint64_t*>(ptr_ + V3_TRX_ID_OFF))
                    );
            }

            const gu::byte_t* payload() const
            {
                return ptr_ + size();
            }

            uint64_t get_checksum() const
            {
                const void* const checksum_ptr
                    (reinterpret_cast<const gu::byte_t*>(ptr_) + size_ -
                     V3_CHECKSUM_SIZE);

                return gu::gtoh<Checksum::type_t>(
                    *(static_cast<const Checksum::type_t*>(checksum_ptr)));
            }

            /* to set seqno and parallel applying range after certification */
            void set_seqno(const wsrep_seqno_t& seqno, uint16_t pa_range);

            gu::Buf copy(bool include_keys, bool include_unrd) const;

        private:

            static ssize_t
            check_size (Version const           ver,
                        const gu::byte_t* const buf,
                        ssize_t const           bufsize)
            {
                assert (bufsize > 4);

                ssize_t const hsize(buf[V3_HEADER_SIZE_OFF]);

                if (gu_unlikely(hsize > bufsize))
                {
                    gu_throw_error (EMSGSIZE)
                        << "Input buffer size " << bufsize
                        << " smaller than header size " << hsize;
                }

                return hsize;
            }

            static int const V3_CHECKSUM_SIZE = 8;

            class Checksum
            {
            public:
                typedef uint64_t type_t;

                /* produce value (corrected for endianness) */
                static void
                compute (const void* ptr, size_t size, type_t& value)
                {
                    gu::FastHash::digest (ptr, size, value);
                    value = gu::htog<type_t>(value);
                }

                static void
                verify (Version ver, const void* ptr, ssize_t size);

                Checksum () {}
                Checksum (Version ver, const void* ptr, ssize_t size)
                {
                    verify (ver, ptr, size);
                }
            private:
                GU_COMPILE_ASSERT(sizeof(type_t) == V3_CHECKSUM_SIZE, uhoh);
            };

            static unsigned char const V3_ANNOT_FLAG = 0x01;
            static unsigned char const V3_UNORD_FLAG = 0x02;

            /* Fist 8 bytes of header:

               0: 'G' - "magic" byte
               1: bits 4-7: header version
                  bits 0-3: minimum compatible version
               2: header size (payload offset)
               3: bits 4-7: keyset  version
                  bits 2-3: dataset version
                  bit 1:    has unordered set
                  bit 0:    has annotation
               4-5: flags
               6-7: PA range

               all multibyte integers are in little-endian encoding */

            static int const V3_MAGIC_OFF       = 0;
            static int const V3_HEADER_VERS_OFF = V3_MAGIC_OFF       + 1;
            static int const V3_HEADER_SIZE_OFF = V3_HEADER_VERS_OFF + 1;
            static int const V3_SETS_OFF        = V3_HEADER_SIZE_OFF + 1;
            static int const V3_FLAGS_OFF       = V3_SETS_OFF        + 1;
            static int const V3_PA_RANGE_OFF    = V3_FLAGS_OFF       + 2;
            static int const V3_LAST_SEEN_OFF   = V3_PA_RANGE_OFF    + 2;
            static int const V3_SEQNO_OFF       = V3_LAST_SEEN_OFF;
            // seqno takes place of last seen
            static int const V3_TIMESTAMP_OFF   = V3_LAST_SEEN_OFF   + 8;
            static int const V3_SOURCE_ID_OFF   = V3_TIMESTAMP_OFF   + 8;
            static int const V3_CONN_ID_OFF     = V3_SOURCE_ID_OFF   + 16;
            static int const V3_TRX_ID_OFF      = V3_CONN_ID_OFF     + 8;
            static int const V3_CRC_OFF         = V3_TRX_ID_OFF      + 8;
            static int const V3_SIZE            = V3_CRC_OFF         + 8; // 64

            struct Offsets
            {
                int const header_ver_;
                int const header_size_;
                int const sets_;
                int const flags_;
                int const pa_range_;
                int const last_seen_;
                int const seqno_;
                int const timestamp_;
                int const source_id_;
                int const conn_id_;
                int const trx_id_;
                int const crc_;

                Offsets(int, int, int, int, int, int,
                        int, int, int, int, int, int);
            };

            static Offsets const V3;

            static int const MAX_HEADER_SIZE = V3_SIZE;

            mutable
            gu::byte_t  local_[MAX_HEADER_SIZE];
            gu::byte_t* ptr_;
            Version     ver_;
            gu::byte_t  size_;
            Checksum    chksm_;

            wsrep_seqno_t seqno_priv() const
            {
                return gu::gtoh(
                    *(reinterpret_cast<const uint64_t*>(ptr_+ V3_LAST_SEEN_OFF))
                    );
            }

            static void
            update_checksum(gu::byte_t* const ptr, size_t const size)
            {
                Checksum::type_t cval;
                Checksum::compute (ptr, size, cval);
                *reinterpret_cast<Checksum::type_t*>(ptr + size) = cval;
            }
        }; /* class Header */

    private:

        /* this assert should be removed when wsrep API flags become
         * explicitly incompatible with wirteset flags */
        GU_COMPILE_ASSERT(FLAGS_MATCH_API_FLAGS, flags_incompatible);

        template <bool>
        static inline uint32_t
        wsrep_flags_to_ws_flags_tmpl (uint32_t const flags)
        {
            assert(0); // remove when needed
            uint32_t ret(0);

            if (flags & WSREP_FLAG_COMMIT)      ret |= F_COMMIT;
            if (flags & WSREP_FLAG_ROLLBACK)    ret |= F_ROLLBACK;
            if (flags & WSREP_FLAG_ISOLATION)   ret |= F_TOI;
            if (flags & WSREP_FLAG_PA_UNSAFE)   ret |= F_PA_UNSAFE;
            if (flags & WSREP_FLAG_COMMUTATIVE) ret |= F_COMMUTATIVE;
            if (flags & WSREP_FLAG_NATIVE)      ret |= F_NATIVE;
            if (flags & WSREP_FLAG_BEGIN)       ret |= F_BEGIN;

            return ret;
        }

    }; /* class WriteSetNG */

    template <> inline uint32_t
    WriteSetNG::wsrep_flags_to_ws_flags_tmpl<true>(uint32_t const flags)
    { return flags; }

    inline uint32_t
    WriteSetNG::wsrep_flags_to_ws_flags (uint32_t const flags)
    { return wsrep_flags_to_ws_flags_tmpl<FLAGS_MATCH_API_FLAGS>(flags); }

    class WriteSetOut
    {
    public:

        typedef gu::RecordSetOutBase::BaseName BaseName;

        WriteSetOut (const std::string&      dir_name,
                     wsrep_trx_id_t          id,
                     KeySet::Version         kver,
                     gu::byte_t*             reserved,
                     size_t                  reserved_size,
                     uint16_t                flags    = 0,
                     WriteSetNG::Version     ver      = WriteSetNG::MAX_VERSION,
                     DataSet::Version        dver     = DataSet::MAX_VERSION,
                     DataSet::Version        uver     = DataSet::MAX_VERSION,
                     size_t                  max_size = WriteSetNG::MAX_SIZE)
            :
            header_(ver),
            base_name_(dir_name, id),
            /* 1/8 of reserved (aligned by 8) goes to key set  */
            kbn_   (base_name_),
            keys_  (reserved,
                    (reserved_size >>= 6, reserved_size <<= 3, reserved_size),
                    kbn_, kver),
            /* 5/8 of reserved goes to data set  */
            dbn_   (base_name_),
            data_  (reserved + reserved_size, reserved_size*5, dbn_, dver),
            /* 2/8 of reserved goes to unordered set  */
            ubn_   (base_name_),
            unrd_  (reserved + reserved_size*6, reserved_size*2, ubn_, uver),
            /* annotation set is not allocated unless requested */
            abn_   (base_name_),
            annt_  (NULL),
            left_  (max_size - keys_.size() - data_.size() - unrd_.size()
                    - header_.size()),
            flags_ (flags)
        {}

        ~WriteSetOut() { delete annt_; }

        void append_key(const KeyData& k)
        {
            left_ -= keys_.append(k);
        }

        void append_data(const void* data, size_t data_len, bool store)
        {
            left_ -= data_.append(data, data_len, store);
        }

        void append_unordered(const void* data, size_t data_len, bool store)
        {
            left_ -= unrd_.append(data, data_len, store);
        }

        void append_annotation(const void* data, size_t data_len, bool store)
        {
            if (NULL == annt_)
            {
                annt_ = new DataSetOut(NULL, 0, abn_, DataSet::MAX_VERSION);
                left_ -= annt_->size();
            }

            left_ -= annt_->append(data, data_len, store);
        }

        void set_flags(uint16_t flags) { flags_  = flags; }
        void add_flags(uint16_t flags) { flags_ |= flags; }
        void mark_toi()                { flags_ |= WriteSetNG::F_TOI; }
        void mark_pa_unsafe()          { flags_ |= WriteSetNG::F_PA_UNSAFE; }

        bool is_empty() const
        {
            return ((data_.count() + keys_.count() + unrd_.count() +
                     (annt_ ? annt_->count() : 0)) == 0);
        }


        /* !!! This returns header without checksum! *
         *     Use set_last_seen() to finalize it.   */
        size_t gather(const wsrep_uuid_t&       source,
                      const wsrep_conn_id_t&    conn,
                      const wsrep_trx_id_t&     trx,
                      WriteSetNG::GatherVector& out)
        {
            check_size();

            out->reserve (out->size() + keys_.page_count() + data_.page_count()
                          + unrd_.page_count() + 1 /* global header */);


            size_t out_size (header_.gather (keys_.version(),
                                             data_.version(),
                                             unrd_.version() != DataSet::EMPTY,
                                             NULL != annt_,
                                             flags_, source, conn, trx,
                                             out));

            out_size += keys_.gather(out);
            out_size += data_.gather(out);
            out_size += unrd_.gather(out);

            if (NULL != annt_) out_size += annt_->gather(out);

            return out_size;
        }

        void finalize(const wsrep_seqno_t& ls, int pa_range)
        {
            header_.finalize(ls, pa_range);
        }

        /* Serializes wiriteset into a single buffer (for unit test purposes) */
        void serialize(const wsrep_uuid_t&      source,
                       const wsrep_conn_id_t&   conn,
                       const wsrep_trx_id_t&    trx,
                       const wsrep_seqno_t&     last_seen,
                       std::vector<gu::byte_t>& ret)
        {
            WriteSetNG::GatherVector out;
            size_t const out_size(gather(source, conn, trx, out));
            finalize(last_seen, -1);

            ret.clear(); ret.reserve(out_size);

            /* concatenate all out buffers into ret */
            for (size_t i(0); i < out->size(); ++i)
            {
                const gu::byte_t* ptr
                    (static_cast<const gu::byte_t*>(out[i].ptr));
                ret.insert (ret.end(), ptr, ptr + out[i].size);
            }
        }

        void finalize_preordered (ssize_t pa_range)
        {
            assert (pa_range >= 0);

            /* By current convention pa_range is off by 1 from wsrep API def.
             * 0 meaning failed certification. */
            pa_range++;

            header_.finalize_preordered(pa_range);
        }

    private:

        struct BaseNameCommon
        {
            const std::string&       dir_name_;
            unsigned long long const id_;

            BaseNameCommon(const std::string& dir_name, unsigned long long id)
                :
                dir_name_(dir_name),
                id_      (id)
            {}
        };

        template <const char* suffix_>
        class BaseNameImpl : public BaseName
        {
            const BaseNameCommon& data_;

        public:

            BaseNameImpl (const BaseNameCommon& data) : data_(data) {}

            void print(std::ostream& os) const
            {
                os << data_.dir_name_ << "/0x"
                   << std::hex << std::setfill('0') << std::setw(8)
                   << data_.id_ << suffix_;
            }

        }; /* class BaseNameImpl */

        static const char keys_suffix[];
        static const char data_suffix[];
        static const char unrd_suffix[];
        static const char annt_suffix[];

        WriteSetNG::Header  header_;
        BaseNameCommon      base_name_;
        BaseNameImpl<keys_suffix> kbn_;
        KeySetOut           keys_;
        BaseNameImpl<data_suffix> dbn_;
        DataSetOut          data_;
        BaseNameImpl<unrd_suffix> ubn_;
        DataSetOut          unrd_;
        BaseNameImpl<annt_suffix> abn_;
        DataSetOut*         annt_;
        ssize_t             left_;
        uint16_t            flags_;

        void check_size()
        {
            if (gu_unlikely(left_ < 0))
                gu_throw_error (EMSGSIZE)
                    << "Maximum writeset size exceeded by " << -left_;
        }

        WriteSetOut (const WriteSetOut&);
        WriteSetOut& operator= (const WriteSetOut);

    }; /* class WriteSetOut */

    class WriteSetIn
    {
    public:

        WriteSetIn (const gu::Buf& buf, ssize_t const st = SIZE_THRESHOLD)
            : header_(buf),
              size_  (buf.size),
              keys_  (),
              data_  (),
              unrd_  (),
              annt_  (NULL),
              check_thr_id_(),
              check_thr_(false),
              check_ (false)
        {
            init (st);
        }

        WriteSetIn ()
            : header_(),
              size_  (0),
              keys_  (),
              data_  (),
              unrd_  (),
              annt_  (NULL),
              check_thr_id_(),
              check_thr_(false),
              check_ (false)
        {}

        /* WriteSetIn(buf) == WriteSetIn() + read_buf(buf) */
        void read_buf (const gu::Buf& buf, ssize_t const st = SIZE_THRESHOLD)
        {
            assert (0 == size_);
            assert (false == check_);

            header_.read_buf (buf);
            size_ = buf.size;
            init (st);
        }

        void read_buf (const gu::byte_t* const ptr, ssize_t const len)
        {
            assert (ptr != NULL);
            assert (len >= 0);
            gu::Buf tmp = { ptr, len };
            read_buf (tmp);
        }

        ~WriteSetIn ()
        {
            if (gu_unlikely(check_thr_))
            {
                /* checksum was performed in a parallel thread */
                pthread_join (check_thr_id_, NULL);
            }

            delete annt_;
        }

<<<<<<< HEAD
        WriteSetNG::Version version()   const { return header_.version(); }

        ssize_t       size()      const { return size_;               }
=======
        size_t        size()      const { return size_;               }
>>>>>>> 70fd575e
        uint16_t      flags()     const { return header_.flags();     }
        bool          is_toi()    const { return flags() & WriteSetNG::F_TOI; }
        bool          pa_unsafe() const
        { return flags() & WriteSetNG::F_PA_UNSAFE; }
        int           pa_range()  const { return header_.pa_range();  }
        bool          certified() const
        {
            if (gu_likely(version() >= WriteSetNG::VER4))
                return (flags() & WriteSetNG::F_CERTIFIED);
            else
                return (pa_range()); // VER3
        }
        wsrep_seqno_t last_seen() const { return header_.last_seen(); }
        wsrep_seqno_t seqno()     const { return header_.seqno();     }
        long long     timestamp() const { return header_.timestamp(); }

        const wsrep_uuid_t& source_id() const { return header_.source_id(); }
        wsrep_conn_id_t     conn_id()   const { return header_.conn_id();   }
        wsrep_trx_id_t      trx_id()    const { return header_.trx_id();    }

        const KeySetIn&  keyset()  const { return keys_; }
        const DataSetIn& dataset() const { return data_; }
        const DataSetIn& unrdset() const { return unrd_; }

        bool annotated() const { return (annt_ != NULL); }
        void write_annotation(std::ostream& os) const;

        /* This should be called right after certification verdict is obtained
         * and before it is finalized. */
        void verify_checksum() const /* throws */
        {
            if (gu_unlikely(check_thr_))
            {
                /* checksum was performed in a parallel thread */
                pthread_join (check_thr_id_, NULL);
                check_thr_ = false;
                checksum_fin();
            }
        }

        uint64_t get_checksum() const
        {
            /* since data segment is the only thing that definitely stays
             * unchanged through WS lifetime, it is the WS signature */
            return (data_.get_checksum());
        }

        void set_seqno(const wsrep_seqno_t& seqno, ssize_t pa_range)
        {
            assert (seqno    >  0);
            assert (pa_range >= 0);

            /* cap PA range by maximum we can represent */
            if (gu_unlikely(pa_range > WriteSetNG::MAX_PA_RANGE))
                pa_range = WriteSetNG::MAX_PA_RANGE;

            header_.set_seqno (seqno, pa_range);
        }

        typedef gu::Vector<gu::Buf, 8> GatherVector;

        /* can return pointer to internal storage: out can be used only
         * within object scope. */
        size_t gather(GatherVector& out,
                      bool include_keys, bool include_unrd) const;

    private:

        WriteSetNG::Header header_;
        ssize_t            size_;
        KeySetIn           keys_;
        DataSetIn          data_;
        DataSetIn          unrd_;
        DataSetIn*         annt_;
        pthread_t          check_thr_id_;
        bool mutable       check_thr_;
        bool               check_;

        static size_t const SIZE_THRESHOLD = 1 << 22; /* 4Mb */

        void checksum (); /* checksums writeset, stores result in check_ */

        void checksum_fin() const
        {
            if (gu_unlikely(!check_))
            {
                gu_throw_error(EINVAL) << "Writeset checksum failed";
            }
        }

        static void* checksum_thread (void* arg)
        {
            WriteSetIn* ws(reinterpret_cast<WriteSetIn*>(arg));
            ws->checksum();
            return NULL;
        }

        /* late initialization after default constructor */
        void init (ssize_t size_threshold);

        WriteSetIn (const WriteSetIn&);
        WriteSetIn& operator=(WriteSetIn);
    };

} /* namespace galera */


#endif // GALERA_WRITE_SET_HPP<|MERGE_RESOLUTION|>--- conflicted
+++ resolved
@@ -748,13 +748,9 @@
             delete annt_;
         }
 
-<<<<<<< HEAD
         WriteSetNG::Version version()   const { return header_.version(); }
 
         ssize_t       size()      const { return size_;               }
-=======
-        size_t        size()      const { return size_;               }
->>>>>>> 70fd575e
         uint16_t      flags()     const { return header_.flags();     }
         bool          is_toi()    const { return flags() & WriteSetNG::F_TOI; }
         bool          pa_unsafe() const
