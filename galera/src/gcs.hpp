--- conflicted
+++ resolved
@@ -1,9 +1,5 @@
 //
-<<<<<<< HEAD
-// Copyright (C) 2010-2012 Codership Oy <info@codership.com>
-=======
 // Copyright (C) 2010-2013 Codership Oy <info@codership.com>
->>>>>>> 64c677a7
 //
 
 #ifndef GALERA_GCS_HPP
