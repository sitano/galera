--- conflicted
+++ resolved
@@ -572,14 +572,10 @@
 
         size_t   size()         const { return write_set_.size(); }
 
-<<<<<<< HEAD
         void set_ends_nbo(wsrep_seqno_t seqno) { ends_nbo_ = seqno; }
         wsrep_seqno_t ends_nbo() const { return ends_nbo_; }
 
-        void mark_dummy()
-=======
         void mark_dummy(int const line = -2)
->>>>>>> d098dc2b
         {
             set_depends_seqno(WSREP_SEQNO_UNDEFINED);
             set_flags(flags() | F_ROLLBACK);
