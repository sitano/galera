--- conflicted
+++ resolved
@@ -440,10 +440,7 @@
                 case WriteSetNG::VER3:
                 case WriteSetNG::VER4:
                 case WriteSetNG::VER5:
-<<<<<<< HEAD
-=======
                 case WriteSetNG::VER6:
->>>>>>> a38d4c3d
                     write_set_.read_buf(plaintext, act.size);
                     assert(version_ == write_set_.version());
                     write_set_flags_ = fixup_write_set_flags(
