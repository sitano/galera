//
// Copyright (C) 2010-2012 Codership Oy <info@codership.com>
//


#ifndef GALERA_TRX_HANDLE_HPP
#define GALERA_TRX_HANDLE_HPP

#include "write_set.hpp"
#include "mapped_buffer.hpp"
#include "fsm.hpp"
#include "key_data.hpp" // for append_key()
#include "key_entry_os.hpp"
#include "write_set_ng.hpp"

#include "wsrep_api.h"
#include "gu_mutex.hpp"
#include "gu_atomic.hpp"
#include "gu_datetime.hpp"
#include "gu_unordered.hpp"
#include "gu_utils.hpp"

#include <set>

namespace galera
{
    static std::string const working_dir = "/tmp";

    static int const WS_NG_VERSION = WriteSetNG::VER3;
    /* new WS version to be used */

    class TrxHandle
    {
    public:

        struct Params
        {
            std::string     working_dir_;
            int             version_;
            KeySet::Version key_format_;

            Params (const std::string& wdir, int ver, KeySet::Version kformat) :
                working_dir_(wdir), version_(ver), key_format_(kformat) {}
        };

        static const Params Defaults;

        enum
        {
            F_COMMIT      = WSREP_FLAG_COMMIT,      /* 1 << 0 */
            F_ROLLBACK    = WSREP_FLAG_ROLLBACK,    /* 1 << 1 */
            F_PA_UNSAFE   = WSREP_FLAG_PA_UNSAFE,   /* 1 << 2 */
            F_ISOLATION   = WSREP_FLAG_ISOLATION,   /* 1 << 3 */
            F_COMMUTATIVE = WSREP_FLAG_COMMUTATIVE, /* 1 << 4 */
            F_ANNOTATION  = 1 << 5,
<<<<<<< HEAD
            F_ISOLATION   = 1 << 6,
            F_PA_UNSAFE   = 1 << 7,
            F_PREORDERED  = 1 << 8
        };

        bool has_mac() const /* shall return 0 for new writeset ver */
=======
            F_MAC_HEADER  = 1 << 6,
            F_MAC_PAYLOAD = 1 << 7,
            F_OOC         = 1 << 8
        };

        /* where TrxHandle and wsrep flags are identical */
        static uint64_t const WSREP_FLAGS_MASK = (1UL << 5) - 1;

        bool has_mac() const
>>>>>>> fbe4f9e5
        {
            return ((write_set_flags_ & (F_MAC_HEADER | F_MAC_PAYLOAD)) != 0);
        }

        bool has_annotation() const /* shall return 0 for new writeset ver */
        {
            return ((write_set_flags_ & F_ANNOTATION) != 0);
        }

        bool is_toi() const
        {
            return ((write_set_flags_ & F_ISOLATION) != 0);
        }

        bool pa_unsafe() const
        {
            return ((write_set_flags_ & F_PA_UNSAFE) != 0);
        }

        bool preordered() const
        {
            return ((write_set_flags_ & F_PREORDERED) != 0);
        }

        typedef enum
        {
            S_EXECUTING,
            S_MUST_ABORT,
            S_ABORTING,
            S_REPLICATING,
            S_CERTIFYING,
            S_MUST_CERT_AND_REPLAY,
            S_MUST_REPLAY_AM, // grab apply_monitor, commit_monitor, replay
            S_MUST_REPLAY_CM, // commit_monitor, replay
            S_MUST_REPLAY,    // replay
            S_REPLAYING,
            S_APPLYING,   // grabbing apply monitor, applying
            S_COMMITTING, // grabbing commit monitor, committing changes
            S_COMMITTED,
            S_ROLLED_BACK
        } State;

        class Transition
        {
        public:

            Transition(State const from, State const to) : from_(from), to_(to)
            { }

            State from() const { return from_; }
            State to()   const { return to_;   }

            bool operator==(Transition const& other) const
            {
                return (from_ == other.from_ && to_ == other.to_);
            }

            class Hash
            {
            public:
                size_t operator()(Transition const& tr) const
                {
                    return (gu::HashValue(static_cast<int>(tr.from_)) ^
                            gu::HashValue(static_cast<int>(tr.to_)));
                }
            };

        private:

            State from_;
            State to_;
        };

        typedef FSM<State, Transition> Fsm;
        static Fsm::TransMap trans_map_;

        // Placeholder for message authentication code
        class Mac
        {
        public:
            Mac() { }
            ~Mac() { }

            size_t serialize(gu::byte_t* buf, size_t buflen, size_t offset)
                const;
            size_t unserialize(const gu::byte_t* buf, size_t buflen,
                               size_t offset);
            size_t serial_size() const;
        };


        explicit
        TrxHandle(const Params&       params    = Defaults,
                  const wsrep_uuid_t& source_id = WSREP_UUID_UNDEFINED,
                  wsrep_conn_id_t     conn_id   = -1,
                  wsrep_trx_id_t      trx_id    = -1,
                  bool                local     = false)
            :
            version_           (params.version_),
            source_id_         (source_id),
            conn_id_           (conn_id),
            trx_id_            (trx_id),
            local_             (local),
            mutex_             (),
            write_set_collection_(params.working_dir_),
            state_             (&trans_map_, S_EXECUTING),
            local_seqno_       (WSREP_SEQNO_UNDEFINED),
            global_seqno_      (WSREP_SEQNO_UNDEFINED),
            last_seen_seqno_   (WSREP_SEQNO_UNDEFINED),
            depends_seqno_     (WSREP_SEQNO_UNDEFINED),
            refcnt_            (1),
            write_set_         (version_),
            write_set_out_     (params.working_dir_ + '/' +
                                gu::to_string(trx_id, std::hex),
                                KeySet::version(params.key_format_)),
            write_set_in_      (),
            write_set_flags_   (0),
            certified_         (false),
            committed_         (false),
            gcs_handle_        (-1),
            action_            (0),
            timestamp_         (gu_time_calendar()),
            mac_               (),
            annotation_        (),
            write_set_buffer_  (0, 0),
            cert_keys_         ()
        {}

        void lock()   const { mutex_.lock();   }
        void unlock() const { mutex_.unlock(); }

        int  version()     const { return version_; }
        bool new_version() const { return version() >= WS_NG_VERSION; }

        const wsrep_uuid_t& source_id() const { return source_id_; }
        wsrep_trx_id_t      trx_id()    const { return trx_id_;    }
        wsrep_conn_id_t     conn_id()   const { return conn_id_;   }

        void set_conn_id(wsrep_conn_id_t conn_id) { conn_id_ = conn_id; }

        bool is_local()     const { return local_; }
        bool is_certified() const { return certified_; }

        void mark_certified()
        {
            if (new_version())
            {
                int dw(0);

                if (gu_likely(depends_seqno_ >= 0))
                {
                    dw = global_seqno_ - depends_seqno_;
                }

                write_set_in_.set_seqno(global_seqno_, dw);
            }

            certified_ = true;
        }

        bool is_committed() const { return committed_; }
        void mark_committed() { committed_ = true; }

        void set_received (const void*   action,
                           wsrep_seqno_t seqno_l,
                           wsrep_seqno_t seqno_g)
        {
            action_       = action;
            local_seqno_  = seqno_l;
            global_seqno_ = seqno_g;
        }

        void set_last_seen_seqno(wsrep_seqno_t last_seen_seqno)
        {
            assert (last_seen_seqno >= 0);
            if (new_version())
                write_set_out_.set_last_seen(last_seen_seqno);
            last_seen_seqno_ = last_seen_seqno;
        }

        void set_depends_seqno(wsrep_seqno_t seqno_lt)
        {
            depends_seqno_ = seqno_lt;
        }

        State state() const { return state_(); }
        void set_state(State state) { state_.shift_to(state); }

        long gcs_handle() const { return gcs_handle_; }
        void set_gcs_handle(long gcs_handle) { gcs_handle_ = gcs_handle; }

        const void* action() const { return action_; }

        wsrep_seqno_t local_seqno()     const { return local_seqno_; }

        wsrep_seqno_t global_seqno()    const { return global_seqno_; }

        wsrep_seqno_t last_seen_seqno() const { return last_seen_seqno_; }

        wsrep_seqno_t depends_seqno()   const { return depends_seqno_; }

        uint32_t      flags()           const { return write_set_flags_; }

<<<<<<< HEAD
        void set_flags(int flags)
=======
        void set_flags(uint32_t flags)
        {
            write_set_flags_ = flags;
        }

        int flags() const { return write_set_flags_; }

        void append_key(const Key& key)
>>>>>>> fbe4f9e5
        {
            write_set_flags_ = flags;

            if (new_version())
            {
                uint16_t ws_flags(flags & 0x07);
                if (flags & F_ISOLATION) ws_flags |= WriteSetNG::F_TOI;
                if (flags & F_PA_UNSAFE) ws_flags |= WriteSetNG::F_PA_UNSAFE;
                write_set_out_.set_flags(ws_flags);
            }
        }

        void append_key(const KeyData& key)
        {
            /*! protection against protocol change during trx lifetime */
            if (key.proto_ver != version_)
            {
                gu_throw_error(EINVAL) << "key version '" << key.proto_ver
                                       << "' does not match to trx version' "
                                       << version_ << "'";
            }

            if (new_version())
            {
                write_set_out_.append_key(key);
            }
            else
            {
                write_set_.append_key(key);
            }
        }

        void append_data(const void* data, const size_t data_len,
                         bool store, bool unordered)
        {
            if (new_version())
            {
                if (!unordered)
                    write_set_out_.append_data(data, data_len, store);
                else
                    write_set_out_.append_unordered(data, data_len, store);
            }
            else
            {
                if (!unordered) write_set_.append_data(data, data_len);
                // just ignore unordered data for compatibility with previous
                // versions
            }
        }

        static const size_t max_annotation_size_ = (1 << 16);

        void append_annotation(const gu::byte_t* buf, size_t buf_len)
        {
            buf_len = std::min(buf_len,
                               max_annotation_size_ - annotation_.size());
            annotation_.insert(annotation_.end(), buf, buf + buf_len);
        }

        const gu::Buffer& annotation() const { return annotation_; }

        const WriteSet& write_set() const { return write_set_; }

        size_t prepare_write_set_collection()
        {
            if (new_version()) assert(0);

            size_t offset;
            if (write_set_collection_.empty() == true)
            {
                offset = serial_size();
                write_set_collection_.resize(offset);
            }
            else
            {
                offset = write_set_collection_.size();
            }
            (void)serialize(&write_set_collection_[0], offset, 0);
            return offset;
        }

        void append_write_set(const void* data, size_t data_len)
        {
            if (new_version()) assert(0);

            const size_t offset(prepare_write_set_collection());
            write_set_collection_.resize(offset + data_len);
            std::copy(reinterpret_cast<const gu::byte_t*>(data),
                      reinterpret_cast<const gu::byte_t*>(data) + data_len,
                      &write_set_collection_[0] + offset);
        }

        void append_write_set(const gu::Buffer& ws)
        {
            if (new_version())
            {
                /* trx->unserialize() must have done all the job */
            }
            else
            {
                const size_t offset(prepare_write_set_collection());
                write_set_collection_.resize(offset + ws.size());
                std::copy(ws.begin(), ws.end(),
                          &write_set_collection_[0] + offset);
            }
        }

        MappedBuffer& write_set_collection()
        {
            return write_set_collection_;
        }

        void set_write_set_buffer(const gu::byte_t* buf, size_t buf_len)
        {
            write_set_buffer_.first  = buf;
            write_set_buffer_.second = buf_len;
        }

        std::pair<const gu::byte_t*, size_t>
        write_set_buffer() const
        {
            // If external write set buffer location not specified,
            // return location from write_set_collection_. This is still
            // needed for unit tests and IST which don't use GCache
            // storage.
            if (write_set_buffer_.first == 0)
            {
                size_t off(serial_size());
                if (write_set_collection_.size() < off)
                {
                    gu_throw_fatal << "Write set buffer not populated";
                }
                return std::make_pair(&write_set_collection_[0] + off,
                                      write_set_collection_.size() - off);
            }
            return write_set_buffer_;
        }

        bool empty() const
        {
            if (new_version())
            {
                return write_set_out_.is_empty();
            }
            else
            {
                return (write_set_.empty() == true &&
                        write_set_collection_.size() <= serial_size());
            }
        }

        void flush(size_t mem_limit)
        {
            if (new_version()) { assert(0); return; }

            if (write_set_.get_key_buf().size() + write_set_.get_data().size()
                > mem_limit || mem_limit == 0)
            {
                gu::Buffer buf(write_set_.serial_size());
                (void)write_set_.serialize(&buf[0], buf.size(), 0);
                append_write_set(buf);
                write_set_.clear();
            }
        }

        void clear()
        {
            if (new_version()) { return; }

            write_set_.clear();
            write_set_collection_.clear();
        }

        void   ref()   { ++refcnt_; }
        void   unref() { if (refcnt_.sub_and_fetch(1) == 0) delete this; }
        size_t refcnt() const { return refcnt_(); }

        WriteSetOut&  write_set_out() { return write_set_out_; }
        WriteSetIn&   write_set_in () { return write_set_in_;  }

        void apply(void*                   recv_ctx,
                   wsrep_apply_cb_t        apply_cb,
                   const wsrep_trx_meta_t& meta) const /* throws */;

        void unordered(void*                recv_ctx,
                       wsrep_unordered_cb_t apply_cb) const;

        void verify_checksum() const /* throws */
        {
            write_set_in_.verify_checksum();
        }

        void update_stats(gu::Atomic<long long>& kc,
                          gu::Atomic<long long>& kb,
                          gu::Atomic<long long>& db,
                          gu::Atomic<long long>& ub)
        {
            assert(new_version());
            kc += write_set_in_.keyset().count();
            kb += write_set_in_.keyset().size();
            db += write_set_in_.dataset().size();
            ub += write_set_in_.unrdset().size();
        }

    private:

        ~TrxHandle() { }
        TrxHandle(const TrxHandle&);
        void operator=(const TrxHandle& other);

        int version_;
        wsrep_uuid_t           source_id_;
        wsrep_conn_id_t        conn_id_;
        wsrep_trx_id_t         trx_id_;
        bool                   local_;
        mutable gu::Mutex      mutex_;
        MappedBuffer           write_set_collection_;
        FSM<State, Transition> state_;
        wsrep_seqno_t          local_seqno_;
        wsrep_seqno_t          global_seqno_;
        wsrep_seqno_t          last_seen_seqno_;
        wsrep_seqno_t          depends_seqno_;
        gu::Atomic<size_t>     refcnt_;
        WriteSet               write_set_;
<<<<<<< HEAD
        WriteSetOut            write_set_out_;
        WriteSetIn             write_set_in_;
=======
>>>>>>> fbe4f9e5
        uint32_t               write_set_flags_;
        bool                   certified_;
        bool                   committed_;
        long                   gcs_handle_;
        const void*            action_;
        int64_t                timestamp_;
        Mac                    mac_;
        gu::Buffer             annotation_;

        // Write set buffer location if stored outside TrxHandle.
        std::pair<const gu::byte_t*, size_t> write_set_buffer_;

        //
        friend class Wsdb;
        friend class Certification;
//        typedef std::list<std::pair<KeyEntry*, std::pair<bool, bool> > > CertKeySet;
public:
        typedef gu::UnorderedMap<KeyEntryOS*,
                                 std::pair<bool, bool>,
                                 KeyEntryPtrHash,
                                 KeyEntryPtrEqualAll> CertKeySet;

        CertKeySet& cert_keys() { return cert_keys_; }

        size_t serial_size() const;
        size_t serialize  (gu::byte_t* buf, size_t buflen, size_t offset) const;
        size_t unserialize(const gu::byte_t* buf, size_t buflen, size_t offset);

private:
        CertKeySet cert_keys_;

        friend std::ostream& operator<<(std::ostream& os, const TrxHandle& trx);
    };

    std::ostream& operator<<(std::ostream& os, TrxHandle::State s);

    class TrxHandleLock
    {
    public:
        TrxHandleLock(TrxHandle& trx) : trx_(trx) { trx_.lock(); }
        ~TrxHandleLock() { trx_.unlock(); }
    private:
        TrxHandle& trx_;
    };

    template <typename T>
    class Unref2nd
    {
    public:
        void operator()(T& t) const { t.second->unref(); }
    };

}

#endif // GALERA_TRX_HANDLE_HPP<|MERGE_RESOLUTION|>--- conflicted
+++ resolved
@@ -53,24 +53,16 @@
             F_ISOLATION   = WSREP_FLAG_ISOLATION,   /* 1 << 3 */
             F_COMMUTATIVE = WSREP_FLAG_COMMUTATIVE, /* 1 << 4 */
             F_ANNOTATION  = 1 << 5,
-<<<<<<< HEAD
-            F_ISOLATION   = 1 << 6,
-            F_PA_UNSAFE   = 1 << 7,
-            F_PREORDERED  = 1 << 8
-        };
-
-        bool has_mac() const /* shall return 0 for new writeset ver */
-=======
             F_MAC_HEADER  = 1 << 6,
             F_MAC_PAYLOAD = 1 << 7,
-            F_OOC         = 1 << 8
+            F_OOC         = 1 << 8,
+            F_PREORDERED  = 1 << 9
         };
 
         /* where TrxHandle and wsrep flags are identical */
         static uint64_t const WSREP_FLAGS_MASK = (1UL << 5) - 1;
 
         bool has_mac() const
->>>>>>> fbe4f9e5
         {
             return ((write_set_flags_ & (F_MAC_HEADER | F_MAC_PAYLOAD)) != 0);
         }
@@ -274,18 +266,7 @@
 
         uint32_t      flags()           const { return write_set_flags_; }
 
-<<<<<<< HEAD
-        void set_flags(int flags)
-=======
         void set_flags(uint32_t flags)
-        {
-            write_set_flags_ = flags;
-        }
-
-        int flags() const { return write_set_flags_; }
-
-        void append_key(const Key& key)
->>>>>>> fbe4f9e5
         {
             write_set_flags_ = flags;
 
@@ -319,20 +300,39 @@
         }
 
         void append_data(const void* data, const size_t data_len,
-                         bool store, bool unordered)
-        {
-            if (new_version())
-            {
-                if (!unordered)
+                         wsrep_data_type_t type, bool store)
+        {
+            if (new_version())
+            {
+                switch (type)
+                {
+                case WSREP_DATA_ORDERED:
                     write_set_out_.append_data(data, data_len, store);
-                else
+                    break;
+                case WSREP_DATA_UNORDERED:
                     write_set_out_.append_unordered(data, data_len, store);
+                    break;
+                case WSREP_DATA_ANNOTATION:
+                    assert(0);
+                    break;
+                }
             }
             else
             {
-                if (!unordered) write_set_.append_data(data, data_len);
-                // just ignore unordered data for compatibility with previous
-                // versions
+                switch (type)
+                {
+                case WSREP_DATA_ORDERED:
+                    write_set_.append_data(data, data_len);
+                    break;
+                case WSREP_DATA_UNORDERED:
+                    // just ignore unordered for compatibility with
+                    // previous versions
+                    break;
+                case WSREP_DATA_ANNOTATION:
+                    append_annotation(reinterpret_cast<const gu::byte_t*>(data),
+                                      data_len);
+                    break;
+                }
             }
         }
 
@@ -510,11 +510,8 @@
         wsrep_seqno_t          depends_seqno_;
         gu::Atomic<size_t>     refcnt_;
         WriteSet               write_set_;
-<<<<<<< HEAD
         WriteSetOut            write_set_out_;
         WriteSetIn             write_set_in_;
-=======
->>>>>>> fbe4f9e5
         uint32_t               write_set_flags_;
         bool                   certified_;
         bool                   committed_;
