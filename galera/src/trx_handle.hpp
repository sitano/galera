//
// Copyright (C) 2010-2014 Codership Oy <info@codership.com>
//


#ifndef GALERA_TRX_HANDLE_HPP
#define GALERA_TRX_HANDLE_HPP

#include "write_set.hpp"
#include "mapped_buffer.hpp"
#include "fsm.hpp"
#include "key_data.hpp" // for append_key()
#include "key_entry_os.hpp"
#include "write_set_ng.hpp"

#include "wsrep_api.h"
#include "gu_mutex.hpp"
#include "gu_atomic.hpp"
#include "gu_datetime.hpp"
#include "gu_unordered.hpp"
#include "gu_utils.hpp"
#include "gu_macros.hpp"
#include "gu_mem_pool.hpp"
#include "gu_vector.hpp"

#include <set>

namespace galera
{
    static std::string const working_dir = "/tmp";

    static int const WS_NG_VERSION = WriteSetNG::VER3;
    /* new WS version to be used */

    class TrxHandle
    {
    public:

        enum Flags
      {
            F_COMMIT      = 1 << 0,
            F_ROLLBACK    = 1 << 1,
            F_OOC         = 1 << 2,
            F_MAC_HEADER  = 1 << 3,
            F_MAC_PAYLOAD = 1 << 4,
            F_ANNOTATION  = 1 << 5,
            F_ISOLATION   = 1 << 6,
            F_PA_UNSAFE   = 1 << 7,
            F_PREORDERED  = 1 << 8
        };

        static inline uint32_t wsrep_flags_to_trx_flags (uint32_t flags)
        {
            GU_COMPILE_ASSERT(
                WSREP_FLAG_COMMIT   == int(F_COMMIT)   && F_COMMIT   == 1 &&
                WSREP_FLAG_ROLLBACK == int(F_ROLLBACK) && F_ROLLBACK == 2,
                flags_dont_match1);

            uint32_t ret(flags & 0x03); // setting F_COMMIT|F_ROLLBACK in one go

            if (flags & WSREP_FLAG_ISOLATION)   ret |= F_ISOLATION;
            if (flags & WSREP_FLAG_PA_UNSAFE)   ret |= F_PA_UNSAFE;

            return ret;
        }

        static inline uint32_t trx_flags_to_wsrep_flags (uint32_t flags)
        {
            GU_COMPILE_ASSERT(
                WSREP_FLAG_COMMIT   == int(F_COMMIT)   && F_COMMIT   == 1 &&
                WSREP_FLAG_ROLLBACK == int(F_ROLLBACK) && F_ROLLBACK == 2,
                flags_dont_match2);

            uint32_t ret(flags & 0x03); // setting F_COMMIT|F_ROLLBACK in one go

            if (flags & F_ISOLATION)   ret |= WSREP_FLAG_ISOLATION;
            if (flags & F_PA_UNSAFE)   ret |= WSREP_FLAG_PA_UNSAFE;

            return ret;
        }

        static inline uint32_t wsng_flags_to_trx_flags (uint32_t flags)
        {
            GU_COMPILE_ASSERT(
                WriteSetNG::F_COMMIT   == int(F_COMMIT)   && F_COMMIT   == 1 &&
                WriteSetNG::F_ROLLBACK == int(F_ROLLBACK) && F_ROLLBACK == 2,
                flags_dont_match3);

            uint32_t ret(flags & 0x03); // setting F_COMMIT|F_ROLLBACK in one go

            if (flags & WriteSetNG::F_TOI)       ret |= F_ISOLATION;
            if (flags & WriteSetNG::F_PA_UNSAFE) ret |= F_PA_UNSAFE;

            return ret;
        }

        bool has_mac() const
        {
            return ((write_set_flags_ & (F_MAC_HEADER | F_MAC_PAYLOAD)) != 0);
        }

        bool has_annotation() const /* shall return 0 for new writeset ver */
        {
            return ((write_set_flags_ & F_ANNOTATION) != 0);
        }

        bool is_toi() const
        {
            return ((write_set_flags_ & F_ISOLATION) != 0);
        }

        bool pa_unsafe() const
        {
            return ((write_set_flags_ & F_PA_UNSAFE) != 0);
        }

        bool preordered() const
        {
            return ((write_set_flags_ & F_PREORDERED) != 0);
        }

        typedef enum
        {
            S_EXECUTING,
            S_MUST_ABORT,
            S_ABORTING,
            S_REPLICATING,
            S_CERTIFYING,
            S_MUST_CERT_AND_REPLAY,
            S_MUST_REPLAY_AM, // grab apply_monitor, commit_monitor, replay
            S_MUST_REPLAY_CM, // commit_monitor, replay
            S_MUST_REPLAY,    // replay
            S_REPLAYING,
            S_APPLYING,   // grabbing apply monitor, applying
            S_COMMITTING, // grabbing commit monitor, committing changes
            S_COMMITTED,
            S_ROLLED_BACK
        } State;

        static void print_state(std::ostream&, State);

        class Transition
        {
        public:

            Transition(State const from, State const to) : from_(from), to_(to)
            { }

            State from() const { return from_; }
            State to()   const { return to_;   }

            bool operator==(Transition const& other) const
            {
                return (from_ == other.from_ && to_ == other.to_);
            }

            class Hash
            {
            public:
                size_t operator()(Transition const& tr) const
                {
                    return (gu::HashValue(static_cast<int>(tr.from_)) ^
                            gu::HashValue(static_cast<int>(tr.to_)));
                }
            };

        private:

            State from_;
            State to_;
        };

        typedef FSM<State, Transition> Fsm;
        static Fsm::TransMap trans_map_master;
        static Fsm::TransMap trans_map_slave;

        virtual void lock()   const = 0;
#ifndef NDEBUG
        virtual bool locked() const = 0;
#endif
        virtual void unlock() const = 0;

        int  version()     const { return version_; }

        const wsrep_uuid_t& source_id() const { return source_id_; }
        wsrep_trx_id_t      trx_id()    const { return trx_id_;    }
        bool                is_local()  const { return local_; }

        wsrep_conn_id_t conn_id() const { return conn_id_;   }
        void set_conn_id(wsrep_conn_id_t conn_id) { conn_id_ = conn_id; }

        State state() const { return state_(); }
        void  set_state(State state)
        {
#ifndef NDEBUG
//            print_set_state(state);
            assert(locked());
#endif
            state_.shift_to(state);
        }

        void print_set_state(State state) const;

        uint32_t flags() const { return write_set_flags_; }
        void set_flags(uint32_t flags) { write_set_flags_ = flags; }

        uint64_t timestamp() const { return timestamp_; }

        virtual void   ref()   = 0;
        virtual void   unref() = 0;

        bool local() const { return local_; }

        virtual int refcnt() const  = 0;

        void print(std::ostream& os) const;

        virtual ~TrxHandle() {}

    protected:

        /* slave trx ctor */
        explicit
        TrxHandle()
            :
            source_id_         (WSREP_UUID_UNDEFINED),
            conn_id_           (-1),
            trx_id_            (-1),
            state_             (&trans_map_slave, S_REPLICATING),
            timestamp_         (),
            version_           (-1),
            write_set_flags_   (0),
            local_             (false)
        {}

        /* local trx ctor */
        TrxHandle(const wsrep_uuid_t& source_id,
                  wsrep_conn_id_t     conn_id,
                  wsrep_trx_id_t      trx_id,
                  int                 version)
            :
            source_id_         (source_id),
            conn_id_           (conn_id),
            trx_id_            (trx_id),
            state_             (&trans_map_master, S_EXECUTING),
            timestamp_         (gu_time_calendar()),
            version_           (version),
            write_set_flags_   (0),
            local_             (true)
        {}

        wsrep_uuid_t           source_id_;
        wsrep_conn_id_t        conn_id_;
        wsrep_trx_id_t         trx_id_;
        FSM<State, Transition> state_;
        int64_t                timestamp_;
        int                    version_;
        uint32_t               write_set_flags_;
        bool                   local_;

    private:

        TrxHandle(const TrxHandle&);
        void operator=(const TrxHandle& other);

        friend class Wsdb;
        friend class Certification;

    }; /* class TrxHandle */

    std::ostream& operator<<(std::ostream& os, TrxHandle::State s);
    std::ostream& operator<<(std::ostream& os, const TrxHandle& trx);

    class TrxHandleSlave : public TrxHandle
    {
    public:

        typedef gu::MemPool<true> Pool;
        static TrxHandleSlave* New(Pool& pool)
        {
            assert(pool.buf_size() == sizeof(TrxHandleSlave));

            void* const buf(pool.acquire());

        return new(buf) TrxHandleSlave(pool, buf);
        }

        void lock()   const { mutex_.lock(); }
#ifndef NDEBUG
        bool locked() const { return mutex_.locked(); }
#endif /* NDEBUG */
        void unlock() const
        {
            assert(locked());
            mutex_.unlock();
        }

        size_t unserialize(const gu::byte_t* buf, size_t buflen, size_t offset);

        void verify_checksum() const /* throws */
        {
            write_set_.verify_checksum();
        }

        void update_stats(gu::Atomic<long long>& kc,
                          gu::Atomic<long long>& kb,
                          gu::Atomic<long long>& db,
                          gu::Atomic<long long>& ub)
        {
            assert(version() >= WS_NG_VERSION);

            kc += write_set_.keyset().count();
            kb += write_set_.keyset().size();
            db += write_set_.dataset().size();
            ub += write_set_.unrdset().size();
        }

        void set_received (const void*   action,
                           wsrep_seqno_t seqno_l,
                           wsrep_seqno_t seqno_g)
        {
            action_       = action;
            local_seqno_  = seqno_l;
            global_seqno_ = seqno_g;

            if (flags() & F_PREORDERED)
            {
                last_seen_seqno_ = global_seqno_ - 1;
            }
        }

        bool is_certified() const { return certified_; }

        void mark_certified()
        {
            if (write_set_.size() > 0)
            {
                int dw(0);

                if (gu_likely(depends_seqno_ >= 0))
                {
                    dw = global_seqno_ - depends_seqno_;
                }

                write_set_.set_seqno(global_seqno_, dw);
            }

            certified_ = true;
        }

        void set_depends_seqno(wsrep_seqno_t seqno_lt)
        {
            depends_seqno_ = seqno_lt;
        }

        void apply(void*                   recv_ctx,
                   wsrep_apply_cb_t        apply_cb,
                   const wsrep_trx_meta_t& meta) const /* throws */;

        bool is_committed() const { return committed_; }
        void mark_committed()     { committed_ = true; }

        void unordered(void*                recv_ctx,
                       wsrep_unordered_cb_t apply_cb) const;

        const void*   action()          const { return action_; }

        wsrep_seqno_t local_seqno()     const { return local_seqno_; }

        wsrep_seqno_t global_seqno()    const { return global_seqno_; }

        wsrep_seqno_t last_seen_seqno() const { return last_seen_seqno_; }

        wsrep_seqno_t depends_seqno()   const { return depends_seqno_; }

        const wsrep_uuid_t& source_id() const { return write_set_.source_id(); }
        wsrep_conn_id_t     conn_id()   const { return write_set_.conn_id();   }
        wsrep_trx_id_t      trx_id()    const { return write_set_.trx_id();    }

        const WriteSetIn&  write_set () const { return write_set_;  }

        bool   exit_loop() const { return exit_loop_; }
        void   set_exit_loop(bool x) { exit_loop_ |= x; }

        typedef gu::UnorderedMap<KeyEntryOS*,
                                 std::pair<bool, bool>,
                                 KeyEntryPtrHash,
                                 KeyEntryPtrEqualAll> CertKeySet;

        void print(std::ostream& os) const;

        void ref()   { ++refcnt_; }
        void unref()
        {
            if (refcnt_.sub_and_fetch(1) == 0) // delete and return to pool
            {
                assert(!locked());

                void* const buf(buf_);
                gu::MemPool<true>& mp(mem_pool_);

#if 1 // use if()
                if (buf == static_cast<void*>(this))
                {
                    this->~TrxHandleSlave();
                }
                else
                {
                    destroy_local(buf);
                }
#else // use virtual dtor
                (static_cast<TrxHandle*>(buf))->~TrxHandle();
#endif

                mp.recycle(buf);
            }
        }

        int refcnt() const { return refcnt_(); }

    protected:

        explicit
        TrxHandleSlave(gu::MemPool<true>& mp, void* buf) :
            TrxHandle          (),
            local_seqno_       (WSREP_SEQNO_UNDEFINED),
            global_seqno_      (WSREP_SEQNO_UNDEFINED),
            last_seen_seqno_   (WSREP_SEQNO_UNDEFINED),
            depends_seqno_     (WSREP_SEQNO_UNDEFINED),
            mem_pool_          (mp),
            write_set_         (),
            mutex_             (),
            buf_               (buf),
            action_            (0),
            refcnt_            (1),
            certified_         (false),
            committed_         (false),
            exit_loop_         (false)
        {}

        friend class TrxHandleMaster;

    private:

        wsrep_seqno_t          local_seqno_;
        wsrep_seqno_t          global_seqno_;
        wsrep_seqno_t          last_seen_seqno_;
        wsrep_seqno_t          depends_seqno_;
        gu::MemPool<true>&     mem_pool_;
        WriteSetIn             write_set_;
        gu::Mutex mutable      mutex_;
        void* const            buf_;
        const void*            action_;
        gu::Atomic<int>        refcnt_;
        bool                   certified_;
        bool                   committed_;
        bool                   exit_loop_;

        TrxHandleSlave(const TrxHandleSlave&);
        void operator=(const TrxHandleSlave& other);

        ~TrxHandleSlave() { }

        void destroy_local(void* ptr);

    }; /* TrxHandleSlave */

    std::ostream& operator<<(std::ostream& os, const TrxHandleSlave& trx);

    class TrxHandleMaster : public TrxHandle
    {
    public:
        /* signed int here is to detect SIZE < sizeof(TrxHandle) */
        static int const LOCAL_STORAGE_SIZE = GU_PAGE_SIZE * 2; // 8K

        struct Params
        {
            std::string     working_dir_;
            int             version_;
            KeySet::Version key_format_;
            int             max_write_set_size_;

            Params (const std::string& wdir, int ver, KeySet::Version kformat,
                    int max_write_set_size = WriteSetNG::MAX_SIZE) :
                working_dir_(wdir), version_(ver), key_format_(kformat),
                max_write_set_size_(max_write_set_size) {}

            Params () :
                working_dir_(), version_(), key_format_(), max_write_set_size_()
            {}
        };

        static const Params Defaults;

        typedef gu::MemPool<true> Pool;
        static TrxHandleMaster* New(Pool&               pool,
                                    const Params&       params,
                                    const wsrep_uuid_t& source_id,
                                    wsrep_conn_id_t     conn_id,
                                    wsrep_trx_id_t      trx_id)
        {
            size_t const buf_size(pool.buf_size());

            assert(buf_size >= (sizeof(TrxHandleMaster) + sizeof(WriteSetOut)));

            void* const buf(pool.acquire());

            return new(buf) TrxHandleMaster(pool, params,
                                            source_id, conn_id, trx_id,
                                            buf_size);
        }

        void lock()   const
        {
            assert(repl_.size() > 0);
            repl_.back()->lock();
        }

#ifndef NDEBUG
        bool locked() const { return repl_.back()->locked(); }
#endif /* NDEBUG */

        void unlock() const
        {
            assert(repl_.size() > 0);
            assert(locked());
            repl_.back()->unlock();
        }

        void set_state(TrxHandle::State const s)
        {
            TrxHandle::set_state(s);
            if (gu_unlikely(TrxHandle::S_MUST_ABORT == s))
            {
                if (tr_.state() != s) tr_.set_state(s);
            }
        }

        long gcs_handle() const { return gcs_handle_; }
        void set_gcs_handle(long gcs_handle) { gcs_handle_ = gcs_handle; }

        void set_flags(uint32_t flags)
        {
            TrxHandle::set_flags(flags);

            uint16_t ws_flags(flags & 0x07);
            if (flags & F_ISOLATION) ws_flags |= WriteSetNG::F_TOI;
            if (flags & F_PA_UNSAFE) ws_flags |= WriteSetNG::F_PA_UNSAFE;
            write_set_out().set_flags(ws_flags);
        }

        void append_key(const KeyData& key)
        {
            /*! protection against protocol change during trx lifetime */
            if (key.proto_ver != version())
            {
                gu_throw_error(EINVAL) << "key version '" << key.proto_ver
                                       << "' does not match to trx version' "
                                       << version() << "'";
            }

            write_set_out().append_key(key);
        }

        void append_data(const void* data, const size_t data_len,
                         wsrep_data_type_t type, bool store)
        {
            switch (type)
            {
            case WSREP_DATA_ORDERED:
                write_set_out().append_data(data, data_len, store);
                break;
            case WSREP_DATA_UNORDERED:
                write_set_out().append_unordered(data, data_len, store);
                break;
            case WSREP_DATA_ANNOTATION:
                write_set_out().append_annotation(data, data_len, store);
                break;
            };
        }

        bool empty() const
        {
            return write_set_out().is_empty();
        }

        void set_last_seen_seqno(wsrep_seqno_t last_seen_seqno)
        {
            assert (last_seen_seqno >= 0);
            write_set_out().set_last_seen(last_seen_seqno);
        }

        /* Serializes wiriteset into a single buffer (for unit test purposes) */
        void serialize(const wsrep_seqno_t&     last_seen,
                       std::vector<gu::byte_t>& ret)
        {
            write_set_out().serialize(source_id(), conn_id(), trx_id(),
                                      last_seen, ret);
        }

        void clear()
        {
            release_write_set_out();
        }

        typedef gu::Vector<TrxHandleSlave*, 1> ReplVector;

        const ReplVector& replicated() const
        {
            return repl_;
        }

        wsrep_seqno_t global_seqno() const
        {
            if (gu_likely(repl_.size() > 0))
                return repl_.back()->global_seqno();
            else
                return WSREP_SEQNO_UNDEFINED;
        }

        wsrep_seqno_t last_seen_seqno() const
        {
            if (gu_likely(repl_.size() > 0))
                return repl_.back()->last_seen_seqno();
            else
                return WSREP_SEQNO_UNDEFINED;
        }

        void add_replicated(TrxHandleSlave* const ts)
        {
            assert(locked());
            assert(!ts->locked());
            ts->lock();
            ts->ref();
            repl_.push_back(ts);
            assert(repl_.size() > 1); // it should be 1 in ctor already
            // unlock previous fragment
            repl_[repl_.size() - 2]->unlock();
            assert(locked());
        }

        WriteSetOut& write_set_out()
        {
            /* WriteSetOut is a temporary object needed only at the writeset
             * collection stage. Since it may allocate considerable resources
             * we dont't want it to linger as long as TrxHandle is needed and
             * want to destroy it ASAP. So it is constructed in the buffer
             * allocated by TrxHandle::New() immediately following this object */
            if (gu_unlikely(!wso_)) init_write_set_out();
            assert(wso_);
            return *static_cast<WriteSetOut*>(wso_buf());
        }

        void release_write_set_out()
        {
            if (gu_likely(wso_))
            {
                write_set_out().~WriteSetOut();
                wso_ = false;
            }
        }

        void ref()   { tr_.ref();   }
        void unref() { tr_.unref(); }

        int  refcnt() const { return tr_.refcnt(); }

    private:

<<<<<<< HEAD
        void init_write_set_out()
        {
            assert(!wso_);
            assert(wso_buf_size_ > sizeof(WriteSetOut));
=======
        /* slave trx ctor */
        explicit
        TrxHandle(gu::MemPool<true>& mp)
            :
            source_id_         (WSREP_UUID_UNDEFINED),
            conn_id_           (-1),
            trx_id_            (-1),
            mutex_             (),
            write_set_collection_(Defaults.working_dir_),
            state_             (&trans_map_, S_EXECUTING),
            local_seqno_       (WSREP_SEQNO_UNDEFINED),
            global_seqno_      (WSREP_SEQNO_UNDEFINED),
            last_seen_seqno_   (WSREP_SEQNO_UNDEFINED),
            depends_seqno_     (WSREP_SEQNO_UNDEFINED),
            timestamp_         (),
            write_set_         (-1),
            write_set_in_      (),
            annotation_        (),
            cert_keys_         (),
            write_set_buffer_  (0, 0),
            mem_pool_          (mp),
            action_            (0),
            gcs_handle_        (-1),
            version_           (-1),
            refcnt_            (1),
            write_set_flags_   (0),
            local_             (false),
            certified_         (false),
            committed_         (false),
            exit_loop_         (false),
            wso_               (false),
            mac_               ()
        {}
>>>>>>> ad61d04b

            gu::byte_t* const wso(static_cast<gu::byte_t*>(wso_buf()));
            gu::byte_t* const store(wso + sizeof(WriteSetOut));

            new (wso) WriteSetOut (params_.working_dir_,
                                   trx_id(), params_.key_format_,
                                   store,
                                   wso_buf_size_ - sizeof(WriteSetOut),
                                   0,
                                   WriteSetNG::MAX_VERSION,
                                   DataSet::MAX_VERSION,
                                   DataSet::MAX_VERSION,
                                   params_.max_write_set_size_);

            wso_ = true;
        }

        const WriteSetOut& write_set_out() const { return write_set_out(); }

        TrxHandleMaster(gu::MemPool<true>&  mp,
                        const Params&       params,
                        const wsrep_uuid_t& source_id,
                        wsrep_conn_id_t     conn_id,
                        wsrep_trx_id_t      trx_id,
                        size_t              reserved_size)
            :
            TrxHandle(source_id, conn_id, trx_id, params.version_),
            params_            (params),
            tr_                (mp, this),
            repl_              (),
            wso_buf_size_      (reserved_size - sizeof(*this)),
            gcs_handle_        (-1),
            wso_               (false)
        {
            assert(reserved_size > sizeof(*this) + 1024);

            /* There will be at least (and normally) one replicated writeset per
             * transaction. We initialized its handle in initialization list
             * and now add it as the first element to the vector that will hold
             * pointers to all such handles belonging to this transaction. */
            assert(repl_.size() == 0);
            repl_.push_back(&tr_);
            assert(NULL != repl_[0]);
            assert(!repl_.in_heap()); //there should happen no dynamic allocation
            assert(repl_.size() == 1);
        }

        void* wso_buf()
        {
<<<<<<< HEAD
            return static_cast<void*>(this + 1);
=======
            if (wso_)
            {
                assert(store);
                assert(store_size > sizeof(WriteSetOut));

                WriteSetOut* wso = &write_set_out();
                assert(static_cast<void*>(wso) == static_cast<void*>(store));

                new (wso) WriteSetOut (params.working_dir_,
                                       trx_id_, params.key_format_,
                                       store      + sizeof(WriteSetOut),
                                       store_size - sizeof(WriteSetOut),
                                       0,
                                       WriteSetNG::Version(params.version_),
                                       DataSet::MAX_VERSION,
                                       DataSet::MAX_VERSION,
                                       params.max_write_set_size_);
            }
>>>>>>> ad61d04b
        }

        ~TrxHandleMaster()
        {
            release_write_set_out();

            assert(refcnt() == 0);
            assert(repl_[0] == &tr_);
            assert(repl_[0]->refcnt() == 0);

            for (unsigned int i(1); i < repl_.size(); ++i)
            {
                repl_[i]->unref();
            }
        }

        Params const           params_;
        TrxHandleSlave         tr_;
        ReplVector             repl_;
        size_t const           wso_buf_size_;
        long                   gcs_handle_;
        bool                   wso_;

        friend class TrxHandleSlave;
    };

    class TrxHandleLock
    {
    public:
        TrxHandleLock(TrxHandle& trx) : trx_(trx) { trx_.lock(); }
        ~TrxHandleLock() { trx_.unlock(); }
    private:
        TrxHandle& trx_;

    }; /* class TrxHnadleLock */

    template <typename T>
    class Unref2nd
    {
    public:
        void operator()(T& t) const { t.second->unref(); }
    };

} /* namespace galera*/

#endif // GALERA_TRX_HANDLE_HPP<|MERGE_RESOLUTION|>--- conflicted
+++ resolved
@@ -667,46 +667,10 @@
 
     private:
 
-<<<<<<< HEAD
         void init_write_set_out()
         {
             assert(!wso_);
             assert(wso_buf_size_ > sizeof(WriteSetOut));
-=======
-        /* slave trx ctor */
-        explicit
-        TrxHandle(gu::MemPool<true>& mp)
-            :
-            source_id_         (WSREP_UUID_UNDEFINED),
-            conn_id_           (-1),
-            trx_id_            (-1),
-            mutex_             (),
-            write_set_collection_(Defaults.working_dir_),
-            state_             (&trans_map_, S_EXECUTING),
-            local_seqno_       (WSREP_SEQNO_UNDEFINED),
-            global_seqno_      (WSREP_SEQNO_UNDEFINED),
-            last_seen_seqno_   (WSREP_SEQNO_UNDEFINED),
-            depends_seqno_     (WSREP_SEQNO_UNDEFINED),
-            timestamp_         (),
-            write_set_         (-1),
-            write_set_in_      (),
-            annotation_        (),
-            cert_keys_         (),
-            write_set_buffer_  (0, 0),
-            mem_pool_          (mp),
-            action_            (0),
-            gcs_handle_        (-1),
-            version_           (-1),
-            refcnt_            (1),
-            write_set_flags_   (0),
-            local_             (false),
-            certified_         (false),
-            committed_         (false),
-            exit_loop_         (false),
-            wso_               (false),
-            mac_               ()
-        {}
->>>>>>> ad61d04b
 
             gu::byte_t* const wso(static_cast<gu::byte_t*>(wso_buf()));
             gu::byte_t* const store(wso + sizeof(WriteSetOut));
@@ -716,7 +680,7 @@
                                    store,
                                    wso_buf_size_ - sizeof(WriteSetOut),
                                    0,
-                                   WriteSetNG::MAX_VERSION,
+                                   WriteSetNG::Version(params_.version_),
                                    DataSet::MAX_VERSION,
                                    DataSet::MAX_VERSION,
                                    params_.max_write_set_size_);
@@ -756,28 +720,7 @@
 
         void* wso_buf()
         {
-<<<<<<< HEAD
             return static_cast<void*>(this + 1);
-=======
-            if (wso_)
-            {
-                assert(store);
-                assert(store_size > sizeof(WriteSetOut));
-
-                WriteSetOut* wso = &write_set_out();
-                assert(static_cast<void*>(wso) == static_cast<void*>(store));
-
-                new (wso) WriteSetOut (params.working_dir_,
-                                       trx_id_, params.key_format_,
-                                       store      + sizeof(WriteSetOut),
-                                       store_size - sizeof(WriteSetOut),
-                                       0,
-                                       WriteSetNG::Version(params.version_),
-                                       DataSet::MAX_VERSION,
-                                       DataSet::MAX_VERSION,
-                                       params.max_write_set_size_);
-            }
->>>>>>> ad61d04b
         }
 
         ~TrxHandleMaster()
