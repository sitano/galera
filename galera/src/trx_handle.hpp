//
// Copyright (C) 2010-2019 Codership Oy <info@codership.com>
//


#ifndef GALERA_TRX_HANDLE_HPP
#define GALERA_TRX_HANDLE_HPP

#include "fsm.hpp"
#include "key_data.hpp" // for append_key()
#include "key_entry_os.hpp"
#include "write_set_ng.hpp"

#include "GCache.hpp"

#include "wsrep_api.h"
#include "gu_mutex.hpp"
#include "gu_atomic.hpp"
#include "gu_datetime.hpp"
#include "gu_unordered.hpp"
#include "gu_utils.hpp"
#include "gu_macros.hpp"
#include "gu_mem_pool.hpp"
#include "gu_vector.hpp"
#include "gu_shared_ptr.hpp"
#include "gcs.hpp"
#include "gu_limits.h" // page size stuff

#include <set>

namespace galera
{

    class NBOCtx; // forward decl
    class ReplicatorSMM;

    static std::string const working_dir = "/tmp";

    // Helper template for building FSMs.
    template <typename T>
    class TransMapBuilder
    {
    public:

        TransMapBuilder() { }

        void add(typename T::State from, typename T::State to)
        {
            trans_map_.insert_unique(typename T::Transition(from, to));
        }
    private:
        typename T::Fsm::TransMap& trans_map_;
    };


    class TrxHandle
    {
    public:

        enum Flags
        {
            F_COMMIT      = 1 << 0,
            F_ROLLBACK    = 1 << 1,
            F_ISOLATION   = 1 << 2,
            F_PA_UNSAFE   = 1 << 3,
            F_COMMUTATIVE = 1 << 4,
            F_NATIVE      = 1 << 5,
            F_BEGIN       = 1 << 6,
            F_PREPARE     = 1 << 7,
            F_SNAPSHOT    = 1 << 8,
            F_IMPLICIT_DEPS = 1 << 9,
            /*
             * reserved for API extension
             */
            F_PREORDERED  = 1 << 15 // flag specific to WriteSet
            /*
             * reserved for internal use
             */
        };

        static const uint32_t TRXHANDLE_FLAGS_MASK = (1 << 15) | ((1 << 10) - 1);
        static const uint32_t EXPLICIT_ROLLBACK_FLAGS = F_PA_UNSAFE | F_ROLLBACK;

        static bool const FLAGS_MATCH_API_FLAGS =
                                 (WSREP_FLAG_TRX_END     == F_COMMIT       &&
                                  WSREP_FLAG_ROLLBACK    == F_ROLLBACK     &&
                                  WSREP_FLAG_ISOLATION   == F_ISOLATION    &&
                                  WSREP_FLAG_PA_UNSAFE   == F_PA_UNSAFE    &&
                                  WSREP_FLAG_COMMUTATIVE == F_COMMUTATIVE  &&
                                  WSREP_FLAG_NATIVE      == F_NATIVE       &&
                                  WSREP_FLAG_TRX_START   == F_BEGIN        &&
                                  WSREP_FLAG_TRX_PREPARE == F_PREPARE      &&
                                  WSREP_FLAG_SNAPSHOT    == F_SNAPSHOT     &&
                                  WSREP_FLAG_IMPLICIT_DEPS == F_IMPLICIT_DEPS &&
                                  int(WriteSetNG::F_PREORDERED) ==F_PREORDERED);

        static uint32_t wsrep_flags_to_trx_flags (uint32_t flags);
        static uint32_t trx_flags_to_wsrep_flags (uint32_t flags);
        static uint32_t ws_flags_to_trx_flags    (uint32_t flags);

        bool is_toi() const
        {
            return ((write_set_flags_ & F_ISOLATION) != 0);
        }

        bool pa_unsafe() const
        {
            return ((write_set_flags_ & F_PA_UNSAFE) != 0);
        }

        bool preordered() const
        {
            return ((write_set_flags_ & F_PREORDERED) != 0);
        }

        bool nbo_start() const
        {
            return (is_toi() &&
                    (write_set_flags_ & F_BEGIN) != 0 &&
                    (write_set_flags_ & F_COMMIT) == 0);
        }

        bool nbo_end() const
        {
            return (is_toi() &&
                    (write_set_flags_ & F_BEGIN) == 0 &&
                    (write_set_flags_ & F_COMMIT) != 0);
        }

        typedef enum
        {
            S_EXECUTING,
            S_MUST_ABORT,
            S_ABORTING,
            S_REPLICATING,
            S_CERTIFYING,
            S_MUST_REPLAY,    // replay
            S_REPLAYING,
            S_APPLYING,   // grabbing apply monitor, applying
            S_COMMITTING, // grabbing commit monitor, committing changes
            S_ROLLING_BACK,
            S_COMMITTED,
            S_ROLLED_BACK
        } State;

        static const int num_states_ = S_ROLLED_BACK + 1;

        static void print_state(std::ostream&, State);

        void print_state_history(std::ostream&) const;

        class Transition
        {
        public:

            Transition(State const from, State const to) : from_(from), to_(to)
            { }

            State from() const { return from_; }
            State to()   const { return to_;   }

            bool operator==(Transition const& other) const
            {
                return (from_ == other.from_ && to_ == other.to_);
            }

            class Hash
            {
            public:
                size_t operator()(Transition const& tr) const
                {
                    return (gu::HashValue(static_cast<int>(tr.from_)) ^
                            gu::HashValue(static_cast<int>(tr.to_)));
                }
            };

        private:

            State from_;
            State to_;
        }; // class Transition

        typedef FSM<State, Transition> Fsm;

        int  version()     const { return version_; }

        const wsrep_uuid_t& source_id() const { return source_id_; }
        wsrep_trx_id_t      trx_id()    const { return trx_id_;    }

        void set_local(bool local) { local_ = local; }
        bool local() const { return local_; }

        wsrep_conn_id_t conn_id() const { return conn_id_;   }
        void set_conn_id(wsrep_conn_id_t conn_id) { conn_id_ = conn_id; }

        State state() const { return state_(); }

        void print_set_state(State state) const;

        uint32_t flags() const { return write_set_flags_; }
        void set_flags(uint32_t flags) { write_set_flags_ = flags; }

        uint64_t timestamp() const { return timestamp_; }

        bool master() const { return master_; }


        virtual ~TrxHandle() {}

        // Force state, for testing purposes only.
        void force_state(State state)
        {
            state_.force(state);
        }

    protected:

        void print(std::ostream& os) const;

        void  set_state(State const state, int const line)
        {
            state_.shift_to(state, line);
            if (state == S_EXECUTING) state_.reset_history();
        }

        /* slave trx ctor */
        TrxHandle(Fsm::TransMap* trans_map, bool local)
            :
            state_             (trans_map, S_REPLICATING),
            source_id_         (WSREP_UUID_UNDEFINED),
            conn_id_           (-1),
            trx_id_            (-1),
            timestamp_         (),
            version_           (-1),
            write_set_flags_   (0),
            local_             (local),
            master_            (false)
        {}

        /* local trx ctor */
        TrxHandle(Fsm::TransMap*      trans_map,
                  const wsrep_uuid_t& source_id,
                  wsrep_conn_id_t     conn_id,
                  wsrep_trx_id_t      trx_id,
                  int                 version)
            :
            state_             (trans_map, S_EXECUTING),
            source_id_         (source_id),
            conn_id_           (conn_id),
            trx_id_            (trx_id),
            timestamp_         (gu_time_calendar()),
            version_           (version),
            write_set_flags_   (F_BEGIN),
            local_             (true),
            master_            (true)
        {}

        Fsm state_;
        wsrep_uuid_t           source_id_;
        wsrep_conn_id_t        conn_id_;
        wsrep_trx_id_t         trx_id_;
        int64_t                timestamp_;
        int                    version_;
        uint32_t               write_set_flags_;
        // Boolean denoting if the TrxHandle was generated locally.
        // Always true for TrxHandleMaster, set to true to
        // TrxHandleSlave if there exists TrxHandleMaster object corresponding
        // to TrxHandleSlave.
        bool                   local_;
        bool                   master_; // derived object type

    private:

        TrxHandle(const TrxHandle&);
        void operator=(const TrxHandle& other);

        friend class Wsdb;
        friend class Certification;

        template <bool>
        static inline uint32_t wsrep_flags_to_trx_flags_tmpl (uint32_t flags)
        {
            assert(0); // remove when needed
            uint32_t ret(0);

            if (flags & WSREP_FLAG_TRX_END)     ret |= F_COMMIT;
            if (flags & WSREP_FLAG_ROLLBACK)    ret |= F_ROLLBACK;
            if (flags & WSREP_FLAG_ISOLATION)   ret |= F_ISOLATION;
            if (flags & WSREP_FLAG_PA_UNSAFE)   ret |= F_PA_UNSAFE;
            if (flags & WSREP_FLAG_COMMUTATIVE) ret |= F_COMMUTATIVE;
            if (flags & WSREP_FLAG_NATIVE)      ret |= F_NATIVE;
            if (flags & WSREP_FLAG_TRX_START)   ret |= F_BEGIN;
            if (flags & WSREP_FLAG_TRX_PREPARE) ret |= F_PREPARE;

            return ret;
        }

        template <bool>
        static inline uint32_t trx_flags_to_wsrep_flags_tmpl (uint32_t flags)
        {
            assert(0); // remove when needed
            uint32_t ret(0);

            if (flags & F_COMMIT)      ret |= WSREP_FLAG_TRX_END;
            if (flags & F_ROLLBACK)    ret |= WSREP_FLAG_ROLLBACK;
            if (flags & F_ISOLATION)   ret |= WSREP_FLAG_ISOLATION;
            if (flags & F_PA_UNSAFE)   ret |= WSREP_FLAG_PA_UNSAFE;
            if (flags & F_COMMUTATIVE) ret |= WSREP_FLAG_COMMUTATIVE;
            if (flags & F_NATIVE)      ret |= WSREP_FLAG_NATIVE;
            if (flags & F_BEGIN)       ret |= WSREP_FLAG_TRX_START;
            if (flags & F_PREPARE)     ret |= WSREP_FLAG_TRX_PREPARE;

            return ret;
        }

        template <bool>
        static inline uint32_t ws_flags_to_trx_flags_tmpl (uint32_t flags)
        {
            assert(0); // remove when needed
            uint32_t ret(0);

            if (flags & WriteSetNG::F_COMMIT)      ret |= F_COMMIT;
            if (flags & WriteSetNG::F_ROLLBACK)    ret |= F_ROLLBACK;
            if (flags & WriteSetNG::F_TOI)         ret |= F_ISOLATION;
            if (flags & WriteSetNG::F_PA_UNSAFE)   ret |= F_PA_UNSAFE;
            if (flags & WriteSetNG::F_COMMUTATIVE) ret |= F_COMMUTATIVE;
            if (flags & WriteSetNG::F_NATIVE)      ret |= F_NATIVE;
            if (flags & WriteSetNG::F_BEGIN)       ret |= F_BEGIN;
            if (flags & WriteSetNG::F_PREORDERED)  ret |= F_PREORDERED;
            if (flags & WriteSetNG::F_PREPARE)     ret |= F_PREPARE;

            return ret;
        }

    }; /* class TrxHandle */

    template <> inline uint32_t
    TrxHandle::wsrep_flags_to_trx_flags_tmpl<true>(uint32_t const flags)
    { return flags; }

    inline uint32_t
    TrxHandle::wsrep_flags_to_trx_flags (uint32_t const flags)
    { return wsrep_flags_to_trx_flags_tmpl<FLAGS_MATCH_API_FLAGS>(flags); }

    template <> inline uint32_t
    TrxHandle::trx_flags_to_wsrep_flags_tmpl<true>(uint32_t flags)
    { return (flags & WSREP_FLAGS_MASK); }

    inline uint32_t
    TrxHandle::trx_flags_to_wsrep_flags (uint32_t const flags)
    { return trx_flags_to_wsrep_flags_tmpl<FLAGS_MATCH_API_FLAGS>(flags); }

    template <> inline uint32_t
    TrxHandle::ws_flags_to_trx_flags_tmpl<true>(uint32_t flags)
    { return (flags & TRXHANDLE_FLAGS_MASK); }

    inline uint32_t
    TrxHandle::ws_flags_to_trx_flags (uint32_t const flags)
    { return ws_flags_to_trx_flags_tmpl<FLAGS_MATCH_API_FLAGS>(flags); }

    std::ostream& operator<<(std::ostream& os, TrxHandle::State s);
    class TrxHandleMaster;
    std::ostream& operator<<(std::ostream& os, const TrxHandleMaster& trx);

    class TrxHandleSlave;
    std::ostream& operator<<(std::ostream& os, const TrxHandleSlave& th);

    class TrxHandleSlave : public TrxHandle
    {
    public:

        typedef gu::MemPool<true> Pool;
        static TrxHandleSlave* New(bool local, Pool& pool)
        {
            assert(pool.buf_size() == sizeof(TrxHandleSlave));

            void* const buf(pool.acquire());

            return new(buf) TrxHandleSlave(local, pool, buf);
        }

        /**
         * Adjust flags for backwards compatibility.
         *
         * Galera 4.x assigns some write set flags differently from
         * 3.x. During rolling upgrade these changes need to be
         * taken into account as 3.x originated write sets may not
         * have all flags set which are required for replicator internal
         * operation. The adjustment is done here in order to avoid spreading
         * the protocol specific changes up to stack.
         *
         * In particular the lack of F_BEGIN flag in 3.x needs to be
         * take care of.
         *
         * F_BEGIN - All of the write sets which originate from 3.x
         *           (version < VER5) which have F_COMMIT flag set
         *           must be assigned also F_BEGIN for internal operation.
         *           This is safe because 3.x does not have SR or NBO
         *           implemented, all transactions and TOI write sets
         *           are self contained.
         *
         * @param version Write Set wire version
         * @param flags Flags from write set
         *
         * @return Adjusted write set flags compatible with current
         *         implementation.
         */
        static inline uint32_t
        fixup_write_set_flags(int version, uint32_t flags)
        {
            if (version < WriteSetNG::VER5)
            {
                if (flags & F_COMMIT)
                {
                    flags |= F_BEGIN;
                }
            }
            return flags;
        }

        template <bool from_group, bool decrypt = true>
        size_t unserialize(gcache::GCache& gcache, const gcs_action& act)
        {
            assert(GCS_ACT_WRITESET == act.type);

            try
            {
                void* ptr(const_cast<void*>(act.buf));
                void* plaintext(decrypt ?
                                gcache.get_rw_plaintext(ptr) : ptr);
                /* plaintext resource will be released on GCache::free() later
                 * in trx lifecycle. In the meantime it will be updated with
                 * global seqno and certification verdict. */

                version_ = WriteSetNG::version(plaintext, act.size);
                action_  = std::make_pair(act.buf, act.size);

                switch (version_)
                {
                case WriteSetNG::VER3:
                case WriteSetNG::VER4:
                case WriteSetNG::VER5:
<<<<<<< HEAD
                    write_set_.read_buf(plaintext, act.size);
=======
                case WriteSetNG::VER6:
                    write_set_.read_buf (act.buf, act.size);
>>>>>>> 9439a735
                    assert(version_ == write_set_.version());
                    write_set_flags_ = fixup_write_set_flags(
                        version_,
                        ws_flags_to_trx_flags(write_set_.flags()));
                    source_id_       = write_set_.source_id();
                    conn_id_         = write_set_.conn_id();
                    trx_id_          = write_set_.trx_id();
#ifndef NDEBUG
                    write_set_.verify_checksum();

                    assert(source_id_ != WSREP_UUID_UNDEFINED);
                    assert(WSREP_SEQNO_UNDEFINED == last_seen_seqno_);
                    assert(WSREP_SEQNO_UNDEFINED == local_seqno_);
                    assert(WSREP_SEQNO_UNDEFINED == last_seen_seqno_);
#endif
                    if (from_group)
                    {
                        local_seqno_     = act.seqno_l;
                        global_seqno_    = act.seqno_g;

                        if (write_set_flags_ & F_PREORDERED)
                        {
                            last_seen_seqno_ = global_seqno_ - 1;
                        }
                        else
                        {
                            last_seen_seqno_ = write_set_.last_seen();
                        }
#ifndef NDEBUG
                        assert(last_seen_seqno_ >= 0);
                        if (last_seen_seqno_ >= global_seqno_)
                        {
                            log_fatal << "S: global: "   << global_seqno_
                                      << ", last_seen: " << last_seen_seqno_
                                      << ", checksum: "  <<
                                gu::PrintBase<>(write_set_.get_checksum());
                        }
                        assert(last_seen_seqno_ < global_seqno_);
#endif
                        if (gu_likely(0 ==
                                      (flags() & (TrxHandle::F_ISOLATION |
                                                  TrxHandle::F_PA_UNSAFE))))
                        {
                            assert(WSREP_SEQNO_UNDEFINED == depends_seqno_);

                            if (gu_likely(version_) >= WriteSetNG::VER5)
                            {
                                depends_seqno_ = std::max<wsrep_seqno_t>
                                    (last_seen_seqno_ - write_set_.pa_range(),
                                     WSREP_SEQNO_UNDEFINED);
                            }

                            /* just in case Galera 3.x uses this don't
                               condition it on version_ */
                            if (flags() & F_IMPLICIT_DEPS)
                            {
                                assert(last_seen_seqno_ >= depends_seqno_);
                                depends_seqno_ = last_seen_seqno_;
                            }
                        }
                        else
                        {
                            depends_seqno_ = global_seqno_ - 1;
                        }
                    }
                    else
                    {
                        assert(!local_);

                        global_seqno_  = write_set_.seqno();
                        if (gu_likely(!(nbo_end())))
                        {
                            depends_seqno_ = global_seqno_-write_set_.pa_range();
                            assert(depends_seqno_ >= 0);
                        }
                        assert(depends_seqno_ < global_seqno_);
                        certified_ = true;
                    }
#ifndef NDEBUG
                    explicit_rollback_ =
                        (write_set_flags_ == EXPLICIT_ROLLBACK_FLAGS);
#endif /* NDEBUG */
                    timestamp_ = write_set_.timestamp();

                    assert(trx_id() != uint64_t(-1) || is_toi());
                    sanity_checks();

                    break;
                default:
                    gu_throw_error(EPROTONOSUPPORT) <<"Unsupported WS version: "
                                                    << version_;
                }

                return act.size;
            }
            catch (gu::Exception& e)
            {
                GU_TRACE(e);
                deserialize_error_log(e);
                throw;
            }
        }

        void verify_checksum() const /* throws */
        {
            write_set_.verify_checksum();
        }

        void update_stats(gu::Atomic<long long>& kc,
                          gu::Atomic<long long>& kb,
                          gu::Atomic<long long>& db,
                          gu::Atomic<long long>& ub)
        {
            kc += write_set_.keyset().count();
            kb += write_set_.keyset().size();
            db += write_set_.dataset().size();
            ub += write_set_.unrdset().size();
        }

        bool certified() const { return certified_; }

        void mark_certified()
        {
            assert(!certified_);

            int dw(0);

            if (gu_likely(depends_seqno_ >= 0))
            {
                dw = global_seqno_ - depends_seqno_;
            }

            /* make sure to not exceed original pa_range() */
            assert(version_ < WriteSetNG::VER5 ||
                   last_seen_seqno_ - write_set_.pa_range() <=
                   global_seqno_ - dw || preordered());

            write_set_.set_seqno(global_seqno_, dw);

            certified_ = true;
        }

        void set_depends_seqno(wsrep_seqno_t const seqno_lt)
        {
            /* make sure depends_seqno_ never goes down */
            assert(seqno_lt >= depends_seqno_ ||
                   seqno_lt == WSREP_SEQNO_UNDEFINED ||
                   preordered());
            depends_seqno_ = seqno_lt;
        }

        void set_global_seqno(wsrep_seqno_t s) // for monitor cancellation
        {
            global_seqno_ = s;
        }

        void set_state(TrxHandle::State const state, int const line = -1)
        {
            TrxHandle::set_state(state, line);
        }

        void apply(void*                   recv_ctx,
                   wsrep_apply_cb_t        apply_cb,
                   const wsrep_trx_meta_t& meta,
                   wsrep_bool_t&           exit_loop) /* throws */;

        bool is_committed() const { return committed_; }
        void mark_committed()     { committed_ = true; }

        void unordered(void*                recv_ctx,
                       wsrep_unordered_cb_t apply_cb) const;

        std::pair<const void*, size_t> action() const
        {
            return action_;
        }

        wsrep_seqno_t local_seqno()     const { return local_seqno_; }

        wsrep_seqno_t global_seqno()    const { return global_seqno_; }

        wsrep_seqno_t last_seen_seqno() const { return last_seen_seqno_; }

        wsrep_seqno_t depends_seqno()   const { return depends_seqno_; }

        const WriteSetIn&  write_set () const { return write_set_;  }

        bool   exit_loop() const { return exit_loop_; }
        void   set_exit_loop(bool x) { exit_loop_ |= x; }

        typedef gu::UnorderedMap<KeyEntryOS*,
                                 std::pair<bool, bool>,
                                 KeyEntryPtrHash,
                                 KeyEntryPtrEqualAll> CertKeySet;

        void print(std::ostream& os) const;

        uint64_t get_checksum() const { return write_set_.get_checksum(); }

        size_t   size()         const { return write_set_.size(); }

        void set_ends_nbo(wsrep_seqno_t seqno) { ends_nbo_ = seqno; }
        wsrep_seqno_t ends_nbo() const { return ends_nbo_; }

        void mark_dummy()
        {
            set_flags(flags() | F_ROLLBACK);
        }

        // Mark action dummy and assign gcache buffer pointer. The
        // action size is left zero.
        void mark_dummy_with_action(const void* buf)
        {
            mark_dummy();
            action_.first = buf;
            action_.second = 0;
        }
        bool is_dummy() const
        {
            return (flags() &  F_ROLLBACK) &&
                (flags() != EXPLICIT_ROLLBACK_FLAGS);
        }
        bool skip_event() const { return (flags() == F_ROLLBACK); }

        bool is_streaming() const
        {
            return !((flags() & F_BEGIN) && (flags() & F_COMMIT));
        }

        // Return true if this is the last fragment of a
        // streaming replication transaction.
        bool is_streaming_end() const
        {
            return ((write_set_flags_ & F_BEGIN) == 0)
                   && ((write_set_flags_ & F_COMMIT)
                       || (write_set_flags_ & F_ROLLBACK));
        }

        void cert_bypass(bool const val)
        {
            assert(true  == val);
            assert(false == cert_bypass_);
            cert_bypass_ = val;
        }
        bool cert_bypass() const { return cert_bypass_; }

        bool explicit_rollback() const
        {
            bool const ret(flags() == EXPLICIT_ROLLBACK_FLAGS);
            assert(ret == explicit_rollback_);
            return ret;
        }

        void mark_queued()
        {
            assert(!queued_);
            queued_ = true;
        }
        bool queued() const { return queued_; }

    protected:

        TrxHandleSlave(bool local, gu::MemPool<true>& mp, void* buf) :
            TrxHandle          (&trans_map_, local),
            local_seqno_       (WSREP_SEQNO_UNDEFINED),
            global_seqno_      (WSREP_SEQNO_UNDEFINED),
            last_seen_seqno_   (WSREP_SEQNO_UNDEFINED),
            depends_seqno_     (WSREP_SEQNO_UNDEFINED),
            ends_nbo_          (WSREP_SEQNO_UNDEFINED),
            mem_pool_          (mp),
            write_set_         (),
            buf_               (buf),
            action_            (static_cast<const void*>(0), 0),
            certified_         (false),
            committed_         (false),
            exit_loop_         (false),
            cert_bypass_       (false),
            queued_            (false)
#ifndef NDEBUG
            ,explicit_rollback_(false)
#endif /* NDEBUG */
            , local_order_cond_(gu::get_cond_key(gu::GU_COND_KEY_LOCAL_MONITOR))
            , apply_order_cond_(gu::get_cond_key(gu::GU_COND_KEY_APPLY_MONITOR))
            , commit_order_cond_(gu::get_cond_key(gu::GU_COND_KEY_COMMIT_MONITOR))
        {}

        friend class TrxHandleMaster;
        friend class TransMapBuilder<TrxHandleSlave>;
        friend class TrxHandleSlaveDeleter;

    private:
        static Fsm::TransMap trans_map_;

        wsrep_seqno_t          local_seqno_;
        wsrep_seqno_t          global_seqno_;
        wsrep_seqno_t          last_seen_seqno_;
        wsrep_seqno_t          depends_seqno_;
        wsrep_seqno_t          ends_nbo_;
        gu::MemPool<true>&     mem_pool_;
        WriteSetIn             write_set_;
        void* const            buf_;
        std::pair<const void*, size_t> action_;
        bool                   certified_;
        bool                   committed_;
        bool                   exit_loop_;
        bool                   cert_bypass_;
        bool                   queued_;
#ifndef NDEBUG
        bool                   explicit_rollback_;
#endif /* NDEBUG */

        // Condition variable for each monitor. Ideally this should be
        // only one, but we may want to get more specific statistics about
        // waits per each monitor.
        friend class ReplicatorSMM;
        mutable gu::Cond               local_order_cond_;
        mutable gu::Cond               apply_order_cond_;
        mutable gu::Cond               commit_order_cond_;

    private:
        TrxHandleSlave(const TrxHandleSlave&);
        void operator=(const TrxHandleSlave& other);

        ~TrxHandleSlave()
        {
#ifndef NDEBUG
            if (explicit_rollback_) assert (flags() == EXPLICIT_ROLLBACK_FLAGS);
#endif /* NDEBUG */
        }

        void destroy_local(void* ptr);

        void sanity_checks() const;

        void deserialize_error_log(const gu::Exception& e) const;

    }; /* TrxHandleSlave */

    typedef gu::shared_ptr<TrxHandleSlave>::type TrxHandleSlavePtr;

    class TrxHandleSlaveDeleter
    {
    public:
        void operator()(TrxHandleSlave* ptr)
        {
            gu::MemPool<true>& mp(ptr->mem_pool_);
            ptr->~TrxHandleSlave();
            mp.recycle(ptr);
        }
    };

    class TrxHandleMaster : public TrxHandle
    {
    public:
        /* signed int here is to detect SIZE < sizeof(TrxHandle) */
        static size_t LOCAL_STORAGE_SIZE()
        {
            static size_t const ret(gu_page_size_multiple(1 << 13 /* 8Kb */));
            return ret;
        }

        struct Params
        {
            std::string            working_dir_;
            int                    version_;
            KeySet::Version        key_format_;
            gu::RecordSet::Version record_set_ver_;
            int                    max_write_set_size_;

            Params (const std::string& wdir,
                    int                ver,
                    KeySet::Version    kformat,
                    gu::RecordSet::Version rsv = gu::RecordSet::VER2,
                    int                max_write_set_size = WriteSetNG::MAX_SIZE)
                :
                working_dir_       (wdir),
                version_           (ver),
                key_format_        (kformat),
                record_set_ver_    (rsv),
                max_write_set_size_(max_write_set_size)
            {}

            Params () :
                working_dir_(), version_(), key_format_(),
                record_set_ver_(), max_write_set_size_()
            {}
        };

        static const Params Defaults;

        typedef gu::MemPool<true> Pool;
        static TrxHandleMaster* New(Pool&               pool,
                                    const Params&       params,
                                    const wsrep_uuid_t& source_id,
                                    wsrep_conn_id_t     conn_id,
                                    wsrep_trx_id_t      trx_id)
        {
            size_t const buf_size(pool.buf_size());

            assert(buf_size >= (sizeof(TrxHandleMaster) + sizeof(WriteSetOut)));

            void* const buf(pool.acquire());

            return new(buf) TrxHandleMaster(pool, params,
                                            source_id, conn_id, trx_id,
                                            buf_size);
        }

        void lock()
        {
            mutex_.lock();
        }

#ifndef NDEBUG
        bool locked() { return mutex_.locked(); }
        bool owned()  { return mutex_.owned(); }
#endif /* NDEBUG */

        void unlock()
        {
            assert(locked());
            assert(owned());
            mutex_.unlock();
        }

        void set_state(TrxHandle::State const s, int const line = -1)
        {
            assert(locked());
            assert(owned());
            TrxHandle::set_state(s, line);
        }

        long gcs_handle() const { return gcs_handle_; }
        void set_gcs_handle(long gcs_handle) { gcs_handle_ = gcs_handle; }

        void set_flags(uint32_t const flags) // wsrep flags
        {
            TrxHandle::set_flags(flags);

            uint16_t ws_flags(WriteSetNG::wsrep_flags_to_ws_flags(flags));

            write_set_out().set_flags(ws_flags);
        }

        void append_key(const KeyData& key)
        {
            // Current limitations with certification on trx versions 3 to 5
            // impose the the following restrictions on keys

            // The shared key behavior for TOI operations is completely
            // untested, so don't allow it (and it probably does not even
            // make any sense)
            assert(is_toi()        == false
                   || key.shared() == false
                   || (key.parts_num == 1
                       && key.parts->len == 1
                       /* this could be a server-level key */)
                );

            /*! protection against protocol change during trx lifetime */
            if (key.proto_ver != version())
            {
                gu_throw_error(EINVAL) << "key version '" << key.proto_ver
                                       << "' does not match to trx version' "
                                       << version() << "'";
            }

            gu_trace(write_set_out().append_key(key));
        }

        void append_data(const void* data, const size_t data_len,
                         wsrep_data_type_t type, bool store)
        {
            switch (type)
            {
            case WSREP_DATA_ORDERED:
                gu_trace(write_set_out().append_data(data, data_len, store));
                break;
            case WSREP_DATA_UNORDERED:
                gu_trace(write_set_out().append_unordered(data, data_len,store));
                break;
            case WSREP_DATA_ANNOTATION:
                gu_trace(write_set_out().append_annotation(data,data_len,store));
                break;
            };
        }

        bool empty() const
        {
            return write_set_out().is_empty();
        }

        TrxHandleSlavePtr ts()
        {
            return ts_;
        }

        void reset_ts()
        {
            ts_ = TrxHandleSlavePtr();
        }

        size_t gather(WriteSetNG::GatherVector& out)
        {
            set_ws_flags();
            return write_set_out().gather(source_id(),conn_id(),trx_id(),out);
        }

        void finalize(wsrep_seqno_t last_seen_seqno)
        {
            assert(last_seen_seqno >= 0);
            assert(ts_ == 0 || last_seen_seqno >= ts_->last_seen_seqno());

            int pa_range(pa_range_default());

            if (gu_unlikely((flags() & TrxHandle::F_BEGIN) == 0 &&
                            (flags() & TrxHandle::F_ISOLATION) == 0))
            {
                /* make sure this fragment depends on the previous */
                wsrep_seqno_t prev_seqno(last_ts_seqno_);
                if (prev_seqno == WSREP_SEQNO_UNDEFINED)
                {
                    assert((flags() & TrxHandle::F_COMMIT) ||
                           (flags() & TrxHandle::F_ROLLBACK));
                    prev_seqno = 0;
                }
                assert(version() >= WriteSetNG::VER5);
                assert(prev_seqno >= 0);
                // Although commit happens in order, the release of apply
                // monitor which is used to determine last committed may
                // not happen in order. Therefore it is possible that the
                // last seen given as an argument for this method lies
                // below prev_seqno. Adjust last seen seqno to match
                // at least prev_seqno which is now known to be committed.
                last_seen_seqno = std::max(last_seen_seqno, prev_seqno);
                pa_range = std::min(wsrep_seqno_t(pa_range),
                                    last_seen_seqno - prev_seqno);
            }
            else
            {
                assert(ts_ == 0);
                assert(flags() & TrxHandle::F_ISOLATION ||
                       (flags() & TrxHandle::F_ROLLBACK) == 0);
            }

            write_set_out().finalize(last_seen_seqno, pa_range);
        }

        /* Serializes wiriteset into a single buffer (for unit test purposes) */
        void serialize(wsrep_seqno_t const last_seen,
                       std::vector<gu::byte_t>& ret)
        {
            set_ws_flags();
            write_set_out().serialize(ret, source_id(), conn_id(), trx_id(),
                                      last_seen, pa_range_default());
        }

        void clear()
        {
            release_write_set_out();
        }

        void add_replicated(TrxHandleSlavePtr ts)
        {
            assert(locked());
            if ((write_set_flags_ & TrxHandle::F_ISOLATION) == 0)
            {
                write_set_flags_ &= ~TrxHandle::F_BEGIN;
                write_set_flags_ &= ~TrxHandle::F_PREPARE;
            }
            ts_ = ts;
            last_ts_seqno_ = ts_->global_seqno();
        }

        WriteSetOut& write_set_out()
        {
            /* WriteSetOut is a temporary object needed only at the writeset
             * collection stage. Since it may allocate considerable resources
             * we dont't want it to linger as long as TrxHandle is needed and
             * want to destroy it ASAP. So it is constructed in the buffer
             * allocated by TrxHandle::New() immediately following this object */
            if (gu_unlikely(!wso_)) init_write_set_out();
            assert(wso_);
            return *static_cast<WriteSetOut*>(wso_buf());
        }

        void release_write_set_out()
        {
            if (gu_likely(wso_))
            {
                write_set_out().~WriteSetOut();
                wso_ = false;
            }
        }

        void set_deferred_abort(bool deferred_abort)
        { deferred_abort_ = deferred_abort; }
        bool deferred_abort() const { return deferred_abort_; }

        void print(std::ostream& os) const;
    private:

        inline int pa_range_default() const
        {
            return (version() >= WriteSetNG::VER5 ? WriteSetNG::MAX_PA_RANGE :0);
        }

        inline void set_ws_flags()
        {
            uint32_t const wsrep_flags(trx_flags_to_wsrep_flags(flags()));
            uint16_t const ws_flags
                (WriteSetNG::wsrep_flags_to_ws_flags(wsrep_flags));
            write_set_out().set_flags(ws_flags);
        }

        void init_write_set_out()
        {
            assert(!wso_);
            assert(wso_buf_size_ >= sizeof(WriteSetOut));

            gu::byte_t* const wso(static_cast<gu::byte_t*>(wso_buf()));
            gu::byte_t* const store(wso + sizeof(WriteSetOut));

            assert(params_.version_ >= 0 &&
                   params_.version_ <= WriteSetNG::MAX_VERSION);

            new (wso) WriteSetOut (params_.working_dir_,
                                   trx_id(), params_.key_format_,
                                   store,
                                   wso_buf_size_ - sizeof(WriteSetOut),
                                   0,
                                   params_.record_set_ver_,
                                   WriteSetNG::Version(params_.version_),
                                   DataSet::MAX_VERSION,
                                   DataSet::MAX_VERSION,
                                   params_.max_write_set_size_);

            wso_ = true;
        }

        const WriteSetOut& write_set_out() const
        {
            return const_cast<TrxHandleMaster*>(this)->write_set_out();
        }

        TrxHandleMaster(gu::MemPool<true>&  mp,
                        const Params&       params,
                        const wsrep_uuid_t& source_id,
                        wsrep_conn_id_t     conn_id,
                        wsrep_trx_id_t      trx_id,
                        size_t              reserved_size)
            :
            TrxHandle(&trans_map_, source_id, conn_id, trx_id, params.version_),
            mutex_             (gu::get_mutex_key(gu::GU_MUTEX_KEY_TRX_HANDLE)),
            mem_pool_          (mp),
            params_            (params),
            ts_                (),
            wso_buf_size_      (reserved_size - sizeof(*this)),
            gcs_handle_        (-1),
            wso_               (false),
            last_ts_seqno_     (WSREP_SEQNO_UNDEFINED),
            deferred_abort_    (false)
        {
            assert(reserved_size > sizeof(*this) + 1024);
        }

        void* wso_buf()
        {
            return static_cast<void*>(this + 1);
        }

        ~TrxHandleMaster()
        {
            release_write_set_out();
        }

        gu::Mutex              mutex_;
        gu::MemPool<true>&     mem_pool_;
        static Fsm::TransMap   trans_map_;

        Params const           params_;
        TrxHandleSlavePtr      ts_; // current fragment handle
        size_t const           wso_buf_size_;
        int                    gcs_handle_;
        bool                   wso_;
        wsrep_seqno_t          last_ts_seqno_;
        bool                   deferred_abort_;

        friend class TrxHandle;
        friend class TrxHandleSlave;
        friend class TrxHandleMasterDeleter;
        friend class TransMapBuilder<TrxHandleMaster>;

        // overrides
        TrxHandleMaster(const TrxHandleMaster&);
        TrxHandleMaster& operator=(const TrxHandleMaster&);
    };

    typedef gu::shared_ptr<TrxHandleMaster>::type TrxHandleMasterPtr;

    class TrxHandleMasterDeleter
    {
    public:
        void operator()(TrxHandleMaster* ptr)
        {
            gu::MemPool<true>& mp(ptr->mem_pool_);
            ptr->~TrxHandleMaster();
            mp.recycle(ptr);
        }
    };

    class TrxHandleLock
    {
    public:
        TrxHandleLock(TrxHandleMaster& trx)
            : trx_(trx)
            , locked_(false)
        {
            trx_.lock();
            locked_ = true;
        }
        ~TrxHandleLock()
        {
            if (locked_)
            {
                trx_.unlock();
            }
        }

        void lock()
        {
            trx_.lock();
            locked_ = true;
        }

        void unlock()
        {
            assert(locked_ = true);
            locked_ = false;
            trx_.unlock();
        }
    private:
        TrxHandleLock(const TrxHandleLock&);
        TrxHandleLock& operator=(const TrxHandleLock&);
        TrxHandleMaster& trx_;
        bool locked_;
    }; /* class TrxHnadleLock */

} /* namespace galera*/

#endif // GALERA_TRX_HANDLE_HPP<|MERGE_RESOLUTION|>--- conflicted
+++ resolved
@@ -440,12 +440,8 @@
                 case WriteSetNG::VER3:
                 case WriteSetNG::VER4:
                 case WriteSetNG::VER5:
-<<<<<<< HEAD
+                case WriteSetNG::VER6:
                     write_set_.read_buf(plaintext, act.size);
-=======
-                case WriteSetNG::VER6:
-                    write_set_.read_buf (act.buf, act.size);
->>>>>>> 9439a735
                     assert(version_ == write_set_.version());
                     write_set_flags_ = fixup_write_set_flags(
                         version_,
