//
// Copyright (C) 2010-2014 Codership Oy <info@codership.com>
//

#include "trx_handle.hpp"
#include "uuid.hpp"
#include "galera_exception.hpp"

#include "gu_serialize.hpp"

const galera::TrxHandleMaster::Params
galera::TrxHandleMaster::Defaults(".", -1, KeySet::MAX_VERSION, false);

void galera::TrxHandle::print_state(std::ostream& os, TrxHandle::State s)
{
    switch (s)
    {
    case TrxHandle::S_EXECUTING:
        os << "EXECUTING"; return;
    case TrxHandle::S_MUST_ABORT:
        os << "MUST_ABORT"; return;
    case TrxHandle::S_ABORTING:
        os << "ABORTING"; return;
    case TrxHandle::S_REPLICATING:
        os << "REPLICATING"; return;
    case TrxHandle::S_CERTIFYING:
        os << "CERTIFYING"; return;
    case TrxHandle::S_MUST_CERT_AND_REPLAY:
        os << "MUST_CERT_AND_REPLAY"; return;
    case TrxHandle::S_MUST_REPLAY_AM:
        os << "MUST_REPLAY_AM"; return;
    case TrxHandle::S_MUST_REPLAY_CM:
        os << "MUST_REPLAY_CM"; return;
    case TrxHandle::S_MUST_REPLAY:
        os << "MUST_REPLAY"; return;
    case TrxHandle::S_REPLAYING:
        os << "REPLAYING"; return;
    case TrxHandle::S_APPLYING:
        os << "APPLYING"; return;
    case TrxHandle::S_COMMITTING:
        os << "COMMITTING"; return;
    case TrxHandle::S_COMMITTED:
        os << "COMMITTED"; return;
    case TrxHandle::S_ROLLED_BACK:
        os << "ROLLED_BACK"; return;
    // don't use default to make compiler warn if something is missed
    }

    os << "<unknown TRX state " << s << ">";
    assert(0);
}

std::ostream& galera::operator<<(std::ostream& os, TrxHandle::State const s)
{
galera::TrxHandle::print_state(os, s);
    return os;
}

void galera::TrxHandle::print_set_state(State state) const
{
    log_info << "Trx: " << this << " shifting to " << state;
}

inline
void galera::TrxHandle::print(std::ostream& os) const
{
    os << "source: "   << source_id()
       << " version: " << version()
       << " local: "   << local()
       << " state: "   << state()
       << " flags: "   << flags()
       << " conn_id: " << int64_t(conn_id())
       << " trx_id: "  << int64_t(trx_id())  // for readability
       << " tstamp: "  << timestamp();

}

std::ostream&
galera::operator<<(std::ostream& os, const TrxHandle& th)
{
    th.print(os); return os;
}

void galera::TrxHandleSlave::print(std::ostream& os) const
{
    TrxHandle::print(os);

    os << " seqnos (l: " << local_seqno_
       << ", g: "        << global_seqno_
       << ", s: "        << last_seen_seqno_
       << ", d: "        << depends_seqno_
       << ")";

    if (write_set().annotated())
    {
        os << "\nAnnotation:\n";
        write_set().write_annotation(os);
        os << std::endl;
    }
}

std::ostream&
galera::operator<<(std::ostream& os, const TrxHandleSlave& th)
{
    th.print(os); return os;
}

galera::TrxHandle::Fsm::TransMap galera::TrxHandle::trans_map_master;
galera::TrxHandle::Fsm::TransMap galera::TrxHandle::trans_map_slave;

class TransMapBuilder
{
public:
    void add(galera::TrxHandle::State from, galera::TrxHandle::State to)
    {
        using galera::TrxHandle;
        using std::make_pair;
        typedef TrxHandle::Transition Transition;
        typedef TrxHandle::Fsm::TransAttr TransAttr;
        trans_map_.insert_unique(make_pair(Transition(from, to), TransAttr()));
    }

    TransMapBuilder(galera::TrxHandle::Fsm::TransMap& map) :
        trans_map_(map)
    {
        using galera::TrxHandle;

        bool const local_fsm(&trans_map_ == &TrxHandle::trans_map_master);

        if (local_fsm)
        {
            add(TrxHandle::S_EXECUTING,  TrxHandle::S_REPLICATING);
            add(TrxHandle::S_EXECUTING,  TrxHandle::S_ROLLED_BACK);
            add(TrxHandle::S_EXECUTING,  TrxHandle::S_MUST_CERT_AND_REPLAY);
            add(TrxHandle::S_EXECUTING,  TrxHandle::S_MUST_ABORT);

            // trx replay
            add(TrxHandle::S_REPLICATING, TrxHandle::S_MUST_REPLAY_AM);
            add(TrxHandle::S_REPLICATING, TrxHandle::S_MUST_CERT_AND_REPLAY);//
            add(TrxHandle::S_REPLICATING, TrxHandle::S_MUST_ABORT);//
            add(TrxHandle::S_REPLICATING, TrxHandle::S_COMMITTING);
            add(TrxHandle::S_REPLICATING, TrxHandle::S_ROLLED_BACK);
            // streaming trx
            add(TrxHandle::S_COMMITTING, TrxHandle::S_EXECUTING);

            add(TrxHandle::S_MUST_ABORT, TrxHandle::S_MUST_CERT_AND_REPLAY);
            add(TrxHandle::S_MUST_ABORT, TrxHandle::S_MUST_REPLAY_AM);
            add(TrxHandle::S_MUST_ABORT, TrxHandle::S_MUST_REPLAY_CM);
            add(TrxHandle::S_MUST_ABORT, TrxHandle::S_MUST_REPLAY);
            add(TrxHandle::S_MUST_ABORT, TrxHandle::S_MUST_ABORT);
            add(TrxHandle::S_MUST_ABORT, TrxHandle::S_ABORTING);

            add(TrxHandle::S_MUST_CERT_AND_REPLAY, TrxHandle::S_MUST_REPLAY_AM);
            add(TrxHandle::S_MUST_CERT_AND_REPLAY, TrxHandle::S_MUST_ABORT);

            add(TrxHandle::S_MUST_REPLAY_AM, TrxHandle::S_MUST_REPLAY_CM);
            add(TrxHandle::S_MUST_REPLAY_CM, TrxHandle::S_MUST_REPLAY);

            add(TrxHandle::S_ABORTING,       TrxHandle::S_ROLLED_BACK);
        }
        else
        {
            add(TrxHandle::S_REPLICATING, TrxHandle::S_CERTIFYING);
            add(TrxHandle::S_REPLICATING, TrxHandle::S_MUST_ABORT);

            add(TrxHandle::S_CERTIFYING,  TrxHandle::S_APPLYING);
            add(TrxHandle::S_CERTIFYING,  TrxHandle::S_MUST_ABORT);

            add(TrxHandle::S_APPLYING,    TrxHandle::S_COMMITTING);
            add(TrxHandle::S_APPLYING,    TrxHandle::S_MUST_ABORT);

            add(TrxHandle::S_MUST_ABORT,  TrxHandle::S_ROLLED_BACK);

            // in case of replay
            add(TrxHandle::S_MUST_ABORT,  TrxHandle::S_REPLICATING);//before cert
            add(TrxHandle::S_MUST_ABORT,  TrxHandle::S_MUST_REPLAY);//after cert
            add(TrxHandle::S_REPLICATING, TrxHandle::S_REPLAYING);
            add(TrxHandle::S_CERTIFYING,  TrxHandle::S_REPLAYING);
            add(TrxHandle::S_COMMITTED,   TrxHandle::S_REPLAYING);

#ifdef NDEBUG
            add(TrxHandle::S_MUST_ABORT, TrxHandle::S_MUST_ABORT);
#endif
        }

        add(TrxHandle::S_COMMITTING, TrxHandle::S_MUST_ABORT);
        add(TrxHandle::S_COMMITTING, TrxHandle::S_COMMITTED);
        add(TrxHandle::S_MUST_REPLAY,TrxHandle::S_REPLAYING);
        add(TrxHandle::S_REPLAYING,  TrxHandle::S_COMMITTED);
    }

private:

    galera::TrxHandle::Fsm::TransMap& trans_map_;
};

static TransMapBuilder master(galera::TrxHandle::trans_map_master);
static TransMapBuilder slave(galera::TrxHandle::trans_map_slave);

void
galera::TrxHandleSlave::sanity_checks() const
{
    if (gu_unlikely((flags() & (F_ROLLBACK | F_BEGIN)) ==
                    (F_ROLLBACK | F_BEGIN)))
    {
        log_warn << "Both F_BEGIN and F_ROLLBACK are set on trx. "
                 << "This trx should not have been replicated at all: " << this;
    }
}

size_t
galera::TrxHandleSlave::unserialize(const gu::byte_t* const buf,
                                    size_t const buflen,
                                    size_t offset)
{
    try
    {
        version_ = WriteSetNG::version(buf, buflen);

        switch (version_)
        {
        case WriteSetNG::VER3:
        case WriteSetNG::VER4:
            write_set_.read_buf (buf, buflen);
            assert(version_ == write_set_.version());
            write_set_flags_ = ws_flags_to_trx_flags(write_set_.flags());
            source_id_       = write_set_.source_id();
            conn_id_         = write_set_.conn_id();
            trx_id_          = write_set_.trx_id();
#ifndef NDEBUG
            write_set_.verify_checksum();
            assert(WSREP_SEQNO_UNDEFINED == last_seen_seqno_);
#endif


            if (write_set_.certified())
            {
                assert(!local_);
                assert(WSREP_SEQNO_UNDEFINED == last_seen_seqno_);
<<<<<<< HEAD
                global_seqno_  = write_set_.seqno();
                depends_seqno_ = global_seqno_ - write_set_.pa_range();
                assert(depends_seqno_ < global_seqno_);
                assert(depends_seqno_ >= 0);
                write_set_flags_ |= F_PREORDERED;
=======
                // Commented out to make difference between preordered
                // and regular trxs in IST cert index preload.
                // write_set_flags_ |= F_PREORDERED;
>>>>>>> 4565bceb
            }
            else
            {

                last_seen_seqno_ = write_set_.last_seen();
                assert(last_seen_seqno_ >= 0);

                if (gu_likely(version_) >= WriteSetNG::VER4)
                {
                    depends_seqno_ = last_seen_seqno_ - write_set_.pa_range();
                }
                else
                {
                    assert(WSREP_SEQNO_UNDEFINED == depends_seqno_);
                }
            }

            timestamp_ = write_set_.timestamp();

            sanity_checks();

            break;
        default:
            gu_throw_error(EPROTONOSUPPORT) << "Unsupported WS version: "
                                            << version_;
        }

        return buflen;
    }
    catch (gu::Exception& e)
    {
        GU_TRACE(e);

        log_fatal << "Writeset deserialization failed: " << e.what()
                  << std::endl << "WS flags:      " << write_set_flags_
                  << std::endl << "Trx proto:     " << version_
                  << std::endl << "Trx source:    " << source_id_
                  << std::endl << "Trx conn_id:   " << conn_id_
                  << std::endl << "Trx trx_id:    " << trx_id_
                  << std::endl << "Trx last_seen: " << last_seen_seqno_;
        throw;
    }
}


void
galera::TrxHandleSlave::apply (void*                   recv_ctx,
                               wsrep_apply_cb_t        apply_cb,
                               const wsrep_trx_meta_t& meta) const
{
    wsrep_cb_status_t err(WSREP_CB_SUCCESS);

    assert(version() >= WS_NG_VERSION);

    const DataSetIn& ws(write_set_.dataset());

    ws.rewind(); // make sure we always start from the beginning

    for (ssize_t i = 0; WSREP_CB_SUCCESS == err && i < ws.count(); ++i)
    {
        gu::Buf buf = ws.next();

        err = apply_cb (recv_ctx, buf.ptr, buf.size,
                        trx_flags_to_wsrep_flags(flags()), &meta);
    }

    if (gu_unlikely(err != WSREP_CB_SUCCESS))
    {
        std::ostringstream os;

        os << "Failed to apply app buffer: seqno: " << global_seqno()
           << ", status: " << err;

        galera::ApplyException ae(os.str(), err);

        GU_TRACE(ae);

        throw ae;
    }

    return;
}


/* we don't care about any failures in applying unordered events */
void
galera::TrxHandleSlave::unordered(void*                recv_ctx,
                                  wsrep_unordered_cb_t cb) const
{
    assert(version() >= WS_NG_VERSION);

    if (NULL != cb && write_set_.unrdset().count() > 0)
    {
        const DataSetIn& unrd(write_set_.unrdset());
        for (int i(0); i < unrd.count(); ++i)
        {
            const gu::Buf data = unrd.next();
            cb(recv_ctx, data.ptr, data.size);
        }
    }
}


void
galera::TrxHandleSlave::destroy_local(void*  ptr)
{
    assert(ptr);
    (static_cast<TrxHandleMaster*>(ptr))->~TrxHandleMaster();
}
<|MERGE_RESOLUTION|>--- conflicted
+++ resolved
@@ -231,23 +231,21 @@
             write_set_.verify_checksum();
             assert(WSREP_SEQNO_UNDEFINED == last_seen_seqno_);
 #endif
-
-
             if (write_set_.certified())
             {
                 assert(!local_);
                 assert(WSREP_SEQNO_UNDEFINED == last_seen_seqno_);
-<<<<<<< HEAD
+
                 global_seqno_  = write_set_.seqno();
                 depends_seqno_ = global_seqno_ - write_set_.pa_range();
                 assert(depends_seqno_ < global_seqno_);
                 assert(depends_seqno_ >= 0);
                 write_set_flags_ |= F_PREORDERED;
-=======
+#if 0 //remove
                 // Commented out to make difference between preordered
                 // and regular trxs in IST cert index preload.
                 // write_set_flags_ |= F_PREORDERED;
->>>>>>> 4565bceb
+#endif
             }
             else
             {
