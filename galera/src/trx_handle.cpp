--- conflicted
+++ resolved
@@ -1,5 +1,5 @@
 //
-// Copyright (C) 2010-2013 Codership Oy <info@codership.com>
+// Copyright (C) 2010-2014 Codership Oy <info@codership.com>
 //
 
 #include "trx_handle.hpp"
@@ -205,50 +205,15 @@
 
         switch (version_)
         {
-<<<<<<< HEAD
-        case 3:
+        case WriteSetNG::VER3:
+        case WriteSetNG::VER4:
             write_set_.read_buf (buf, buflen);
             write_set_flags_ = wsng_flags_to_trx_flags(write_set_.flags());
             source_id_       = write_set_.source_id();
             conn_id_         = write_set_.conn_id();
             trx_id_          = write_set_.trx_id();
+
             if (write_set_.certified())
-=======
-        case 0:
-        case 1:
-        case 2:
-            write_set_flags_ = buf[0];
-            write_set_.set_version(version_);
-            offset = 4;
-            offset = galera::unserialize(buf, buflen, offset, source_id_);
-            offset = gu::unserialize8(buf, buflen, offset, conn_id_);
-            offset = gu::unserialize8(buf, buflen, offset, trx_id_);
-            offset = gu::unserialize8(buf, buflen, offset, last_seen_seqno_);
-            assert(last_seen_seqno_ >= 0);
-            offset = gu::unserialize8(buf, buflen, offset, timestamp_);
-
-            if (has_annotation())
-            {
-                offset = gu::unserialize4(buf, buflen, offset, annotation_);
-            }
-
-            if (has_mac())
-            {
-                offset = mac_.unserialize(buf, buflen, offset);
-            }
-
-            set_write_set_buffer(buf + offset, buflen - offset);
-
-            break;
-        case WriteSetNG::VER3:
-        case WriteSetNG::VER4:
-            write_set_in_.read_buf (buf, buflen);
-            write_set_flags_ = wsng_flags_to_trx_flags(write_set_in_.flags());
-            source_id_       = write_set_in_.source_id();
-            conn_id_         = write_set_in_.conn_id();
-            trx_id_          = write_set_in_.trx_id();
-            if (write_set_in_.certified())
->>>>>>> ad61d04b
             {
                 last_seen_seqno_ = WSREP_SEQNO_UNDEFINED;
                 write_set_flags_ |= F_PREORDERED;
@@ -258,10 +223,12 @@
                 last_seen_seqno_ = write_set_.last_seen();
                 assert(last_seen_seqno_ >= 0);
             }
+
             timestamp_       = write_set_.timestamp();
             break;
         default:
-            gu_throw_error(EPROTONOSUPPORT);
+            gu_throw_error(EPROTONOSUPPORT) << "Unsupported WS version: "
+                                            << version_;
         }
 
         return buflen;
