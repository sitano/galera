--- conflicted
+++ resolved
@@ -120,11 +120,6 @@
     sst_cond_           (gu::get_cond_key(gu::GU_COND_KEY_SST)),
     sst_retry_sec_      (1),
     sst_received_       (false),
-<<<<<<< HEAD
-    gcache_             (config_, config_.get(BASE_DIR), args->encrypt_cb,
-                         args->app_ctx),
-    gcs_                (config_, gcache_, proto_max_, args->proto_ver,
-=======
     gcache_progress_cb_ (ProgressCallback<int64_t>(WSREP_MEMBER_UNDEFINED,
                                                    WSREP_MEMBER_UNDEFINED)),
     gcache_             (&gcache_progress_cb_, config_, config_.get(BASE_DIR),
@@ -133,7 +128,6 @@
                                                        WSREP_MEMBER_SYNCED)),
     gcs_                (config_, gcache_, &joined_progress_cb_,
                          proto_max_, args->proto_ver,
->>>>>>> da60ce81
                          args->node_name, args->node_incoming),
     service_thd_        (gcs_, gcache_),
     slave_pool_         (sizeof(TrxHandleSlave), 1024, "TrxHandleSlave"),
