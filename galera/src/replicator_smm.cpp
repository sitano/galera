//
// Copyright (C) 2010 Codership Oy <info@codership.com>
//

#include "galera_common.hpp"
#include "replicator_smm.hpp"
#include "galera_exception.hpp"
#include "uuid.hpp"
#include "serialization.hpp"

extern "C"
{
#include "galera_info.h"
}

#include <fstream>
#include <sstream>
#include <iostream>


static inline void
apply_wscoll(void*                    recv_ctx,
             wsrep_apply_cb_t         apply_cb,
             const galera::TrxHandle& trx)
    throw (galera::ApplyException, gu::Exception)
{
    const galera::MappedBuffer& wscoll(trx.write_set_collection());
    // skip over trx header
    size_t offset(galera::serial_size(trx));
    galera::WriteSet ws(trx.version());

    while (offset < wscoll.size())
    {
        offset = unserialize(&wscoll[0], wscoll.size(), offset, ws);

        wsrep_status_t err = apply_cb (recv_ctx,
                                       &ws.get_data()[0],
                                       ws.get_data().size(),
                                       trx.global_seqno());

        if (gu_unlikely(err != WSREP_OK))
        {
            const char* const err_str(galera::wsrep_status_str(err));
            std::ostringstream os;

            os << "Failed to apply app buffer: " << &ws.get_data()[0]
               << ", seqno: "<< trx.global_seqno() << ", status: " << err_str;

            galera::ApplyException ae(os.str(), err);

            GU_TRACE(ae);

            throw ae;
        }
    }

    assert(offset == wscoll.size());

    return;
}


static void
apply_trx_ws(void*                    recv_ctx,
             wsrep_apply_cb_t         apply_cb,
             wsrep_commit_cb_t        commit_cb,
             const galera::TrxHandle& trx)
    throw (galera::ApplyException, gu::Exception)
{
    static const size_t max_apply_attempts(10);
    size_t attempts(1);

    do
    {
        try
        {
#if 0
            if (trx.flags() & galera::TrxHandle::F_ISOLATION)
            {
                log_info << "Executing TO isolated action: " << trx;
            }
#endif
            gu_trace(apply_wscoll(recv_ctx, apply_cb, trx));
#if 0
            if (trx.flags() & galera::TrxHandle::F_ISOLATION)
            {
                log_info << "Done executing TO isolated action: "
                          << trx.global_seqno();
            }
#endif
            break;
        }
        catch (galera::ApplyException& e)
        {
            if (trx.flags() & galera::TrxHandle::F_ISOLATION)
            {
                log_warn << "Ignoring error for TO isolated action: " << trx;
                break;
            }
            else
            {
                wsrep_status_t err = e.wsrep_status();

                if (WSREP_TRX_FAIL == err)
                {
                    int const rcode(commit_cb(recv_ctx,trx.global_seqno(),false));
                    if (WSREP_OK != rcode)
                    {
                        gu_throw_fatal << "Rollback failed. Trx: " << trx;
                    }

                    ++attempts;

                    if (attempts <= max_apply_attempts)
                    {
                        log_warn << e.what()
                                 << "\nRetrying " << attempts << "th time";
                    }
                }
                else
                {
                    GU_TRACE(e);
                    throw;
                }
            }
        }
    }
    while (attempts <= max_apply_attempts);

    if (gu_unlikely(attempts > max_apply_attempts))
    {
        std::ostringstream msg;

        msg << "Failed to apply trx " << trx.global_seqno() << " "
            << max_apply_attempts << " times";

        throw galera::ApplyException(msg.str(), WSREP_TRX_FAIL);
    }

    return;
}


std::ostream& galera::operator<<(std::ostream& os, ReplicatorSMM::State state)
{
    switch (state)
    {
    case ReplicatorSMM::S_CLOSED:    return (os << "CLOSED");
    case ReplicatorSMM::S_CLOSING:   return (os << "CLOSING");
    case ReplicatorSMM::S_CONNECTED: return (os << "CONNECTED");
    case ReplicatorSMM::S_JOINING:   return (os << "JOINING");
    case ReplicatorSMM::S_JOINED:    return (os << "JOINED");
    case ReplicatorSMM::S_SYNCED:    return (os << "SYNCED");
    case ReplicatorSMM::S_DONOR:     return (os << "DONOR");
    }

    gu_throw_fatal << "invalid state " << static_cast<int>(state);
    throw;
}

//////////////////////////////////////////////////////////////////////
//////////////////////////////////////////////////////////////////////
//                           Public
//////////////////////////////////////////////////////////////////////
//////////////////////////////////////////////////////////////////////

galera::ReplicatorSMM::ReplicatorSMM(const struct wsrep_init_args* args)
    :
    logger_             (reinterpret_cast<gu_log_cb_t>(args->logger_cb)),
    config_             (args->options),
    set_defaults_       (config_, defaults, args->node_address),
<<<<<<< HEAD
    trx_proto_ver_      (-1),
    str_proto_ver_      (-1),
    protocol_version_   (-1),
=======
    protocol_version_   (1),
>>>>>>> 52b9ae1b
    state_              (S_CLOSED),
    sst_state_          (SST_NONE),
    co_mode_            (CommitOrder::from_string(
                             config_.get(Param::commit_order))),
    data_dir_           (args->data_dir ? args->data_dir : ""),
    state_file_         (data_dir_.length() ?
                         data_dir_+'/'+GALERA_STATE_FILE : GALERA_STATE_FILE),
    uuid_               (WSREP_UUID_UNDEFINED),
    state_uuid_         (WSREP_UUID_UNDEFINED),
    state_uuid_str_     (),
    state_seqno_        (-1),
    app_ctx_            (args->app_ctx),
    view_cb_            (args->view_handler_cb),
    apply_cb_           (args->apply_cb),
    commit_cb_          (args->commit_cb),
    sst_donate_cb_      (args->sst_donate_cb),
    synced_cb_          (args->synced_cb),
    sst_donor_          (),
    sst_uuid_           (WSREP_UUID_UNDEFINED),
    sst_seqno_          (WSREP_SEQNO_UNDEFINED),
    sst_mutex_          (),
    sst_cond_           (),
    sst_retry_sec_      (1),
    ist_sst_            (false),
    gcache_             (config_, data_dir_),
    gcs_                (config_, gcache_, MAX_PROTO_VER, args->proto_ver,
                         args->node_name, args->node_incoming),
    service_thd_        (gcs_),
    as_                 (0),
    gcs_as_             (gcs_, *this, gcache_),
    ist_receiver_       (config_, args->node_incoming),
    ist_senders_        (gcs_, gcache_),
    wsdb_               (),
    cert_               (config_),
    local_monitor_      (),
    apply_monitor_      (),
    commit_monitor_     (),
    receivers_          (),
    replicated_         (),
    replicated_bytes_   (),
    local_commits_      (),
    local_rollbacks_    (),
    local_cert_failures_(),
    local_bf_aborts_    (),
    local_replays_      (),
    wsrep_stats_        ()
{
    strncpy (const_cast<char*>(state_uuid_str_), 
             "00000000-0000-0000-0000-000000000000", sizeof(state_uuid_str_));

    // @todo add guards (and perhaps actions)
    state_.add_transition(Transition(S_CLOSED,  S_CONNECTED));
    state_.add_transition(Transition(S_CLOSING, S_CLOSED));

    state_.add_transition(Transition(S_CONNECTED, S_CLOSING));
    state_.add_transition(Transition(S_CONNECTED, S_CONNECTED));
    state_.add_transition(Transition(S_CONNECTED, S_JOINING));
    // the following is possible only when bootstrapping new cluster
    // (trivial wsrep_cluster_address)
    state_.add_transition(Transition(S_CONNECTED, S_JOINED));
    // the following are possible on PC remerge
    state_.add_transition(Transition(S_CONNECTED, S_DONOR));
    state_.add_transition(Transition(S_CONNECTED, S_SYNCED));

    state_.add_transition(Transition(S_JOINING, S_CLOSING));
    // the following is possible if one non-prim conf follows another
    state_.add_transition(Transition(S_JOINING, S_CONNECTED));
    state_.add_transition(Transition(S_JOINING, S_JOINED));

    state_.add_transition(Transition(S_JOINED, S_CLOSING));
    state_.add_transition(Transition(S_JOINED, S_CONNECTED));
    state_.add_transition(Transition(S_JOINED, S_SYNCED));

    state_.add_transition(Transition(S_SYNCED, S_CLOSING));
    state_.add_transition(Transition(S_SYNCED, S_CONNECTED));
    state_.add_transition(Transition(S_SYNCED, S_DONOR));

    state_.add_transition(Transition(S_DONOR, S_CLOSING));
    state_.add_transition(Transition(S_DONOR, S_CONNECTED));
    state_.add_transition(Transition(S_DONOR, S_JOINED));

    local_monitor_.set_initial_position(0);

    build_stats_vars(wsrep_stats_);
}

galera::ReplicatorSMM::~ReplicatorSMM()
{
    log_info << "dtor state: " << state_();
    switch (state_())
    {
    case S_CONNECTED:
    case S_JOINING:
    case S_JOINED:
    case S_SYNCED:
    case S_DONOR:
        close();
    case S_CLOSING:
        // @todo wait that all users have left the building
    case S_CLOSED:
        ist_senders_.cancel();
        break;
    }
}


wsrep_status_t galera::ReplicatorSMM::connect(const std::string& cluster_name,
                                              const std::string& cluster_url,
                                              const std::string& state_donor)
{
    restore_state(state_file_);
    sst_donor_ = state_donor;
    service_thd_.reset();

    ssize_t err;
    wsrep_status_t ret(WSREP_OK);

    log_info << "Setting initial position to " << state_uuid_ << ':'
             << cert_.position();

    if ((err = gcs_.set_initial_position(state_uuid_, cert_.position())) != 0)
    {
        log_error << "gcs init failed:" << strerror(-err);
        ret = WSREP_NODE_FAIL;
    }

    gcache_.reset();

    if (ret == WSREP_OK &&
        (err = gcs_.connect(cluster_name, cluster_url)) != 0)
    {
        log_error << "gcs connect failed: " << strerror(-err);
        ret = WSREP_NODE_FAIL;
    }

    if (ret == WSREP_OK)
    {
        state_.shift_to(S_CONNECTED);
    }

    return ret;
}


wsrep_status_t galera::ReplicatorSMM::close()
{
    if (state_() != S_CLOSED)
    {
        gcs_.close();
    }

    return WSREP_OK;
}



wsrep_status_t galera::ReplicatorSMM::async_recv(void* recv_ctx)
{
    assert(recv_ctx != 0);

    if (state_() == S_CLOSED || state_() == S_CLOSING)
    {
        log_error <<"async recv cannot start, provider in closed/closing state";
        return WSREP_FATAL;
    }

    ++receivers_;
    as_ = &gcs_as_;

    wsrep_status_t retval(WSREP_OK);

    while (state_() != S_CLOSING)
    {
        ssize_t rc;

        while ((rc = as_->process(recv_ctx)) == -ECANCELED)
        {
            recv_IST(recv_ctx);
            // hack: prevent fast looping until ist controlling thread
            // resumes gcs prosessing
            usleep(10000);
        }

        if (rc <= 0)
        {
            retval = WSREP_CONN_FAIL;
        }
    }

    if (receivers_.sub_and_fetch(1) == 0)
    {
        state_.shift_to(S_CLOSED);
    }

    return retval;
}

galera::TrxHandle*
galera::ReplicatorSMM::local_trx(wsrep_trx_id_t trx_id)
{
    return wsdb_.get_trx(trx_proto_ver_, uuid_, trx_id, false);
}

galera::TrxHandle*
galera::ReplicatorSMM::local_trx(wsrep_trx_handle_t* handle, bool create)
{
    TrxHandle* trx;
    assert(handle != 0);

    if (handle->opaque != 0)
    {
        trx = reinterpret_cast<TrxHandle*>(handle->opaque);
        assert(trx->trx_id() == handle->trx_id);
        trx->ref();
    }
    else
    {
        trx = wsdb_.get_trx(trx_proto_ver_, uuid_, handle->trx_id, create);
        handle->opaque = trx;
    }

    return trx;
}


void galera::ReplicatorSMM::unref_local_trx(TrxHandle* trx)
{
    wsdb_.unref_trx(trx);
}


void galera::ReplicatorSMM::discard_local_trx(wsrep_trx_id_t trx_id)
{
    wsdb_.discard_trx(trx_id);
}


galera::TrxHandle*
galera::ReplicatorSMM::local_conn_trx(wsrep_conn_id_t conn_id, bool create)
{
    return wsdb_.get_conn_query(trx_proto_ver_, uuid_, conn_id, create);
}


void galera::ReplicatorSMM::discard_local_conn_trx(wsrep_conn_id_t conn_id)
{
    wsdb_.discard_conn_query(conn_id);
}


void galera::ReplicatorSMM::discard_local_conn(wsrep_conn_id_t conn_id)
{
    wsdb_.discard_conn(conn_id);
}


void galera::ReplicatorSMM::apply_trx(void* recv_ctx, TrxHandle* trx)
    throw (ApplyException)
{
    assert(trx != 0);
    assert(trx->global_seqno() > 0);
    assert(trx->is_certified() == true);
    assert(trx->global_seqno() > apply_monitor_.last_left());
    assert(trx->is_local() == false);

    ApplyOrder ao(*trx);
    CommitOrder co(*trx, co_mode_);

    gu_trace(apply_monitor_.enter(ao));
    gu_trace(apply_trx_ws(recv_ctx, apply_cb_, commit_cb_, *trx));
    // at this point any exception in apply_trx_ws() is fatal, not
    // catching anything.
    if (gu_likely(co_mode_ != CommitOrder::BYPASS))
    {
        gu_trace(commit_monitor_.enter(co));

        if (gu_unlikely (WSREP_OK != commit_cb_(recv_ctx, trx->global_seqno(),
                                                true)))
            gu_throw_fatal << "Commit failed. Trx: " << trx;

        commit_monitor_.leave(co);
    }
    else
    {
        if (gu_unlikely (WSREP_OK != commit_cb_(recv_ctx, trx->global_seqno(),
                                                true)))
            gu_throw_fatal << "Commit failed. Trx: " << trx;
    }
    apply_monitor_.leave(ao);

    if (trx->local_seqno() != -1)
    {
        // trx with local seqno -1 originates from IST (or other source not gcs)
        cert_.set_trx_committed(trx);
    }
    report_last_committed();
}

wsrep_status_t galera::ReplicatorSMM::replicate(TrxHandle* trx)
{
    if (state_() < S_JOINED) return WSREP_TRX_FAIL;

    assert(trx->state() == TrxHandle::S_EXECUTING ||
           trx->state() == TrxHandle::S_MUST_ABORT);
    assert(trx->local_seqno() == WSREP_SEQNO_UNDEFINED &&
           trx->global_seqno() == WSREP_SEQNO_UNDEFINED);

    wsrep_status_t retval(WSREP_TRX_FAIL);

    if (trx->state() == TrxHandle::S_MUST_ABORT)
    {
    must_abort:
        trx->set_state(TrxHandle::S_ABORTING);
        return retval;
    }

    trx->set_last_seen_seqno(apply_monitor_.last_left());
    trx->flush(0);
    trx->set_state(TrxHandle::S_REPLICATING);

    const MappedBuffer& wscoll(trx->write_set_collection());
    ssize_t rcode;

    gcs_action act;
    act.size = wscoll.size();
    act.type = GCS_ACT_TORDERED;
#ifndef NDEBUG
    act.seqno_g = GCS_SEQNO_ILL;
#endif

    do
    {
        act.buf = &wscoll[0];
        assert(act.buf);
        assert(act.seqno_g == GCS_SEQNO_ILL);

        const ssize_t gcs_handle(gcs_.schedule());

        if (gu_unlikely(gcs_handle < 0))
        {
            log_debug << "gcs schedule " << strerror(-gcs_handle);
            trx->set_state(TrxHandle::S_MUST_ABORT);
            goto must_abort;
        }

        trx->set_gcs_handle(gcs_handle);
        trx->unlock();

        rcode = gcs_.repl(act, true);

        trx->lock();
    }
    while (rcode == -EAGAIN && trx->state() != TrxHandle::S_MUST_ABORT &&
           (usleep(1000), true));

    if (rcode < 0)
    {
        if (rcode != -EINTR)
        {
            log_debug << "gcs_repl() failed with " << strerror(-rcode)
                      << " for trx " << *trx;
        }

        assert(rcode != -EINTR || trx->state() == TrxHandle::S_MUST_ABORT);
        assert(act.seqno_l == GCS_SEQNO_ILL && act.seqno_g == GCS_SEQNO_ILL);

        if (trx->state() != TrxHandle::S_MUST_ABORT)
        {
            trx->set_state(TrxHandle::S_MUST_ABORT);
        }

        trx->set_gcs_handle(-1);
        goto must_abort;
    }

    assert(act.buf);
    assert(act.seqno_l != GCS_SEQNO_ILL && act.seqno_g != GCS_SEQNO_ILL);

    ++replicated_;
    replicated_bytes_ += wscoll.size();
    trx->set_gcs_handle(-1);
    trx->set_received(act.buf, act.seqno_l, act.seqno_g);

    if (trx->state() == TrxHandle::S_MUST_ABORT)
    {
        retval = cert_for_aborted(trx);

        if (retval != WSREP_BF_ABORT)
        {
            LocalOrder  lo(*trx);
            ApplyOrder  ao(*trx);
            CommitOrder co(*trx, co_mode_);
            local_monitor_.self_cancel(lo);
            apply_monitor_.self_cancel(ao);
            if (co_mode_ !=CommitOrder::BYPASS) commit_monitor_.self_cancel(co);
        }

        if (trx->state() == TrxHandle::S_MUST_ABORT) goto must_abort;
    }
    else
    {
        retval = WSREP_OK;
    }

    return retval;
}

void
galera::ReplicatorSMM::abort_trx(TrxHandle* trx) throw (gu::Exception)
{
    assert(trx != 0);
    assert(trx->is_local() == true);

    log_debug << "aborting trx " << *trx << " " << trx;

    ++local_bf_aborts_;

    switch (trx->state())
    {
    case TrxHandle::S_MUST_ABORT:
    case TrxHandle::S_ABORTING: // guess this is here because we can have a race
        return;
    case TrxHandle::S_EXECUTING:
        trx->set_state(TrxHandle::S_MUST_ABORT);
        break;
    case TrxHandle::S_REPLICATING:
    {
        trx->set_state(TrxHandle::S_MUST_ABORT);
        // trx is in gcs repl
        int rc;
        if (trx->gcs_handle() > 0 &&
            ((rc = gcs_.interrupt(trx->gcs_handle()))) != 0)
        {
            log_debug << "gcs_interrupt(): handle "
                      << trx->gcs_handle()
                      << " trx id " << trx->trx_id()
                      << ": " << strerror(-rc);
        }
        break;
    }
    case TrxHandle::S_CERTIFYING:
    {
        trx->set_state(TrxHandle::S_MUST_ABORT);
        // trx is waiting in local monitor
        LocalOrder lo(*trx);
        trx->unlock();
        local_monitor_.interrupt(lo);
        trx->lock();
        break;
    }
    case TrxHandle::S_APPLYING:
    {
        trx->set_state(TrxHandle::S_MUST_ABORT);
        // trx is waiting in apply monitor
        ApplyOrder ao(*trx);
        trx->unlock();
        apply_monitor_.interrupt(ao);
        trx->lock();
        break;
    }
    case TrxHandle::S_COMMITTING:
        trx->set_state(TrxHandle::S_MUST_ABORT);
        if (co_mode_ != CommitOrder::BYPASS)
        {
            // trx waiting in commit monitor
            CommitOrder co(*trx, co_mode_);
            trx->unlock();
            commit_monitor_.interrupt(co);
            trx->lock();
        }
        break;
    default:
        gu_throw_fatal << "invalid state " << trx->state();
        throw;
    }
}


wsrep_status_t galera::ReplicatorSMM::pre_commit(TrxHandle* trx)
{
    // State should not be checked here: If trx has been replicated,
    // it has to be certified and potentially applied. #528
    // if (state_() < S_JOINED) return WSREP_TRX_FAIL;

    assert(trx->state() == TrxHandle::S_REPLICATING);
    assert(trx->local_seqno() > -1 && trx->global_seqno() > -1);

    wsrep_status_t retval(cert(trx));

    if (gu_unlikely(retval != WSREP_OK))
    {
        assert(trx->state() == TrxHandle::S_MUST_ABORT ||
               trx->state() == TrxHandle::S_MUST_REPLAY_AM ||
               trx->state() == TrxHandle::S_MUST_CERT_AND_REPLAY);

        if (trx->state() == TrxHandle::S_MUST_ABORT)
        {
            trx->set_state(TrxHandle::S_ABORTING);
        }

        return retval;
    }

    assert(trx->state() == TrxHandle::S_CERTIFYING);
    assert(trx->global_seqno() > apply_monitor_.last_left());
    trx->set_state(TrxHandle::S_APPLYING);

    ApplyOrder ao(*trx);
    CommitOrder co(*trx, co_mode_);
    bool interrupted(false);

    try
    {
        gu_trace(apply_monitor_.enter(ao));
    }
    catch (gu::Exception& e)
    {
        if (e.get_errno() == EINTR) { interrupted = true; }
        else throw;
    }

    if (gu_unlikely(interrupted) || trx->state() == TrxHandle::S_MUST_ABORT)
    {
        assert(trx->state() == TrxHandle::S_MUST_ABORT);
        if (interrupted) trx->set_state(TrxHandle::S_MUST_REPLAY_AM);
        else             trx->set_state(TrxHandle::S_MUST_REPLAY_CM);
        retval = WSREP_BF_ABORT;
    }
    else if ((trx->flags() & TrxHandle::F_COMMIT) != 0)
    {
        trx->set_state(TrxHandle::S_COMMITTING);
        if (co_mode_ != CommitOrder::BYPASS)
        {
            try
            {
                gu_trace(commit_monitor_.enter(co));
            }
            catch (gu::Exception& e)
            {
                if (e.get_errno() == EINTR) { interrupted = true; }
                else throw;
            }

            if (gu_unlikely(interrupted) ||
                trx->state() == TrxHandle::S_MUST_ABORT)
            {
                assert(trx->state() == TrxHandle::S_MUST_ABORT);
                if (interrupted) trx->set_state(TrxHandle::S_MUST_REPLAY_CM);
                else             trx->set_state(TrxHandle::S_MUST_REPLAY);
                retval = WSREP_BF_ABORT;
            }
        }
    }
    else
    {
        trx->set_state(TrxHandle::S_EXECUTING);
    }

    assert((retval == WSREP_OK && (trx->state() == TrxHandle::S_COMMITTING ||
                                   trx->state() == TrxHandle::S_EXECUTING))
           ||
           (retval == WSREP_TRX_FAIL && trx->state() == TrxHandle::S_ABORTING)
           ||
           (retval == WSREP_BF_ABORT && (
               trx->state() == TrxHandle::S_MUST_REPLAY_AM ||
               trx->state() == TrxHandle::S_MUST_REPLAY_CM ||
               trx->state() == TrxHandle::S_MUST_REPLAY)));

    return retval;
}

wsrep_status_t galera::ReplicatorSMM::replay_trx(TrxHandle* trx, void* trx_ctx)
{
    assert(trx->state() == TrxHandle::S_MUST_CERT_AND_REPLAY ||
           trx->state() == TrxHandle::S_MUST_REPLAY_AM       ||
           trx->state() == TrxHandle::S_MUST_REPLAY_CM       ||
           trx->state() == TrxHandle::S_MUST_REPLAY);
    assert(trx->trx_id() != static_cast<wsrep_trx_id_t>(-1));
    assert(trx->global_seqno() > apply_monitor_.last_left());

    wsrep_status_t retval(WSREP_OK);

    switch (trx->state())
    {
    case TrxHandle::S_MUST_CERT_AND_REPLAY:
        retval = cert(trx);
        if (retval != WSREP_OK)
        {
            // apply monitor is self canceled in cert
            break;
        }
        trx->set_state(TrxHandle::S_MUST_REPLAY_AM);
        // fall through
    case TrxHandle::S_MUST_REPLAY_AM:
    {
        // safety measure to make sure that all preceding trxs finish before
        // replaying
        trx->set_depends_seqno(trx->global_seqno() - 1);
        ApplyOrder ao(*trx);
        gu_trace(apply_monitor_.enter(ao));
        trx->set_state(TrxHandle::S_MUST_REPLAY_CM);
        // fall through
    }
    case TrxHandle::S_MUST_REPLAY_CM:
        if (co_mode_ != CommitOrder::BYPASS)
        {
            CommitOrder co(*trx, co_mode_);
            gu_trace(commit_monitor_.enter(co));
        }
        trx->set_state(TrxHandle::S_MUST_REPLAY);
        // fall through
    case TrxHandle::S_MUST_REPLAY:
        ++local_replays_;
        trx->set_state(TrxHandle::S_REPLAYING);

        gu_trace(apply_trx_ws(trx_ctx, apply_cb_, commit_cb_, *trx));

        if (gu_unlikely (WSREP_OK != commit_cb_(trx_ctx, trx->global_seqno(),
                                                true)))
            gu_throw_fatal << "Commit failed. Trx: " << trx;

        // apply, commit monitors are released in post commit
        return WSREP_OK;
    default:
        gu_throw_fatal << "Invalid state in replay for trx " << *trx;
    }

    log_debug << "replaying failed for trx " << *trx;
    trx->set_state(TrxHandle::S_ABORTING);

    return retval;
}


wsrep_status_t galera::ReplicatorSMM::post_commit(TrxHandle* trx)
{
    if (trx->state() == TrxHandle::S_MUST_ABORT)
    {
        // This is possible in case of ALG: BF applier BF aborts
        // trx that has already grabbed commit monitor and is committing.
        // However, this should be acceptable assuming that commit
        // operation does not reserve any more resources and is able
        // to release already reserved resources.
        log_debug << "trx was BF aborted during commit: " << *trx;
        // manipulate state to avoid crash
        trx->set_state(TrxHandle::S_MUST_REPLAY);
        trx->set_state(TrxHandle::S_REPLAYING);
    }
    assert(trx->state() == TrxHandle::S_COMMITTING ||
           trx->state() == TrxHandle::S_REPLAYING);
    assert(trx->local_seqno() > -1 && trx->global_seqno() > -1);

    CommitOrder co(*trx, co_mode_);
    if (co_mode_ != CommitOrder::BYPASS) commit_monitor_.leave(co);

    ApplyOrder ao(*trx);
    apply_monitor_.leave(ao);

    cert_.set_trx_committed(trx);
    trx->set_state(TrxHandle::S_COMMITTED);

    report_last_committed();
    ++local_commits_;

    return WSREP_OK;
}


wsrep_status_t galera::ReplicatorSMM::post_rollback(TrxHandle* trx)
{
    if (trx->state() == TrxHandle::S_MUST_ABORT)
    {
        trx->set_state(TrxHandle::S_ABORTING);
    }

    assert(trx->state() == TrxHandle::S_ABORTING ||
           trx->state() == TrxHandle::S_EXECUTING);

    trx->set_state(TrxHandle::S_ROLLED_BACK);

    report_last_committed();
    ++local_rollbacks_;

    return WSREP_OK;
}


wsrep_status_t galera::ReplicatorSMM::causal_read(wsrep_seqno_t* seqno)
{
    wsrep_seqno_t cseq(static_cast<wsrep_seqno_t>(gcs_.caused()));
    if (cseq < 0) return WSREP_TRX_FAIL;
    apply_monitor_.wait(cseq);
    if (seqno != 0) *seqno = cseq;
    return WSREP_OK;
}


wsrep_status_t galera::ReplicatorSMM::to_isolation_begin(TrxHandle* trx)
{
    assert(trx->state() == TrxHandle::S_REPLICATING);
    assert(trx->trx_id() == static_cast<wsrep_trx_id_t>(-1));
    assert(trx->local_seqno() > -1 && trx->global_seqno() > -1);
    assert(trx->global_seqno() > apply_monitor_.last_left());

    wsrep_status_t retval;
    switch ((retval = cert(trx)))
    {
    case WSREP_OK:
    {
        ApplyOrder ao(*trx);
        CommitOrder co(*trx, co_mode_);

        gu_trace(apply_monitor_.enter(ao));

        if (co_mode_ != CommitOrder::BYPASS)
            try
            {
                commit_monitor_.enter(co);
            }
            catch (...)
            {
                gu_throw_fatal << "unable to enter commit monitor: " << *trx;
            }

        trx->set_state(TrxHandle::S_APPLYING);
        log_debug << "Executing TO isolated action: " << *trx;
        break;
    }
    case WSREP_TRX_FAIL:
        // Apply monitor is released in cert() in case of failure.
        log_warn << "Certification for TO isolated action faled: " << *trx;
        trx->set_state(TrxHandle::S_ABORTING);
        report_last_committed();
        break;
    default:
        log_error << "unrecognized retval "
                  << retval
                  << " for to isolation certification for "
                  << *trx;
        retval = WSREP_FATAL;
        break;
    }

    return retval;
}


wsrep_status_t galera::ReplicatorSMM::to_isolation_end(TrxHandle* trx)
{
    assert(trx->state() == TrxHandle::S_APPLYING);

    CommitOrder co(*trx, co_mode_);
    if (co_mode_ != CommitOrder::BYPASS) commit_monitor_.leave(co);
    ApplyOrder ao(*trx);
    apply_monitor_.leave(ao);

    cert_.set_trx_committed(trx);
    report_last_committed();

    return WSREP_OK;
}


wsrep_status_t
galera::ReplicatorSMM::sst_sent(const wsrep_uuid_t& uuid, wsrep_seqno_t seqno)
{
    if (state_() != S_DONOR)
    {
        log_error << "sst sent called when not SST donor, state " << state_();
        return WSREP_CONN_FAIL;
    }

    if (uuid != state_uuid_ && seqno >= 0)
    {
        // state we have sent no longer corresponds to the current group state
        // mark an error
        seqno = -EREMCHG;
    }

    try {
        // #557 - remove this if() when we return back to joining after SST
        if (!ist_sst_ || seqno < 0) gcs_.join(seqno);
        ist_sst_ = false;
        return WSREP_OK;
    }
    catch (gu::Exception& e)
    {
        log_error << "failed to recover from DONOR state: " << e.what();
        return WSREP_CONN_FAIL;
    }
}


void galera::ReplicatorSMM::process_trx(void* recv_ctx, TrxHandle* trx)
    throw (ApplyException)
{
    assert(recv_ctx != 0);
    assert(trx != 0);
    assert(trx->local_seqno() > 0);
    assert(trx->global_seqno() > 0);
    assert(trx->last_seen_seqno() >= 0);
    assert(trx->depends_seqno() == -1);
    assert(trx->state() == TrxHandle::S_REPLICATING);

    wsrep_status_t const retval(cert(trx));

    switch (retval)
    {
    case WSREP_OK:
        try
        {
            gu_trace(apply_trx(recv_ctx, trx));
        }
        catch (std::exception& e)
        {
            log_fatal << "Failed to apply trx: " << *trx;
            log_fatal << e.what();
            log_fatal << "Node consistency compromized, aborting...";
            abort();
        }
        break;
    case WSREP_TRX_FAIL:
        if (trx->flags() & galera::TrxHandle::F_ISOLATION) // REMOVE
        {
            log_warn << "Certification failed for TO isolated action: "
                     << *trx;
        }
        // certification failed, apply monitor has been canceled
        break;
    default:
        // this should not happen for remote actions
        gu_throw_error(EINVAL)
            << "unrecognized retval for remote trx certification: "
            << retval << " trx: " << *trx;
    }
}


void galera::ReplicatorSMM::process_commit_cut(wsrep_seqno_t seq,
                                               wsrep_seqno_t seqno_l)
    throw (gu::Exception)
{
    assert(seq > 0);
    assert(seqno_l > 0);
    LocalOrder lo(seqno_l);

    gu_trace(local_monitor_.enter(lo));
    cert_.purge_trxs_upto(seq);
    local_monitor_.leave(lo);
}

void galera::ReplicatorSMM::establish_protocol_versions (int proto_ver)
{
    switch (proto_ver)
    {
    case 0:
        trx_proto_ver_ = 0;
        str_proto_ver_ = 0;
        break;
    case 1: 
        trx_proto_ver_ = 1;
        str_proto_ver_ = 0;
        break;
    case 2:
        trx_proto_ver_ = 1;
        str_proto_ver_ = 1;
        break;
    default:
        log_fatal << "Configuration change resulted in an unsupported protocol "
            "version: " << proto_ver << ". Can't continue.";
        abort();
    };

    protocol_version_ = proto_ver;
    log_debug << "REPL Protocols: " << protocol_version_ << " ("
              << trx_proto_ver_ << ", " << str_proto_ver_ << ")";
}

static bool
app_wants_state_transfer (const void* const req, ssize_t const req_len)
{
    return (req_len != (strlen(WSREP_STATE_TRANSFER_NONE) + 1) ||
            memcmp(req, WSREP_STATE_TRANSFER_NONE, req_len));
}

void
galera::ReplicatorSMM::process_conf_change(void*                    recv_ctx,
                                           const wsrep_view_info_t& view_info,
                                           int                      repl_proto,
                                           State                    next_state,
                                           wsrep_seqno_t            seqno_l)
    throw (gu::Exception)
{
    assert(seqno_l > -1);
    LocalOrder lo(seqno_l);

    gu_trace(local_monitor_.enter(lo));

    wsrep_seqno_t const upto(cert_.position());

    apply_monitor_.drain(upto);

    if (co_mode_ != CommitOrder::BYPASS) commit_monitor_.drain(upto);

    wsrep_seqno_t const group_seqno(view_info.seqno);
    const wsrep_uuid_t& group_uuid(view_info.uuid);

    if (view_info.my_idx >= 0)
    {
        uuid_ = view_info.members[view_info.my_idx].id;
    }

    bool st_required(view_info.state_gap);

    if (st_required)
    {
        assert(view_info.view >= 0);

        if (state_uuid_ == group_uuid)
        {
            // common history
            if (state_() >= S_JOINING) /* See #442 - S_JOINING should be
                                          a valid state here */
            {
                st_required = (apply_monitor_.last_left() < group_seqno);
            }
            else
            {
                st_required = (apply_monitor_.last_left() != group_seqno);
            }
        }
    }

    if (st_required && S_CONNECTED != state_()) state_.shift_to(S_CONNECTED);

    void*   app_req(0);
    ssize_t app_req_len(0);

    const_cast<wsrep_view_info_t&>(view_info).state_gap = st_required;
    view_cb_(app_ctx_, recv_ctx, &view_info, 0, 0, &app_req, &app_req_len);

    if (app_req_len < 0)
    {
        log_fatal << "View callback failed: " << -app_req_len << " ("
                  << strerror(-app_req_len) << "). This is unrecoverable, "
                  << "restart required.";
        abort();
    }

    if (view_info.view >= 0) // Primary configuration
    {
        establish_protocol_versions (repl_proto);

        // we have to reset cert initial position here, SST does not contain
        // cert index yet (see #197).
        cert_.assign_initial_position(group_seqno, trx_proto_ver_);
        // record state seqno, needed for IST on DONOR
        state_seqno_ = group_seqno;

        bool const app_wants_st(app_wants_state_transfer(app_req, app_req_len));

        if (st_required && app_wants_st)
        {
            request_state_transfer (recv_ctx,
                                    group_uuid, group_seqno, app_req,
                                    app_req_len);
        }
        else
        {
            if (view_info.view == 1 || !app_wants_st)
            {
                update_state_uuid (group_uuid);
                apply_monitor_.set_initial_position(group_seqno);
                if (co_mode_ != CommitOrder::BYPASS)
                    commit_monitor_.set_initial_position(group_seqno);
            }

            if (state_() == S_CONNECTED || state_() == S_DONOR)
            {
                switch (next_state)
                {
                case S_JOINING:
                    state_.shift_to(S_JOINING);
                    break;
                case S_DONOR:
                    if (state_() == S_CONNECTED)
                    {
                        state_.shift_to(S_DONOR);
                    }
                    break;
                case S_JOINED:
                    state_.shift_to(S_JOINED);
                    break;
                case S_SYNCED:
                    state_.shift_to(S_SYNCED);
                    synced_cb_(app_ctx_);
                    break;
                default:
                    log_debug << "next_state " << next_state;
                    break;
                }
            }

            invalidate_state(state_file_);
        }

        if (state_() == S_JOINING && sst_state_ != SST_NONE)
        {
            /* There are two reasons we can be here:
             * 1) we just got state transfer in request_state_transfer() above;
             * 2) we failed here previously (probably due to partition).
             */
            try {
                gcs_.join(sst_seqno_);
                sst_state_ = SST_NONE;
            }
            catch (gu::Exception& e)
            {
                log_error << "Failed to JOIN the cluster after SST";
            }
        }
    }
    else
    {
        // Non-primary configuration
        if (state_uuid_ != WSREP_UUID_UNDEFINED)
        {
            store_state(state_file_);
        }

        if (next_state != S_CONNECTED && next_state != S_CLOSING)
        {
            log_fatal << "Internal error: unexpected next state for "
                      << "non-prim: " << next_state << ". Restart required.";
            abort();
        }

        state_.shift_to(next_state);
    }

    local_monitor_.leave(lo);
    gcs_.resume_recv();
    free(app_req);
}


void galera::ReplicatorSMM::process_join(wsrep_seqno_t seqno_j,
                                         wsrep_seqno_t seqno_l)
    throw (gu::Exception)
{
    LocalOrder lo(seqno_l);

    gu_trace(local_monitor_.enter(lo));

    wsrep_seqno_t const upto(cert_.position());

    apply_monitor_.drain(upto);

    if (co_mode_ != CommitOrder::BYPASS) commit_monitor_.drain(upto);

    if (seqno_j < 0 && S_JOINING == state_())
    {
        // #595, @todo: find a way to re-request state transfer
        log_fatal << "Failed to receive state transfer: " << seqno_j
                  << " (" << strerror (-seqno_j) << "), need to restart.";
        abort();
    }
    else
    {
        state_.shift_to(S_JOINED);
    }

    local_monitor_.leave(lo);
}


void galera::ReplicatorSMM::process_sync(wsrep_seqno_t seqno_l)
    throw (gu::Exception)
{
    LocalOrder lo(seqno_l);

    gu_trace(local_monitor_.enter(lo));

    wsrep_seqno_t const upto(cert_.position());

    apply_monitor_.drain(upto);

    if (co_mode_ != CommitOrder::BYPASS) commit_monitor_.drain(upto);

    state_.shift_to(S_SYNCED);
    synced_cb_(app_ctx_);
    local_monitor_.leave(lo);
}

wsrep_seqno_t galera::ReplicatorSMM::pause() throw (gu::Exception)
{
    gu_trace(local_monitor_.lock());

    wsrep_seqno_t const ret(cert_.position());

    apply_monitor_.drain(ret);
    assert (apply_monitor_.last_left() >= ret);

    if (co_mode_ != CommitOrder::BYPASS)
    {
        commit_monitor_.drain(ret);
        assert (commit_monitor_.last_left() >= ret);
    }

    log_info << "Provider paused at " << state_uuid_ << ':' << ret;

    return ret;
}

void galera::ReplicatorSMM::resume() throw ()
{
    local_monitor_.unlock();
    log_info << "Provider resumed.";
}

void galera::ReplicatorSMM::desync() throw (gu::Exception)
{
    wsrep_seqno_t const seqno_l(gcs_.desync());

    if (seqno_l >= 0)
    {
        if (local_monitor_.would_block(seqno_l))
        {
            gu_throw_error (-EDEADLK) << "Ran out of resources waiting to "
                                      << "desync the node."
                                      << "Application restart required";
        }

        LocalOrder lo(seqno_l);
        local_monitor_.enter(lo);
        state_.shift_to(S_DONOR);
        local_monitor_.leave(lo);
    }
    else
    {
        gu_throw_error (-seqno_l) << "Node desync failed";
    }
}

void galera::ReplicatorSMM::resync() throw (gu::Exception)
{
    gcs_.join(commit_monitor_.last_left());
}

void galera::ReplicatorSMM::store_state(const std::string& file) const
{
    std::ofstream fs(file.c_str(), std::ios::trunc);

    if (fs.fail() == true)
    {
        gu_throw_fatal << "could not store state";
    }

    fs << "# GALERA saved state, version: " << 0.8 << ", date: (todo)\n";
    fs << "uuid:  " << state_uuid_ << "\n";
    fs << "seqno: " << apply_monitor_.last_left() << "\n";
    fs << "cert_index:\n";
}

void galera::ReplicatorSMM::restore_state(const std::string& file)
{
    wsrep_uuid_t  uuid  (WSREP_UUID_UNDEFINED);
    wsrep_seqno_t seqno (WSREP_SEQNO_UNDEFINED);
    std::ifstream fs    (file.c_str());

    if (fs.fail() == true)
    {
        log_warn << "state file not found: " << file;
    }
    else
    {
        std::string line;

        getline(fs, line);

        if (fs.good() == false)
        {
            log_warn << "could not read header from state file: " << file;
        }
        else
        {
            log_debug << "read state header: "<< line;

            while (fs.good() == true)
            {
                getline(fs, line);

                if (fs.good() == false) break;

                std::istringstream istr(line);
                std::string        param;

                istr >> param;

                if (param == "uuid:")
                {
                    try
                    {
                        istr >> uuid;
                        log_debug << "read state uuid " << uuid;
                    }
                    catch (gu::Exception& e)
                    {
                        log_error << e.what();
                        uuid = WSREP_UUID_UNDEFINED;
                    }
                }
                else if (param == "seqno:")
                {
                    istr >> seqno;
                    log_debug << "read seqno " << seqno;
                }
                else if (param == "cert_index:")
                {
                    // @todo
                    log_debug << "cert index restore not implemented yet";
                }
            }
        }

        log_info << "Found saved state: " << uuid << ':' << seqno;
    }

    if (seqno < 0 && uuid != WSREP_UUID_UNDEFINED)
    {
        log_warn << "Negative seqno with valid UUID: "
                 << uuid << ':' << seqno << ". Discarding UUID.";
        uuid = WSREP_UUID_UNDEFINED;
    }

    update_state_uuid (uuid);
    state_seqno_ = seqno;
    apply_monitor_.set_initial_position(seqno);
    if (co_mode_ != CommitOrder::BYPASS) commit_monitor_.set_initial_position(seqno);
    cert_.assign_initial_position(seqno, trx_proto_ver_);
}


void galera::ReplicatorSMM::invalidate_state(const std::string& file) const
{
    std::ofstream fs(file.c_str(), std::ios::trunc);
    if (fs.fail() == true)
    {
        gu_throw_fatal << "could not store state";
    }

    fs << "# GALERA saved state, version: " << 0.8 << ", date: (todo)\n";
    fs << "uuid:  " << WSREP_UUID_UNDEFINED << "\n";
    fs << "seqno: " << WSREP_SEQNO_UNDEFINED << "\n";
    fs << "cert_index:\n";
}

//////////////////////////////////////////////////////////////////////
//////////////////////////////////////////////////////////////////////
////                           Private
//////////////////////////////////////////////////////////////////////
//////////////////////////////////////////////////////////////////////

wsrep_status_t galera::ReplicatorSMM::cert(TrxHandle* trx)
{
    assert(trx->state() == TrxHandle::S_REPLICATING ||
           trx->state() == TrxHandle::S_MUST_CERT_AND_REPLAY);

    assert(trx->local_seqno()     != WSREP_SEQNO_UNDEFINED &&
           trx->global_seqno()    != WSREP_SEQNO_UNDEFINED &&
           trx->last_seen_seqno() != WSREP_SEQNO_UNDEFINED);

    trx->set_state(TrxHandle::S_CERTIFYING);

    LocalOrder  lo(*trx);
    ApplyOrder  ao(*trx);
    CommitOrder co(*trx, co_mode_);
    bool interrupted(false);

    try
    {
        gu_trace(local_monitor_.enter(lo));
    }
    catch (gu::Exception& e)
    {
        if (e.get_errno() == EINTR) { interrupted = true; }
        else throw;
    }

    wsrep_status_t retval(WSREP_OK);

    if (gu_likely (!interrupted))
    {
        switch (cert_.append_trx(trx))
        {
        case Certification::TEST_OK:
            if (trx->global_seqno() > apply_monitor_.last_left())
            {
                if (trx->state() == TrxHandle::S_CERTIFYING)
                {
                    retval = WSREP_OK;
                }
                else
                {
                    assert(trx->state() == TrxHandle::S_MUST_ABORT);
                    trx->set_state(TrxHandle::S_MUST_REPLAY_AM);
                    retval = WSREP_BF_ABORT;
                }
            }
            else
            {
                // this can happen after SST position has been submitted
                // but not all actions preceding SST initial position
                // have been processed
                trx->set_state(TrxHandle::S_MUST_ABORT);
                local_cert_failures_ += trx->is_local();
                cert_.set_trx_committed(trx);
                retval = WSREP_TRX_FAIL;
            }
            break;
        case Certification::TEST_FAILED:
            if (trx->global_seqno() > apply_monitor_.last_left())
            {
                apply_monitor_.self_cancel(ao);
                if (co_mode_ != CommitOrder::BYPASS)
                    commit_monitor_.self_cancel(co);
            }
            trx->set_state(TrxHandle::S_MUST_ABORT);
            local_cert_failures_ += trx->is_local();
            cert_.set_trx_committed(trx);
            retval = WSREP_TRX_FAIL;
            break;
        }

        // we probably want to do it 'in order' for std::map reasons, so keeping
        // it inside the monitor
        /*! @todo: benchmark both variants on SMP */
        gcache_.seqno_assign (trx->action(),
                              trx->global_seqno(),
                              trx->depends_seqno(),
                              trx->is_local());  // frees local actions

        local_monitor_.leave(lo);
    }
    else
    {
        retval = cert_for_aborted(trx);

        if (retval != WSREP_BF_ABORT)
        {
            local_monitor_.self_cancel(lo);
            apply_monitor_.self_cancel(ao);

            if (co_mode_ != CommitOrder::BYPASS)
                commit_monitor_.self_cancel(co);
        }
    }

    return retval;
}


wsrep_status_t galera::ReplicatorSMM::cert_for_aborted(TrxHandle* trx)
{
    wsrep_status_t retval(WSREP_OK);
    switch (cert_.test(trx, false))
    {
    case Certification::TEST_OK:
        trx->set_state(TrxHandle::S_MUST_CERT_AND_REPLAY);
        retval = WSREP_BF_ABORT;
        break;
    case Certification::TEST_FAILED:
        if (trx->state() != TrxHandle::S_MUST_ABORT)
        {
            trx->set_state(TrxHandle::S_MUST_ABORT);
        }
        retval = WSREP_TRX_FAIL;

        gcache_.seqno_assign (trx->action(),
                              trx->global_seqno(),
                              -1,
                              trx->is_local());
        break;
    }
    return retval;
}


void
galera::ReplicatorSMM::update_state_uuid (const wsrep_uuid_t& uuid)
{
    if (state_uuid_ != uuid)
    {
        *(const_cast<wsrep_uuid_t*>(&state_uuid_)) = uuid;

        std::ostringstream os; os << state_uuid_;

        strncpy(const_cast<char*>(state_uuid_str_), os.str().c_str(),
                sizeof(state_uuid_str_));
    }
}

void
galera::ReplicatorSMM::abort() throw() /* aborts the program in a clean way */
{
    gcs_.close();
    gu_abort();
}<|MERGE_RESOLUTION|>--- conflicted
+++ resolved
@@ -169,13 +169,9 @@
     logger_             (reinterpret_cast<gu_log_cb_t>(args->logger_cb)),
     config_             (args->options),
     set_defaults_       (config_, defaults, args->node_address),
-<<<<<<< HEAD
     trx_proto_ver_      (-1),
     str_proto_ver_      (-1),
     protocol_version_   (-1),
-=======
-    protocol_version_   (1),
->>>>>>> 52b9ae1b
     state_              (S_CLOSED),
     sst_state_          (SST_NONE),
     co_mode_            (CommitOrder::from_string(
