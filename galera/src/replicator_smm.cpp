//
// Copyright (C) 2010-2014 Codership Oy <info@codership.com>
//

#include "galera_common.hpp"
#include "replicator_smm.hpp"
#include "galera_exception.hpp"
#include "uuid.hpp"

#include "galera_info.hpp"


#include <sstream>
#include <iostream>


static void
apply_trx_ws(void*                    recv_ctx,
             wsrep_apply_cb_t         apply_cb,
             wsrep_commit_cb_t        commit_cb,
             const galera::TrxHandle& trx,
             const wsrep_trx_meta_t&  meta)
{
    using galera::TrxHandle;
    static const size_t max_apply_attempts(4);
    size_t attempts(1);

    do
    {
        try
        {
            if (trx.is_toi())
            {
                log_debug << "Executing TO isolated action: " << trx;
            }

            gu_trace(trx.apply(recv_ctx, apply_cb, meta));

            if (trx.is_toi())
            {
                log_debug << "Done executing TO isolated action: "
                         << trx.global_seqno();
            }
            break;
        }
        catch (galera::ApplyException& e)
        {
            if (trx.is_toi())
            {
                log_warn << "Ignoring error for TO isolated action: " << trx;
                break;
            }
            else
            {
                int const err(e.status());

                if (err > 0)
                {
                    wsrep_bool_t unused(false);
                    int const rcode(
                        commit_cb(
                            recv_ctx,
                            TrxHandle::trx_flags_to_wsrep_flags(trx.flags()),
                            &meta,
                            &unused,
                            false));
                    if (WSREP_OK != rcode)
                    {
                        gu_throw_fatal << "Rollback failed. Trx: " << trx;
                    }

                    ++attempts;

                    if (attempts <= max_apply_attempts)
                    {
                        log_warn << e.what()
                                 << "\nRetrying " << attempts << "th time";
                    }
                }
                else
                {
                    GU_TRACE(e);
                    throw;
                }
            }
        }
    }
    while (attempts <= max_apply_attempts);

    if (gu_unlikely(attempts > max_apply_attempts))
    {
        std::ostringstream msg;

        msg << "Failed to apply trx " << trx.global_seqno() << " "
            << max_apply_attempts << " times";

        throw galera::ApplyException(msg.str(), WSREP_CB_FAILURE);
    }

    return;
}


std::ostream& galera::operator<<(std::ostream& os, ReplicatorSMM::State state)
{
    switch (state)
    {
    case ReplicatorSMM::S_DESTROYED: return (os << "DESTROYED");
    case ReplicatorSMM::S_CLOSED:    return (os << "CLOSED");
    case ReplicatorSMM::S_CLOSING:   return (os << "CLOSING");
    case ReplicatorSMM::S_CONNECTED: return (os << "CONNECTED");
    case ReplicatorSMM::S_JOINING:   return (os << "JOINING");
    case ReplicatorSMM::S_JOINED:    return (os << "JOINED");
    case ReplicatorSMM::S_SYNCED:    return (os << "SYNCED");
    case ReplicatorSMM::S_DONOR:     return (os << "DONOR");
    }

    gu_throw_fatal << "invalid state " << static_cast<int>(state);
}

//////////////////////////////////////////////////////////////////////
//////////////////////////////////////////////////////////////////////
//                           Public
//////////////////////////////////////////////////////////////////////
//////////////////////////////////////////////////////////////////////

galera::ReplicatorSMM::ReplicatorSMM(const struct wsrep_init_args* args)
    :
    init_lib_           (reinterpret_cast<gu_log_cb_t>(args->logger_cb)),
    config_             (),
    init_config_        (config_, args->node_address),
    parse_options_      (config_, args->options),
    init_ssl_           (config_),
    str_proto_ver_      (-1),
    protocol_version_   (-1),
    proto_max_          (gu::from_string<int>(config_.get(Param::proto_max))),
    state_              (S_CLOSED),
    sst_state_          (SST_NONE),
    co_mode_            (CommitOrder::from_string(
                             config_.get(Param::commit_order))),
    data_dir_           (args->data_dir ? args->data_dir : ""),
    state_file_         (data_dir_.length() ?
                         data_dir_+'/'+GALERA_STATE_FILE : GALERA_STATE_FILE),
    st_                 (state_file_),
    trx_params_         (data_dir_, -1,
                         KeySet::version(config_.get(Param::key_format)),
                         gu::from_string<int>(config_.get(
                             Param::max_write_set_size))),
    uuid_               (WSREP_UUID_UNDEFINED),
    state_uuid_         (WSREP_UUID_UNDEFINED),
    state_uuid_str_     (),
    cc_seqno_           (WSREP_SEQNO_UNDEFINED),
    pause_seqno_        (WSREP_SEQNO_UNDEFINED),
    app_ctx_            (args->app_ctx),
    view_cb_            (args->view_handler_cb),
    apply_cb_           (args->apply_cb),
    commit_cb_          (args->commit_cb),
    unordered_cb_       (args->unordered_cb),
    sst_donate_cb_      (args->sst_donate_cb),
    synced_cb_          (args->synced_cb),
    sst_donor_          (),
    sst_uuid_           (WSREP_UUID_UNDEFINED),
    sst_seqno_          (WSREP_SEQNO_UNDEFINED),
    sst_mutex_          (),
    sst_cond_           (),
    sst_retry_sec_      (1),
    gcache_             (config_, data_dir_),
    gcs_                (config_, gcache_, proto_max_, args->proto_ver,
                         args->node_name, args->node_incoming),
    service_thd_        (gcs_, gcache_),
    slave_pool_         (sizeof(TrxHandle), 1024, "SlaveTrxHandle"),
    as_                 (0),
    gcs_as_             (slave_pool_, gcs_, *this, gcache_),
    ist_receiver_       (config_, slave_pool_, args->node_address),
    ist_senders_        (gcs_, gcache_),
    wsdb_               (),
    cert_               (config_, service_thd_),
    local_monitor_      (),
    apply_monitor_      (),
    commit_monitor_     (),
    causal_read_timeout_(config_.get(Param::causal_read_timeout)),
    receivers_          (),
    replicated_         (),
    replicated_bytes_   (),
    keys_count_         (),
    keys_bytes_         (),
    data_bytes_         (),
    unrd_bytes_         (),
    local_commits_      (),
    local_rollbacks_    (),
    local_cert_failures_(),
    local_replays_      (),
    causal_reads_       (),
    preordered_id_      (),
    incoming_list_      (""),
    incoming_mutex_     (),
    wsrep_stats_        ()
{
    // @todo add guards (and perhaps actions)
    state_.add_transition(Transition(S_CLOSED,  S_DESTROYED));
    state_.add_transition(Transition(S_CLOSED,  S_CONNECTED));
    state_.add_transition(Transition(S_CLOSING, S_CLOSED));

    state_.add_transition(Transition(S_CONNECTED, S_CLOSING));
    state_.add_transition(Transition(S_CONNECTED, S_CONNECTED));
    state_.add_transition(Transition(S_CONNECTED, S_JOINING));
    // the following is possible only when bootstrapping new cluster
    // (trivial wsrep_cluster_address)
    state_.add_transition(Transition(S_CONNECTED, S_JOINED));
    // the following are possible on PC remerge
    state_.add_transition(Transition(S_CONNECTED, S_DONOR));
    state_.add_transition(Transition(S_CONNECTED, S_SYNCED));

    state_.add_transition(Transition(S_JOINING, S_CLOSING));
    // the following is possible if one non-prim conf follows another
    state_.add_transition(Transition(S_JOINING, S_CONNECTED));
    state_.add_transition(Transition(S_JOINING, S_JOINED));

    state_.add_transition(Transition(S_JOINED, S_CLOSING));
    state_.add_transition(Transition(S_JOINED, S_CONNECTED));
    state_.add_transition(Transition(S_JOINED, S_SYNCED));

    state_.add_transition(Transition(S_SYNCED, S_CLOSING));
    state_.add_transition(Transition(S_SYNCED, S_CONNECTED));
    state_.add_transition(Transition(S_SYNCED, S_DONOR));

    state_.add_transition(Transition(S_DONOR, S_CLOSING));
    state_.add_transition(Transition(S_DONOR, S_CONNECTED));
    state_.add_transition(Transition(S_DONOR, S_JOINED));

    local_monitor_.set_initial_position(0);

    wsrep_uuid_t  uuid;
    wsrep_seqno_t seqno;

    st_.get (uuid, seqno);

    if (0 != args->state_id &&
        args->state_id->uuid != WSREP_UUID_UNDEFINED &&
        args->state_id->uuid == uuid                 &&
        seqno                == WSREP_SEQNO_UNDEFINED)
    {
        /* non-trivial recovery information provided on startup, and db is safe
         * so use recovered seqno value */
        seqno = args->state_id->seqno;
    }

    log_debug << "End state: " << uuid << ':' << seqno << " #################";

    update_state_uuid (uuid);

    cc_seqno_ = seqno; // is it needed here?
    apply_monitor_.set_initial_position(seqno);

    if (co_mode_ != CommitOrder::BYPASS)
        commit_monitor_.set_initial_position(seqno);

    cert_.assign_initial_position(seqno, trx_proto_ver());

    build_stats_vars(wsrep_stats_);
}

galera::ReplicatorSMM::~ReplicatorSMM()
{
    log_info << "dtor state: " << state_();
    switch (state_())
    {
    case S_CONNECTED:
    case S_JOINING:
    case S_JOINED:
    case S_SYNCED:
    case S_DONOR:
        close();
    case S_CLOSING:
        // @todo wait that all users have left the building
    case S_CLOSED:
        ist_senders_.cancel();
        break;
    case S_DESTROYED:
        break;
    }
}


wsrep_status_t galera::ReplicatorSMM::connect(const std::string& cluster_name,
                                              const std::string& cluster_url,
                                              const std::string& state_donor,
                                              bool  const        bootstrap)
{
    sst_donor_ = state_donor;
    service_thd_.reset();

    ssize_t err;
    wsrep_status_t ret(WSREP_OK);
    wsrep_seqno_t const seqno(cert_.position());
    wsrep_uuid_t  const gcs_uuid(seqno < 0 ? WSREP_UUID_UNDEFINED :state_uuid_);

    log_info << "Setting initial position to " << gcs_uuid << ':' << seqno;

    if ((err = gcs_.set_initial_position(gcs_uuid, seqno)) != 0)
    {
        log_error << "gcs init failed:" << strerror(-err);
        ret = WSREP_NODE_FAIL;
    }

    gcache_.reset();

    if (ret == WSREP_OK &&
        (err = gcs_.connect(cluster_name, cluster_url, bootstrap)) != 0)
    {
        log_error << "gcs connect failed: " << strerror(-err);
        ret = WSREP_NODE_FAIL;
    }

    if (ret == WSREP_OK)
    {
        state_.shift_to(S_CONNECTED);
    }

    return ret;
}


wsrep_status_t galera::ReplicatorSMM::close()
{
    if (state_() != S_CLOSED)
    {
        gcs_.close();
    }

    return WSREP_OK;
}


wsrep_status_t galera::ReplicatorSMM::async_recv(void* recv_ctx)
{
    assert(recv_ctx != 0);

    if (state_() == S_CLOSED || state_() == S_CLOSING)
    {
        log_error <<"async recv cannot start, provider in closed/closing state";
        return WSREP_FATAL;
    }

    ++receivers_;
    as_ = &gcs_as_;

    bool exit_loop(false);
    wsrep_status_t retval(WSREP_OK);

    while (WSREP_OK == retval && state_() != S_CLOSING)
    {
        ssize_t rc;

        while (gu_unlikely((rc = as_->process(recv_ctx, exit_loop))
                           == -ECANCELED))
        {
            recv_IST(recv_ctx);
            // hack: prevent fast looping until ist controlling thread
            // resumes gcs prosessing
            usleep(10000);
        }

        if (gu_unlikely(rc <= 0))
        {
            retval = WSREP_CONN_FAIL;
        }
        else if (gu_unlikely(exit_loop == true))
        {
            assert(WSREP_OK == retval);

            if (receivers_.sub_and_fetch(1) > 0)
            {
                log_info << "Slave thread exiting on request.";
                break;
            }

            ++receivers_;
            log_warn << "Refusing exit for the last slave thread.";
        }
    }

    /* exiting loop already did proper checks */
    if (!exit_loop && receivers_.sub_and_fetch(1) == 0)
    {
        if (state_() != S_CLOSING)
        {
            if (retval == WSREP_OK)
            {
                log_warn << "Broken shutdown sequence, provider state: "
                         << state_() << ", retval: " << retval;
                assert (0);
            }
            else
            {
                // Generate zero view before exit to notify application
                wsrep_view_info_t* err_view(galera_view_info_create(0, false));
                void* fake_sst_req(0);
                size_t fake_sst_req_len(0);
                view_cb_(app_ctx_, recv_ctx, err_view, 0, 0,
                         &fake_sst_req, &fake_sst_req_len);
                free(err_view);
            }
            /* avoid abort in production */
            state_.shift_to(S_CLOSING);
        }
        state_.shift_to(S_CLOSED);
    }

    log_debug << "Slave thread exit. Return code: " << retval;

    return retval;
}


void galera::ReplicatorSMM::apply_trx(void* recv_ctx, TrxHandle* trx)
{
    assert(trx != 0);
    assert(trx->global_seqno() > 0);
    assert(trx->is_certified() == true);
    assert(trx->global_seqno() > STATE_SEQNO());
    assert(trx->is_local() == false);

    ApplyOrder ao(*trx);
    CommitOrder co(*trx, co_mode_);

    gu_trace(apply_monitor_.enter(ao));
    trx->set_state(TrxHandle::S_APPLYING);

    wsrep_trx_meta_t meta = {{state_uuid_, trx->global_seqno() },
                             trx->depends_seqno()};

    gu_trace(apply_trx_ws(recv_ctx, apply_cb_, commit_cb_, *trx, meta));
    /* at this point any exception in apply_trx_ws() is fatal, not
     * catching anything. */

    if (gu_likely(co_mode_ != CommitOrder::BYPASS))
    {
        gu_trace(commit_monitor_.enter(co));
    }
    trx->set_state(TrxHandle::S_COMMITTING);

    wsrep_bool_t exit_loop(false);
    wsrep_cb_status_t const rcode(
        commit_cb_(
            recv_ctx,
            TrxHandle::trx_flags_to_wsrep_flags(trx->flags()),
            &meta,
            &exit_loop,
            true));

    if (gu_unlikely (rcode > 0))
        gu_throw_fatal << "Commit failed. Trx: " << trx;

    if (gu_likely(co_mode_ != CommitOrder::BYPASS))
    {
        commit_monitor_.leave(co);
    }
    trx->set_state(TrxHandle::S_COMMITTED);

    if (trx->local_seqno() != -1)
    {
        // trx with local seqno -1 originates from IST (or other source not gcs)
        report_last_committed(cert_.set_trx_committed(trx));
    }

    /* For now need to keep it inside apply monitor to ensure all processing
     * ends by the time monitors are drained because of potential gcache
     * cleanup (and loss of the writeset buffer). Perhaps unordered monitor
     * is needed here. */
    trx->unordered(recv_ctx, unordered_cb_);

    apply_monitor_.leave(ao);

    trx->set_exit_loop(exit_loop);
}


wsrep_status_t galera::ReplicatorSMM::replicate(TrxHandle* trx,
                                                wsrep_trx_meta_t* meta)
{
    if (state_() < S_JOINED) return WSREP_TRX_FAIL;

    assert(trx->state() == TrxHandle::S_EXECUTING ||
           trx->state() == TrxHandle::S_MUST_ABORT);
    assert(trx->local_seqno() == WSREP_SEQNO_UNDEFINED &&
           trx->global_seqno() == WSREP_SEQNO_UNDEFINED);

    wsrep_status_t retval(WSREP_TRX_FAIL);

    if (trx->state() == TrxHandle::S_MUST_ABORT)
    {
    must_abort:
        trx->set_state(TrxHandle::S_ABORTING);
        return retval;
    }

    WriteSetNG::GatherVector actv;

    gcs_action act;
    act.type = GCS_ACT_TORDERED;
#ifndef NDEBUG
    act.seqno_g = GCS_SEQNO_ILL;
#endif

    if (trx->new_version())
    {
        act.buf  = NULL;
        act.size = trx->write_set_out().gather(trx->source_id(),
                                               trx->conn_id(),
                                               trx->trx_id(),
                                               actv);
    }
    else
    {
        trx->set_last_seen_seqno(last_committed());
        assert (trx->last_seen_seqno() >= 0);
        trx->flush(0);

        const MappedBuffer& wscoll(trx->write_set_collection());

        act.buf  = &wscoll[0];
        act.size = wscoll.size();

        assert (act.buf != NULL);
        assert (act.size > 0);
    }

    trx->set_state(TrxHandle::S_REPLICATING);

    ssize_t rcode(-1);

    do
    {
        assert(act.seqno_g == GCS_SEQNO_ILL);

        const ssize_t gcs_handle(gcs_.schedule());

        if (gu_unlikely(gcs_handle < 0))
        {
            log_debug << "gcs schedule " << strerror(-gcs_handle);
            trx->set_state(TrxHandle::S_MUST_ABORT);
            goto must_abort;
        }

        trx->set_gcs_handle(gcs_handle);

        if (trx->new_version())
        {
            trx->set_last_seen_seqno(last_committed());
            assert(trx->last_seen_seqno() >= 0);
            trx->unlock();
            assert (act.buf == NULL); // just a sanity check
            rcode = gcs_.replv(actv, act, true);
        }
        else
        {
            assert(trx->last_seen_seqno() >= 0);
            trx->unlock();
            assert (act.buf != NULL);
            rcode = gcs_.repl(act, true);
        }

        trx->lock();
    }
    while (rcode == -EAGAIN && trx->state() != TrxHandle::S_MUST_ABORT &&
           (usleep(1000), true));

    assert(trx->last_seen_seqno() >= 0);

    if (rcode < 0)
    {
        if (rcode != -EINTR)
        {
            log_debug << "gcs_repl() failed with " << strerror(-rcode)
                      << " for trx " << *trx;
        }

        assert(rcode != -EINTR || trx->state() == TrxHandle::S_MUST_ABORT);
        assert(act.seqno_l == GCS_SEQNO_ILL && act.seqno_g == GCS_SEQNO_ILL);
        assert(NULL == act.buf || !trx->new_version());

        if (trx->state() != TrxHandle::S_MUST_ABORT)
        {
            trx->set_state(TrxHandle::S_MUST_ABORT);
        }

        trx->set_gcs_handle(-1);
        goto must_abort;
    }

    assert(act.buf != NULL);
    assert(act.size == rcode);
    assert(act.seqno_l != GCS_SEQNO_ILL);
    assert(act.seqno_g != GCS_SEQNO_ILL);

    ++replicated_;
    replicated_bytes_ += rcode;
    trx->set_gcs_handle(-1);

    if (trx->new_version())
    {
        gu_trace(trx->unserialize(static_cast<const gu::byte_t*>(act.buf),
                                  act.size, 0));
        trx->update_stats(keys_count_, keys_bytes_, data_bytes_, unrd_bytes_);
    }

    trx->set_received(act.buf, act.seqno_l, act.seqno_g);

    if (trx->state() == TrxHandle::S_MUST_ABORT)
    {
        retval = cert_for_aborted(trx);

        if (retval != WSREP_BF_ABORT)
        {
            LocalOrder  lo(*trx);
            ApplyOrder  ao(*trx);
            CommitOrder co(*trx, co_mode_);
            local_monitor_.self_cancel(lo);
            apply_monitor_.self_cancel(ao);
            if (co_mode_ !=CommitOrder::BYPASS) commit_monitor_.self_cancel(co);
        }
        else if (meta != 0)
        {
            meta->gtid.uuid  = state_uuid_;
            meta->gtid.seqno = trx->global_seqno();
            meta->depends_on = trx->depends_seqno();
        }

        if (trx->state() == TrxHandle::S_MUST_ABORT) goto must_abort;
    }
    else
    {
        retval = WSREP_OK;
    }

    assert(trx->last_seen_seqno() >= 0);

    return retval;
}

void
galera::ReplicatorSMM::abort_trx(TrxHandle* trx)
{
    assert(trx != 0);
    assert(trx->is_local() == true);

    log_debug << "aborting trx " << *trx << " " << trx;


    switch (trx->state())
    {
    case TrxHandle::S_MUST_ABORT:
    case TrxHandle::S_ABORTING: // guess this is here because we can have a race
        return;
    case TrxHandle::S_EXECUTING:
        trx->set_state(TrxHandle::S_MUST_ABORT);
        break;
    case TrxHandle::S_REPLICATING:
    {
        trx->set_state(TrxHandle::S_MUST_ABORT);
        // trx is in gcs repl
        int rc;
        if (trx->gcs_handle() > 0 &&
            ((rc = gcs_.interrupt(trx->gcs_handle()))) != 0)
        {
            log_debug << "gcs_interrupt(): handle "
                      << trx->gcs_handle()
                      << " trx id " << trx->trx_id()
                      << ": " << strerror(-rc);
        }
        break;
    }
    case TrxHandle::S_CERTIFYING:
    {
        trx->set_state(TrxHandle::S_MUST_ABORT);
        // trx is waiting in local monitor
        LocalOrder lo(*trx);
        trx->unlock();
        local_monitor_.interrupt(lo);
        trx->lock();
        break;
    }
    case TrxHandle::S_APPLYING:
    {
        trx->set_state(TrxHandle::S_MUST_ABORT);
        // trx is waiting in apply monitor
        ApplyOrder ao(*trx);
        trx->unlock();
        apply_monitor_.interrupt(ao);
        trx->lock();
        break;
    }
    case TrxHandle::S_COMMITTING:
        trx->set_state(TrxHandle::S_MUST_ABORT);
        if (co_mode_ != CommitOrder::BYPASS)
        {
            // trx waiting in commit monitor
            CommitOrder co(*trx, co_mode_);
            trx->unlock();
            commit_monitor_.interrupt(co);
            trx->lock();
        }
        break;
    default:
        gu_throw_fatal << "invalid state " << trx->state();
    }
}


wsrep_status_t galera::ReplicatorSMM::pre_commit(TrxHandle*        trx,
                                                 wsrep_trx_meta_t* meta)
{
    assert(trx->state() == TrxHandle::S_REPLICATING);
    assert(trx->local_seqno()  > -1);
    assert(trx->global_seqno() > -1);
    assert(trx->last_seen_seqno() >= 0);

    if (meta != 0)
    {
        meta->gtid.uuid  = state_uuid_;
        meta->gtid.seqno = trx->global_seqno();
        meta->depends_on = trx->depends_seqno();
    }
    // State should not be checked here: If trx has been replicated,
    // it has to be certified and potentially applied. #528
    // if (state_() < S_JOINED) return WSREP_TRX_FAIL;

    wsrep_status_t retval(cert_and_catch(trx));

    if (gu_unlikely(retval != WSREP_OK))
    {
        assert(trx->state() == TrxHandle::S_MUST_ABORT ||
               trx->state() == TrxHandle::S_MUST_REPLAY_AM ||
               trx->state() == TrxHandle::S_MUST_CERT_AND_REPLAY);

        if (trx->state() == TrxHandle::S_MUST_ABORT)
        {
            trx->set_state(TrxHandle::S_ABORTING);
        }

        return retval;
    }

    assert(trx->state() == TrxHandle::S_CERTIFYING);
    assert(trx->global_seqno() > STATE_SEQNO());
    trx->set_state(TrxHandle::S_APPLYING);

    ApplyOrder ao(*trx);
    CommitOrder co(*trx, co_mode_);
    bool interrupted(false);

    try
    {
        gu_trace(apply_monitor_.enter(ao));
    }
    catch (gu::Exception& e)
    {
        if (e.get_errno() == EINTR) { interrupted = true; }
        else throw;
    }

    if (gu_unlikely(interrupted) || trx->state() == TrxHandle::S_MUST_ABORT)
    {
        assert(trx->state() == TrxHandle::S_MUST_ABORT);
        if (interrupted) trx->set_state(TrxHandle::S_MUST_REPLAY_AM);
        else             trx->set_state(TrxHandle::S_MUST_REPLAY_CM);
        retval = WSREP_BF_ABORT;
    }
    else if ((trx->flags() & TrxHandle::F_COMMIT) != 0)
    {
        trx->set_state(TrxHandle::S_COMMITTING);
        if (co_mode_ != CommitOrder::BYPASS)
        {
            try
            {
                gu_trace(commit_monitor_.enter(co));
            }
            catch (gu::Exception& e)
            {
                if (e.get_errno() == EINTR) { interrupted = true; }
                else throw;
            }

            if (gu_unlikely(interrupted) ||
                trx->state() == TrxHandle::S_MUST_ABORT)
            {
                assert(trx->state() == TrxHandle::S_MUST_ABORT);
                if (interrupted) trx->set_state(TrxHandle::S_MUST_REPLAY_CM);
                else             trx->set_state(TrxHandle::S_MUST_REPLAY);
                retval = WSREP_BF_ABORT;
            }
        }
    }
    else
    {
        trx->set_state(TrxHandle::S_EXECUTING);
    }

    assert((retval == WSREP_OK && (trx->state() == TrxHandle::S_COMMITTING ||
                                   trx->state() == TrxHandle::S_EXECUTING))
           ||
           (retval == WSREP_TRX_FAIL && trx->state() == TrxHandle::S_ABORTING)
           ||
           (retval == WSREP_BF_ABORT && (
               trx->state() == TrxHandle::S_MUST_REPLAY_AM ||
               trx->state() == TrxHandle::S_MUST_REPLAY_CM ||
               trx->state() == TrxHandle::S_MUST_REPLAY)));

    return retval;
}

wsrep_status_t galera::ReplicatorSMM::replay_trx(TrxHandle* trx, void* trx_ctx)
{
    assert(trx->state() == TrxHandle::S_MUST_CERT_AND_REPLAY ||
           trx->state() == TrxHandle::S_MUST_REPLAY_AM       ||
           trx->state() == TrxHandle::S_MUST_REPLAY_CM       ||
           trx->state() == TrxHandle::S_MUST_REPLAY);
    assert(trx->trx_id() != static_cast<wsrep_trx_id_t>(-1));
    assert(trx->global_seqno() > STATE_SEQNO());

    wsrep_status_t retval(WSREP_OK);

    switch (trx->state())
    {
    case TrxHandle::S_MUST_CERT_AND_REPLAY:
        retval = cert_and_catch(trx);
        if (retval != WSREP_OK)
        {
            // apply monitor is self canceled in cert
            break;
        }
        trx->set_state(TrxHandle::S_MUST_REPLAY_AM);
        // fall through
    case TrxHandle::S_MUST_REPLAY_AM:
    {
        // safety measure to make sure that all preceding trxs finish before
        // replaying
        trx->set_depends_seqno(trx->global_seqno() - 1);
        ApplyOrder ao(*trx);
        gu_trace(apply_monitor_.enter(ao));
        trx->set_state(TrxHandle::S_MUST_REPLAY_CM);
        // fall through
    }
    case TrxHandle::S_MUST_REPLAY_CM:
        if (co_mode_ != CommitOrder::BYPASS)
        {
            CommitOrder co(*trx, co_mode_);
            gu_trace(commit_monitor_.enter(co));
        }
        trx->set_state(TrxHandle::S_MUST_REPLAY);
        // fall through
    case TrxHandle::S_MUST_REPLAY:
        ++local_replays_;
        trx->set_state(TrxHandle::S_REPLAYING);

        try
        {
            wsrep_trx_meta_t meta = {{state_uuid_, trx->global_seqno() },
                                     trx->depends_seqno()};

            gu_trace(apply_trx_ws(trx_ctx, apply_cb_, commit_cb_, *trx, meta));

            wsrep_bool_t unused(false);
            wsrep_cb_status_t rcode(
                commit_cb_(
                    trx_ctx,
                    TrxHandle::trx_flags_to_wsrep_flags(trx->flags()),
                    &meta,
                    &unused,
                    true));

            if (gu_unlikely(rcode > 0))
                gu_throw_fatal << "Commit failed. Trx: " << trx;
        }
        catch (gu::Exception& e)
        {
            st_.mark_corrupt();
            throw;
        }

        // apply, commit monitors are released in post commit
        return WSREP_OK;
    default:
        gu_throw_fatal << "Invalid state in replay for trx " << *trx;
    }

    log_debug << "replaying failed for trx " << *trx;
    trx->set_state(TrxHandle::S_ABORTING);

    return retval;
}


wsrep_status_t galera::ReplicatorSMM::post_commit(TrxHandle* trx)
{
    if (trx->state() == TrxHandle::S_MUST_ABORT)
    {
        // This is possible in case of ALG: BF applier BF aborts
        // trx that has already grabbed commit monitor and is committing.
        // However, this should be acceptable assuming that commit
        // operation does not reserve any more resources and is able
        // to release already reserved resources.
        log_debug << "trx was BF aborted during commit: " << *trx;
        // manipulate state to avoid crash
        trx->set_state(TrxHandle::S_MUST_REPLAY);
        trx->set_state(TrxHandle::S_REPLAYING);
    }
    assert(trx->state() == TrxHandle::S_COMMITTING ||
           trx->state() == TrxHandle::S_REPLAYING);
    assert(trx->local_seqno() > -1 && trx->global_seqno() > -1);

    CommitOrder co(*trx, co_mode_);
    if (co_mode_ != CommitOrder::BYPASS) commit_monitor_.leave(co);

    ApplyOrder ao(*trx);
    report_last_committed(cert_.set_trx_committed(trx));
    apply_monitor_.leave(ao);

    trx->set_state(TrxHandle::S_COMMITTED);

    ++local_commits_;

    return WSREP_OK;
}


wsrep_status_t galera::ReplicatorSMM::post_rollback(TrxHandle* trx)
{
    if (trx->state() == TrxHandle::S_MUST_ABORT)
    {
        trx->set_state(TrxHandle::S_ABORTING);
    }

    assert(trx->state() == TrxHandle::S_ABORTING ||
           trx->state() == TrxHandle::S_EXECUTING);

    trx->set_state(TrxHandle::S_ROLLED_BACK);

    // Trx was either rolled back by user or via certification failure,
    // last committed report not needed since cert index state didn't change.
    // report_last_committed();
    ++local_rollbacks_;

    return WSREP_OK;
}


wsrep_status_t galera::ReplicatorSMM::causal_read(wsrep_gtid_t* gtid)
{
    wsrep_seqno_t cseq(static_cast<wsrep_seqno_t>(gcs_.caused()));

    if (cseq < 0)
    {
        log_warn << "gcs_caused() returned " << cseq << " (" << strerror(-cseq)
                 << ')';
        return WSREP_TRX_FAIL;
    }

    try
    {
        // @note: Using timed wait for monitor is currently a hack
        // to avoid deadlock resulting from race between monitor wait
        // and drain during configuration change. Instead of this,
        // monitor should have proper mechanism to interrupt waiters
        // at monitor drain and disallowing further waits until
        // configuration change related operations (SST etc) have been
        // finished.
        gu::datetime::Date wait_until(gu::datetime::Date::calendar()
                                      + causal_read_timeout_);
        if (gu_likely(co_mode_ != CommitOrder::BYPASS))
        {
            commit_monitor_.wait(cseq, wait_until);
        }
        else
        {
            apply_monitor_.wait(cseq, wait_until);
        }
        if (gtid != 0)
        {
            gtid->uuid = state_uuid_;
            gtid->seqno = cseq;
        }
        ++causal_reads_;
        return WSREP_OK;
    }
    catch (gu::Exception& e)
    {
        log_debug << "monitor wait failed for causal read: " << e.what();
        return WSREP_TRX_FAIL;
    }
}


wsrep_status_t galera::ReplicatorSMM::to_isolation_begin(TrxHandle*        trx,
                                                         wsrep_trx_meta_t* meta)
{
    if (meta != 0)
    {
        meta->gtid.uuid  = state_uuid_;
        meta->gtid.seqno = trx->global_seqno();
        meta->depends_on = trx->depends_seqno();
    }

    assert(trx->state() == TrxHandle::S_REPLICATING);
    assert(trx->trx_id() == static_cast<wsrep_trx_id_t>(-1));
    assert(trx->local_seqno() > -1 && trx->global_seqno() > -1);
    assert(trx->global_seqno() > STATE_SEQNO());

    wsrep_status_t retval;
    switch ((retval = cert_and_catch(trx)))
    {
    case WSREP_OK:
    {
        ApplyOrder ao(*trx);
        CommitOrder co(*trx, co_mode_);

        gu_trace(apply_monitor_.enter(ao));

        if (co_mode_ != CommitOrder::BYPASS)
            try
            {
                commit_monitor_.enter(co);
            }
            catch (...)
            {
                gu_throw_fatal << "unable to enter commit monitor: " << *trx;
            }

        trx->set_state(TrxHandle::S_APPLYING);
        log_debug << "Executing TO isolated action: " << *trx;
        st_.mark_unsafe();
        break;
    }
    case WSREP_TRX_FAIL:
        // Apply monitor is released in cert() in case of failure.
        trx->set_state(TrxHandle::S_ABORTING);
        break;
    default:
        log_error << "unrecognized retval "
                  << retval
                  << " for to isolation certification for "
                  << *trx;
        retval = WSREP_FATAL;
        break;
    }

    return retval;
}


wsrep_status_t galera::ReplicatorSMM::to_isolation_end(TrxHandle* trx)
{
    assert(trx->state() == TrxHandle::S_APPLYING);

    log_debug << "Done executing TO isolated action: " << *trx;

    CommitOrder co(*trx, co_mode_);
    if (co_mode_ != CommitOrder::BYPASS) commit_monitor_.leave(co);
    ApplyOrder ao(*trx);
    report_last_committed(cert_.set_trx_committed(trx));
    apply_monitor_.leave(ao);

    st_.mark_safe();

    return WSREP_OK;
}

namespace galera
{

static WriteSetOut*
writeset_from_handle (wsrep_po_handle_t& handle,
                      const TrxHandle::Params& trx_params)
{
    WriteSetOut* ret = reinterpret_cast<WriteSetOut*>(handle.opaque);

    if (NULL == ret)
    {
        try
        {
            ret = new WriteSetOut(
//                gu::String<256>(trx_params.working_dir_) << '/' << &handle,
                trx_params.working_dir_, wsrep_trx_id_t(&handle),
                /* key format is not essential since we're not adding keys */
                KeySet::version(trx_params.key_format_), NULL, 0,
                0, WriteSetNG::MAX_VERSION, DataSet::MAX_VERSION, DataSet::MAX_VERSION,
                trx_params.max_write_set_size_);

            handle.opaque = ret;
        }
        catch (std::bad_alloc& ba)
        {
            gu_throw_error(ENOMEM) << "Could not create WriteSetOut";
        }
    }

    return ret;
}

} /* namespace galera */

wsrep_status_t
galera::ReplicatorSMM::preordered_collect(wsrep_po_handle_t&            handle,
                                          const struct wsrep_buf* const data,
                                          size_t                  const count,
                                          bool                    const copy)
{
    if (gu_unlikely(trx_params_.version_ < WS_NG_VERSION))
        return WSREP_NOT_IMPLEMENTED;

    WriteSetOut* const ws(writeset_from_handle(handle, trx_params_));

    for (size_t i(0); i < count; ++i)
    {
        ws->append_data(data[i].ptr, data[i].len, copy);
    }

    return WSREP_OK;
}


wsrep_status_t
galera::ReplicatorSMM::preordered_commit(wsrep_po_handle_t&            handle,
                                         const wsrep_uuid_t&           source,
                                         uint64_t                const flags,
                                         int                     const pa_range,
                                         bool                    const commit)
{
    if (gu_unlikely(trx_params_.version_ < WS_NG_VERSION))
        return WSREP_NOT_IMPLEMENTED;

    WriteSetOut* const ws(writeset_from_handle(handle, trx_params_));

    if (gu_likely(true == commit))
    {
        ws->set_flags (WriteSetNG::wsrep_flags_to_ws_flags(flags));

        /* by loooking at trx_id we should be able to detect gaps / lost events
         * (however resending is not implemented yet). Something like
         *
         * wsrep_trx_id_t const trx_id(cert_.append_preordered(source, ws));
         *
         * begs to be here. */
        wsrep_trx_id_t const trx_id(preordered_id_.add_and_fetch(1));

        WriteSetNG::GatherVector actv;

        size_t const actv_size(ws->gather(source, 0, trx_id, actv));

        ws->set_preordered (pa_range); // also adds CRC

        int rcode;
        do
        {
            rcode = gcs_.sendv(actv, actv_size, GCS_ACT_TORDERED, false);
        }
        while (rcode == -EAGAIN && (usleep(1000), true));

        if (rcode < 0)
            gu_throw_error(-rcode)
                << "Replication of preordered writeset failed.";
    }

    delete ws;
    handle.opaque = NULL;

    return WSREP_OK;
}


wsrep_status_t
galera::ReplicatorSMM::sst_sent(const wsrep_gtid_t& state_id, int const rcode)
{
    assert (rcode <= 0);
    assert (rcode == 0 || state_id.seqno == WSREP_SEQNO_UNDEFINED);
    assert (rcode != 0 || state_id.seqno >= 0);

    if (state_() != S_DONOR)
    {
        log_error << "sst sent called when not SST donor, state " << state_();
        return WSREP_CONN_FAIL;
    }

    gcs_seqno_t seqno(rcode ? rcode : state_id.seqno);

    if (state_id.uuid != state_uuid_ && seqno >= 0)
    {
        // state we have sent no longer corresponds to the current group state
        // mark an error
        seqno = -EREMCHG;
    }

    try {
        gcs_.join(seqno);
        return WSREP_OK;
    }
    catch (gu::Exception& e)
    {
        log_error << "failed to recover from DONOR state: " << e.what();
        return WSREP_CONN_FAIL;
    }
}


void galera::ReplicatorSMM::process_trx(void* recv_ctx, TrxHandle* trx)
{
    assert(recv_ctx != 0);
    assert(trx != 0);
    assert(trx->local_seqno() > 0);
    assert(trx->global_seqno() > 0);
    assert(trx->last_seen_seqno() >= 0);
    assert(trx->depends_seqno() == -1);
    assert(trx->state() == TrxHandle::S_REPLICATING);

    wsrep_status_t const retval(cert_and_catch(trx));

    switch (retval)
    {
    case WSREP_OK:
        try
        {
            gu_trace(apply_trx(recv_ctx, trx));
        }
        catch (std::exception& e)
        {
            st_.mark_corrupt();

            log_fatal << "Failed to apply trx: " << *trx;
            log_fatal << e.what();
            log_fatal << "Node consistency compromized, aborting...";
            abort();
        }
        break;
    case WSREP_TRX_FAIL:
        // certification failed, apply monitor has been canceled
        trx->set_state(TrxHandle::S_ABORTING);
        trx->set_state(TrxHandle::S_ROLLED_BACK);
        break;
    default:
        // this should not happen for remote actions
        gu_throw_error(EINVAL)
            << "unrecognized retval for remote trx certification: "
            << retval << " trx: " << *trx;
    }
}


void galera::ReplicatorSMM::process_commit_cut(wsrep_seqno_t seq,
                                               wsrep_seqno_t seqno_l)
{
    assert(seq > 0);
    assert(seqno_l > 0);
    LocalOrder lo(seqno_l);

    gu_trace(local_monitor_.enter(lo));

    if (seq >= cc_seqno_) /* Refs #782. workaround for
                           * assert(seqno >= seqno_released_) in gcache. */
        cert_.purge_trxs_upto(seq, true);

    local_monitor_.leave(lo);
    log_debug << "Got commit cut from GCS: " << seq;
}

void galera::ReplicatorSMM::establish_protocol_versions (int proto_ver)
{
    switch (proto_ver)
    {
    case 1:
        trx_params_.version_ = 1;
        str_proto_ver_ = 0;
        break;
    case 2:
        trx_params_.version_ = 1;
        str_proto_ver_ = 1;
        break;
    case 3:
    case 4:
        trx_params_.version_ = 2;
        str_proto_ver_ = 1;
        break;
    case 5:
        trx_params_.version_ = 3;
        str_proto_ver_ = 1;
        break;
    case 6:
        trx_params_.version_  = 3;
        str_proto_ver_ = 2; // gcs intelligent donor selection.
        // include handling dangling comma in donor string.
        break;
    case 7:
<<<<<<< HEAD
        trx_params_.version_ = 4;
=======
        // Protocol upgrade to handle IST SSL backwards compatibility,
        // no effect to TRX or STR protocols.
        trx_params_.version_ = 3;
>>>>>>> f12a642b
        str_proto_ver_ = 2;
        break;
    default:
        log_fatal << "Configuration change resulted in an unsupported protocol "
            "version: " << proto_ver << ". Can't continue.";
        abort();
    };

    protocol_version_ = proto_ver;
    log_info << "REPL Protocols: " << protocol_version_ << " ("
              << trx_params_.version_ << ", " << str_proto_ver_ << ")";
}

static bool
app_wants_state_transfer (const void* const req, ssize_t const req_len)
{
    return (req_len != (strlen(WSREP_STATE_TRANSFER_NONE) + 1) ||
            memcmp(req, WSREP_STATE_TRANSFER_NONE, req_len));
}

void
galera::ReplicatorSMM::update_incoming_list(const wsrep_view_info_t& view)
{
    static char const separator(',');

    ssize_t new_size(0);

    if (view.memb_num > 0)
    {
        new_size += view.memb_num - 1; // separators

        for (int i = 0; i < view.memb_num; ++i)
        {
            new_size += strlen(view.members[i].incoming);
        }
    }

    gu::Lock lock(incoming_mutex_);

    incoming_list_.clear();
    incoming_list_.resize(new_size);

    if (new_size <= 0) return;

    incoming_list_ = view.members[0].incoming;

    for (int i = 1; i < view.memb_num; ++i)
    {
        incoming_list_ += separator;
        incoming_list_ += view.members[i].incoming;
    }
}

void
galera::ReplicatorSMM::process_conf_change(void*                    recv_ctx,
                                           const wsrep_view_info_t& view_info,
                                           int                      repl_proto,
                                           State                    next_state,
                                           wsrep_seqno_t            seqno_l)
{
    assert(seqno_l > -1);

    update_incoming_list(view_info);

    LocalOrder lo(seqno_l);
    gu_trace(local_monitor_.enter(lo));

    wsrep_seqno_t const upto(cert_.position());

    apply_monitor_.drain(upto);

    if (co_mode_ != CommitOrder::BYPASS) commit_monitor_.drain(upto);

    if (view_info.my_idx >= 0)
    {
        uuid_ = view_info.members[view_info.my_idx].id;
    }

    bool const          st_required(state_transfer_required(view_info));
    wsrep_seqno_t const group_seqno(view_info.state_id.seqno);
    const wsrep_uuid_t& group_uuid (view_info.state_id.uuid);

    if (st_required)
    {
        log_info << "State transfer required: "
                 << "\n\tGroup state: " << group_uuid << ":" << group_seqno
                 << "\n\tLocal state: " << state_uuid_<< ":" << STATE_SEQNO();

        if (S_CONNECTED != state_()) state_.shift_to(S_CONNECTED);
    }

    void*  app_req(0);
    size_t app_req_len(0);

    const_cast<wsrep_view_info_t&>(view_info).state_gap = st_required;
    wsrep_cb_status_t const rcode(
        view_cb_(app_ctx_, recv_ctx, &view_info, 0, 0, &app_req, &app_req_len));

    if (WSREP_CB_SUCCESS != rcode)
    {
        assert(app_req_len <= 0);
        log_fatal << "View callback failed. This is unrecoverable, "
                  << "restart required.";
        close();
        abort();
    }
    else if (st_required && 0 == app_req_len && state_uuid_ != group_uuid)
    {
        log_fatal << "Local state UUID " << state_uuid_
                  << " is different from group state UUID " << group_uuid
                  << ", and SST request is null: restart required.";
        close();
        abort();
    }

    if (view_info.view >= 0) // Primary configuration
    {
        establish_protocol_versions (repl_proto);

        // we have to reset cert initial position here, SST does not contain
        // cert index yet (see #197).
        cert_.assign_initial_position(group_seqno, trx_params_.version_);
        // at this point there is no ongoing master or slave transactions
        // and no new requests to service thread should be possible

        service_thd_.flush();             // make sure service thd is idle

        if (STATE_SEQNO() > 0) gcache_.seqno_release(STATE_SEQNO());
        // make sure all gcache buffers are released

        // record state seqno, needed for IST on DONOR
        cc_seqno_ = group_seqno;

        bool const app_wants_st(app_wants_state_transfer(app_req, app_req_len));

        if (st_required && app_wants_st)
        {
            // GCache::Seqno_reset() happens here
            request_state_transfer (recv_ctx,
                                    group_uuid, group_seqno, app_req,
                                    app_req_len);
        }
        else
        {
            if (view_info.view == 1 || !app_wants_st)
            {
                update_state_uuid (group_uuid);
                apply_monitor_.set_initial_position(group_seqno);
                if (co_mode_ != CommitOrder::BYPASS)
                    commit_monitor_.set_initial_position(group_seqno);
            }

            if (state_() == S_CONNECTED || state_() == S_DONOR)
            {
                switch (next_state)
                {
                case S_JOINING:
                    state_.shift_to(S_JOINING);
                    break;
                case S_DONOR:
                    if (state_() == S_CONNECTED)
                    {
                        state_.shift_to(S_DONOR);
                    }
                    break;
                case S_JOINED:
                    state_.shift_to(S_JOINED);
                    break;
                case S_SYNCED:
                    state_.shift_to(S_SYNCED);
                    synced_cb_(app_ctx_);
                    break;
                default:
                    log_debug << "next_state " << next_state;
                    break;
                }
            }

            st_.set(state_uuid_, WSREP_SEQNO_UNDEFINED);
        }

        if (state_() == S_JOINING && sst_state_ != SST_NONE)
        {
            /* There are two reasons we can be here:
             * 1) we just got state transfer in request_state_transfer() above;
             * 2) we failed here previously (probably due to partition).
             */
            try {
                gcs_.join(sst_seqno_);
                sst_state_ = SST_NONE;
            }
            catch (gu::Exception& e)
            {
                log_error << "Failed to JOIN the cluster after SST";
            }
        }
    }
    else
    {
        // Non-primary configuration
        if (state_uuid_ != WSREP_UUID_UNDEFINED)
        {
            st_.set (state_uuid_, STATE_SEQNO());
        }

        if (next_state != S_CONNECTED && next_state != S_CLOSING)
        {
            log_fatal << "Internal error: unexpected next state for "
                      << "non-prim: " << next_state << ". Restart required.";
            close();
            abort();
        }

        state_.shift_to(next_state);
    }

    local_monitor_.leave(lo);
    gcs_.resume_recv();
    free(app_req);
}


void galera::ReplicatorSMM::process_join(wsrep_seqno_t seqno_j,
                                         wsrep_seqno_t seqno_l)
{
    LocalOrder lo(seqno_l);

    gu_trace(local_monitor_.enter(lo));

    wsrep_seqno_t const upto(cert_.position());

    apply_monitor_.drain(upto);

    if (co_mode_ != CommitOrder::BYPASS) commit_monitor_.drain(upto);

    if (seqno_j < 0 && S_JOINING == state_())
    {
        // #595, @todo: find a way to re-request state transfer
        log_fatal << "Failed to receive state transfer: " << seqno_j
                  << " (" << strerror (-seqno_j) << "), need to restart.";
        abort();
    }
    else
    {
        state_.shift_to(S_JOINED);
    }

    local_monitor_.leave(lo);
}


void galera::ReplicatorSMM::process_sync(wsrep_seqno_t seqno_l)
{
    LocalOrder lo(seqno_l);

    gu_trace(local_monitor_.enter(lo));

    wsrep_seqno_t const upto(cert_.position());

    apply_monitor_.drain(upto);

    if (co_mode_ != CommitOrder::BYPASS) commit_monitor_.drain(upto);

    state_.shift_to(S_SYNCED);
    synced_cb_(app_ctx_);
    local_monitor_.leave(lo);
}

wsrep_seqno_t galera::ReplicatorSMM::pause()
{
    // Grab local seqno for local_monitor_
    wsrep_seqno_t const local_seqno(
        static_cast<wsrep_seqno_t>(gcs_.local_sequence()));
    LocalOrder lo(local_seqno);
    local_monitor_.enter(lo);

    // Local monitor should take care that concurrent
    // pause requests are enqueued
    assert(pause_seqno_ == WSREP_SEQNO_UNDEFINED);
    pause_seqno_ = local_seqno;

    // Get drain seqno from cert index
    wsrep_seqno_t const upto(cert_.position());
    apply_monitor_.drain(upto);
    assert (apply_monitor_.last_left() >= upto);

    if (co_mode_ != CommitOrder::BYPASS)
    {
        commit_monitor_.drain(upto);
        assert (commit_monitor_.last_left() >= upto);
        assert (commit_monitor_.last_left() == apply_monitor_.last_left());
    }

    wsrep_seqno_t const ret(STATE_SEQNO());
    st_.set(state_uuid_, ret);

    log_info << "Provider paused at " << state_uuid_ << ':' << ret
             << " (" << pause_seqno_ << ")";

    return ret;
}

void galera::ReplicatorSMM::resume()
{
    assert(pause_seqno_ != WSREP_SEQNO_UNDEFINED);
    if (pause_seqno_ == WSREP_SEQNO_UNDEFINED)
    {
        gu_throw_error(EALREADY) << "tried to resume unpaused provider";
    }

    st_.set(state_uuid_, WSREP_SEQNO_UNDEFINED);
    log_info << "resuming provider at " << pause_seqno_;
    LocalOrder lo(pause_seqno_);
    pause_seqno_ = WSREP_SEQNO_UNDEFINED;
    local_monitor_.leave(lo);
    log_info << "Provider resumed.";
}

void galera::ReplicatorSMM::desync()
{
    wsrep_seqno_t seqno_l;

    ssize_t const ret(gcs_.desync(&seqno_l));

    if (seqno_l > 0)
    {
        LocalOrder lo(seqno_l); // need to process it regardless of ret value

        if (ret == 0)
        {
/* #706 - the check below must be state request-specific. We are not holding
          any locks here and must be able to wait like any other action.
          However practice may prove different, leaving it here as a reminder.
            if (local_monitor_.would_block(seqno_l))
            {
                gu_throw_error (-EDEADLK) << "Ran out of resources waiting to "
                                          << "desync the node. "
                                          << "The node must be restarted.";
            }
*/
            local_monitor_.enter(lo);
            state_.shift_to(S_DONOR);
            local_monitor_.leave(lo);
        }
        else
        {
            local_monitor_.self_cancel(lo);
        }
    }

    if (ret)
    {
        gu_throw_error (-ret) << "Node desync failed.";
    }
}

void galera::ReplicatorSMM::resync()
{
    gcs_.join(commit_monitor_.last_left());
}


//////////////////////////////////////////////////////////////////////
//////////////////////////////////////////////////////////////////////
////                           Private
//////////////////////////////////////////////////////////////////////
//////////////////////////////////////////////////////////////////////

/* don't use this directly, use cert_and_catch() instead */
inline
wsrep_status_t galera::ReplicatorSMM::cert(TrxHandle* trx)
{
    assert(trx->state() == TrxHandle::S_REPLICATING ||
           trx->state() == TrxHandle::S_MUST_CERT_AND_REPLAY);

    assert(trx->local_seqno()     != WSREP_SEQNO_UNDEFINED);
    assert(trx->global_seqno()    != WSREP_SEQNO_UNDEFINED);
    assert(trx->last_seen_seqno() >= 0);
    assert(trx->last_seen_seqno() < trx->global_seqno());

    trx->set_state(TrxHandle::S_CERTIFYING);

    LocalOrder  lo(*trx);
    ApplyOrder  ao(*trx);
    CommitOrder co(*trx, co_mode_);

    bool interrupted(false);

    try
    {
        gu_trace(local_monitor_.enter(lo));
    }
    catch (gu::Exception& e)
    {
        if (e.get_errno() == EINTR) { interrupted = true; }
        else throw;
    }

    wsrep_status_t retval(WSREP_OK);
    bool const applicable(trx->global_seqno() > STATE_SEQNO());

    if (gu_likely (!interrupted))
    {
        switch (cert_.append_trx(trx))
        {
        case Certification::TEST_OK:
            if (gu_likely(applicable))
            {
                if (trx->state() == TrxHandle::S_CERTIFYING)
                {
                    retval = WSREP_OK;
                }
                else
                {
                    assert(trx->state() == TrxHandle::S_MUST_ABORT);
                    trx->set_state(TrxHandle::S_MUST_REPLAY_AM);
                    retval = WSREP_BF_ABORT;
                }
            }
            else
            {
                // this can happen after SST position has been submitted
                // but not all actions preceding SST initial position
                // have been processed
                trx->set_state(TrxHandle::S_MUST_ABORT);
                retval = WSREP_TRX_FAIL;
            }
            break;
        case Certification::TEST_FAILED:
            if (gu_unlikely(trx->is_toi() && applicable)) // small sanity check
            {
                // may happen on configuration change
                log_warn << "Certification failed for TO isolated action: "
                         << *trx;
                assert(0);
            }
            local_cert_failures_ += trx->is_local();
            trx->set_state(TrxHandle::S_MUST_ABORT);
            retval = WSREP_TRX_FAIL;
            break;
        }

        if (gu_unlikely(WSREP_TRX_FAIL == retval))
        {
            report_last_committed(cert_.set_trx_committed(trx));
        }

        // at this point we are about to leave local_monitor_. Make sure
        // trx checksum was alright before that.
        trx->verify_checksum();

        // we must do it 'in order' for std::map reasons, so keeping
        // it inside the monitor
        gcache_.seqno_assign (trx->action(),
                              trx->global_seqno(),
                              trx->depends_seqno());

        local_monitor_.leave(lo);
    }
    else
    {
        retval = cert_for_aborted(trx);

        if (WSREP_TRX_FAIL == retval)
        {
            local_monitor_.self_cancel(lo);
        }
        else
        {
            assert(WSREP_BF_ABORT == retval);
        }
    }

    if (gu_unlikely(WSREP_TRX_FAIL == retval && applicable))
    {
        // applicable but failed certification: self-cancel monitors
        apply_monitor_.self_cancel(ao);
        if (co_mode_ != CommitOrder::BYPASS) commit_monitor_.self_cancel(co);
    }

    return retval;
}

/* pretty much any exception in cert() is fatal as it blocks local_monitor_ */
wsrep_status_t galera::ReplicatorSMM::cert_and_catch(TrxHandle* trx)
{
    try
    {
        return cert(trx);
    }
    catch (std::exception& e)
    {
        log_fatal << "Certification exception: " << e.what();
    }
    catch (...)
    {
        log_fatal << "Unknown certification exception";
    }
    abort();
}

/* This must be called BEFORE local_monitor_.self_cancel() due to
 * gcache_.seqno_assign() */
wsrep_status_t galera::ReplicatorSMM::cert_for_aborted(TrxHandle* trx)
{
    Certification::TestResult const res(cert_.test(trx, false));

    switch (res)
    {
    case Certification::TEST_OK:
        trx->set_state(TrxHandle::S_MUST_CERT_AND_REPLAY);
        return WSREP_BF_ABORT;

    case Certification::TEST_FAILED:
        if (trx->state() != TrxHandle::S_MUST_ABORT)
        {
            trx->set_state(TrxHandle::S_MUST_ABORT);
        }
        // Mext step will be monitors release. Make sure that ws was not
        // corrupted and cert failure is real before procedeing with that.
        trx->verify_checksum();
        gcache_.seqno_assign (trx->action(), trx->global_seqno(), -1);
        return WSREP_TRX_FAIL;

    default:
        log_fatal << "Unexpected return value from Certification::test(): "
                  << res;
        abort();
    }
}


void
galera::ReplicatorSMM::update_state_uuid (const wsrep_uuid_t& uuid)
{
    if (state_uuid_ != uuid)
    {
        *(const_cast<wsrep_uuid_t*>(&state_uuid_)) = uuid;

        std::ostringstream os; os << state_uuid_;

        strncpy(const_cast<char*>(state_uuid_str_), os.str().c_str(),
                sizeof(state_uuid_str_));
    }

    st_.set(uuid, WSREP_SEQNO_UNDEFINED);
}

void
galera::ReplicatorSMM::abort()
{
    gcs_.close();
    gu_abort();
}<|MERGE_RESOLUTION|>--- conflicted
+++ resolved
@@ -1290,13 +1290,13 @@
         // include handling dangling comma in donor string.
         break;
     case 7:
-<<<<<<< HEAD
-        trx_params_.version_ = 4;
-=======
         // Protocol upgrade to handle IST SSL backwards compatibility,
         // no effect to TRX or STR protocols.
         trx_params_.version_ = 3;
->>>>>>> f12a642b
+        str_proto_ver_ = 2;
+        break;
+    case 8:
+        trx_params_.version_ = 4;
         str_proto_ver_ = 2;
         break;
     default:
