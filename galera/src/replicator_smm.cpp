//
// Copyright (C) 2010-2013 Codership Oy <info@codership.com>
//

#include "galera_common.hpp"
#include "replicator_smm.hpp"
#include "galera_exception.hpp"
#include "uuid.hpp"

extern "C"
{
#include "galera_info.h"
}

#include <sstream>
#include <iostream>


<<<<<<< HEAD
=======
static inline void
apply_wscoll(void*                    recv_ctx,
             wsrep_apply_cb_t         apply_cb,
             const galera::TrxHandle& trx,
             const wsrep_trx_meta_t&  meta)
{
    using galera::TrxHandle;
    const gu::byte_t* buf(trx.write_set_buffer().first);
    const size_t buf_len(trx.write_set_buffer().second);
    size_t offset(0);
    while (offset < buf_len)
    {
        // Skip key segment
        std::pair<size_t, size_t> k(
            galera::WriteSet::segment(buf, buf_len, offset));
        offset = k.first + k.second;
        // Data part
        std::pair<size_t, size_t> d(
            galera::WriteSet::segment(buf, buf_len, offset));
        offset = d.first + d.second;

        wsrep_cb_status_t const err(
            apply_cb (recv_ctx,
                      buf + d.first,
                      d.second,
                      TrxHandle::trx_flags_to_wsrep_flags(
                          trx.flags()),
                      &meta));

        if (gu_unlikely(err > 0))
        {
            std::ostringstream os;

            os << "Failed to apply app buffer: "
               << "seqno: "<< trx.global_seqno() << ", status: " << err;

            galera::ApplyException ae(os.str(), err);

            GU_TRACE(ae);

            throw ae;
        }
    }

    assert(offset == buf_len);

    return;
}


>>>>>>> b776c4a5
static void
apply_trx_ws(void*                    recv_ctx,
             wsrep_apply_cb_t         apply_cb,
             wsrep_commit_cb_t        commit_cb,
             const galera::TrxHandle& trx,
             const wsrep_trx_meta_t&  meta)
{
<<<<<<< HEAD
    static const size_t max_apply_attempts(4);
=======
    using galera::TrxHandle;
    static const size_t max_apply_attempts(10);
>>>>>>> b776c4a5
    size_t attempts(1);

    do
    {
        try
        {
            if (trx.is_toi())
            {
                log_debug << "Executing TO isolated action: " << trx;
            }

            gu_trace(trx.apply(recv_ctx, apply_cb, meta));

            if (trx.is_toi())
            {
                log_debug << "Done executing TO isolated action: "
                         << trx.global_seqno();
            }
            break;
        }
        catch (galera::ApplyException& e)
        {
            if (trx.is_toi())
            {
                log_warn << "Ignoring error for TO isolated action: " << trx;
                break;
            }
            else
            {
                int const err(e.status());

                if (err > 0)
                {
                    wsrep_bool_t unused(false);
                    int const rcode(
                        commit_cb(
                            recv_ctx,
                            TrxHandle::trx_flags_to_wsrep_flags(trx.flags()),
                            &meta,
                            &unused,
                            false));
                    if (WSREP_OK != rcode)
                    {
                        gu_throw_fatal << "Rollback failed. Trx: " << trx;
                    }

                    ++attempts;

                    if (attempts <= max_apply_attempts)
                    {
                        log_warn << e.what()
                                 << "\nRetrying " << attempts << "th time";
                    }
                }
                else
                {
                    GU_TRACE(e);
                    throw;
                }
            }
        }
    }
    while (attempts <= max_apply_attempts);

    if (gu_unlikely(attempts > max_apply_attempts))
    {
        std::ostringstream msg;

        msg << "Failed to apply trx " << trx.global_seqno() << " "
            << max_apply_attempts << " times";

        throw galera::ApplyException(msg.str(), WSREP_CB_FAILURE);
    }

    return;
}


std::ostream& galera::operator<<(std::ostream& os, ReplicatorSMM::State state)
{
    switch (state)
    {
    case ReplicatorSMM::S_DESTROYED: return (os << "DESTROYED");
    case ReplicatorSMM::S_CLOSED:    return (os << "CLOSED");
    case ReplicatorSMM::S_CLOSING:   return (os << "CLOSING");
    case ReplicatorSMM::S_CONNECTED: return (os << "CONNECTED");
    case ReplicatorSMM::S_JOINING:   return (os << "JOINING");
    case ReplicatorSMM::S_JOINED:    return (os << "JOINED");
    case ReplicatorSMM::S_SYNCED:    return (os << "SYNCED");
    case ReplicatorSMM::S_DONOR:     return (os << "DONOR");
    }

    gu_throw_fatal << "invalid state " << static_cast<int>(state);
}

//////////////////////////////////////////////////////////////////////
//////////////////////////////////////////////////////////////////////
//                           Public
//////////////////////////////////////////////////////////////////////
//////////////////////////////////////////////////////////////////////

galera::ReplicatorSMM::ReplicatorSMM(const struct wsrep_init_args* args)
    :
    init_lib_           (reinterpret_cast<gu_log_cb_t>(args->logger_cb)),
    config_             (args->options),
    set_defaults_       (config_, defaults, args->node_address),
    str_proto_ver_      (-1),
    protocol_version_   (-1),
    proto_max_          (gu::from_string<int>(config_.get(Param::proto_max))),
    state_              (S_CLOSED),
    sst_state_          (SST_NONE),
    co_mode_            (CommitOrder::from_string(
                             config_.get(Param::commit_order))),
    data_dir_           (args->data_dir ? args->data_dir : ""),
    state_file_         (data_dir_.length() ?
                         data_dir_+'/'+GALERA_STATE_FILE : GALERA_STATE_FILE),
    st_                 (state_file_),
    trx_params_         (data_dir_, -1,
                         KeySet::version(config_.get(Param::key_format))),
    uuid_               (WSREP_UUID_UNDEFINED),
    state_uuid_         (WSREP_UUID_UNDEFINED),
    state_uuid_str_     (),
    cc_seqno_           (WSREP_SEQNO_UNDEFINED),
    app_ctx_            (args->app_ctx),
    view_cb_            (args->view_handler_cb),
    apply_cb_           (args->apply_cb),
    commit_cb_          (args->commit_cb),
    unordered_cb_       (args->unordered_cb),
    sst_donate_cb_      (args->sst_donate_cb),
    synced_cb_          (args->synced_cb),
    sst_donor_          (),
    sst_uuid_           (WSREP_UUID_UNDEFINED),
    sst_seqno_          (WSREP_SEQNO_UNDEFINED),
    sst_mutex_          (),
    sst_cond_           (),
    sst_retry_sec_      (1),
    ist_sst_            (false),
    gcache_             (config_, data_dir_),
    gcs_                (config_, gcache_, proto_max_, args->proto_ver,
                         args->node_name, args->node_incoming),
    service_thd_        (gcs_, gcache_),
    as_                 (0),
    gcs_as_             (gcs_, *this, gcache_),
    ist_receiver_       (config_, args->node_address),
    ist_senders_        (gcs_, gcache_),
    wsdb_               (),
    cert_               (config_, service_thd_),
    local_monitor_      (),
    apply_monitor_      (),
    commit_monitor_     (),
    causal_read_timeout_(config_.get(Param::causal_read_timeout)),
    receivers_          (),
    replicated_         (),
    replicated_bytes_   (),
    keys_count_         (),
    keys_bytes_         (),
    data_bytes_         (),
    unrd_bytes_         (),
    local_commits_      (),
    local_rollbacks_    (),
    local_cert_failures_(),
    local_bf_aborts_    (),
    local_replays_      (),
    causal_reads_       (),
    preordered_id_      (),
    incoming_list_      (""),
    incoming_mutex_     (),
    wsrep_stats_        ()
{
    // @todo add guards (and perhaps actions)
    state_.add_transition(Transition(S_CLOSED,  S_DESTROYED));
    state_.add_transition(Transition(S_CLOSED,  S_CONNECTED));
    state_.add_transition(Transition(S_CLOSING, S_CLOSED));

    state_.add_transition(Transition(S_CONNECTED, S_CLOSING));
    state_.add_transition(Transition(S_CONNECTED, S_CONNECTED));
    state_.add_transition(Transition(S_CONNECTED, S_JOINING));
    // the following is possible only when bootstrapping new cluster
    // (trivial wsrep_cluster_address)
    state_.add_transition(Transition(S_CONNECTED, S_JOINED));
    // the following are possible on PC remerge
    state_.add_transition(Transition(S_CONNECTED, S_DONOR));
    state_.add_transition(Transition(S_CONNECTED, S_SYNCED));

    state_.add_transition(Transition(S_JOINING, S_CLOSING));
    // the following is possible if one non-prim conf follows another
    state_.add_transition(Transition(S_JOINING, S_CONNECTED));
    state_.add_transition(Transition(S_JOINING, S_JOINED));

    state_.add_transition(Transition(S_JOINED, S_CLOSING));
    state_.add_transition(Transition(S_JOINED, S_CONNECTED));
    state_.add_transition(Transition(S_JOINED, S_SYNCED));

    state_.add_transition(Transition(S_SYNCED, S_CLOSING));
    state_.add_transition(Transition(S_SYNCED, S_CONNECTED));
    state_.add_transition(Transition(S_SYNCED, S_DONOR));

    state_.add_transition(Transition(S_DONOR, S_CLOSING));
    state_.add_transition(Transition(S_DONOR, S_CONNECTED));
    state_.add_transition(Transition(S_DONOR, S_JOINED));

    local_monitor_.set_initial_position(0);

    wsrep_uuid_t  uuid;
    wsrep_seqno_t seqno;

    st_.get (uuid, seqno);

    if (0 != args->state_id &&
        args->state_id->uuid != WSREP_UUID_UNDEFINED &&
        args->state_id->uuid == uuid                 &&
        seqno                == WSREP_SEQNO_UNDEFINED)
    {
        /* non-trivial recovery information provided on startup, and db is safe
         * so use recovered seqno value */
        seqno = args->state_id->seqno;
    }

    log_debug << "End state: " << uuid << ':' << seqno << " #################";

    update_state_uuid (uuid);

    cc_seqno_ = seqno; // is it needed here?
    apply_monitor_.set_initial_position(seqno);

    if (co_mode_ != CommitOrder::BYPASS)
        commit_monitor_.set_initial_position(seqno);

    cert_.assign_initial_position(seqno, trx_proto_ver());

    build_stats_vars(wsrep_stats_);
}

galera::ReplicatorSMM::~ReplicatorSMM()
{
    log_info << "dtor state: " << state_();
    switch (state_())
    {
    case S_CONNECTED:
    case S_JOINING:
    case S_JOINED:
    case S_SYNCED:
    case S_DONOR:
        close();
    case S_CLOSING:
        // @todo wait that all users have left the building
    case S_CLOSED:
        ist_senders_.cancel();
        break;
    case S_DESTROYED:
        break;
    }
}


wsrep_status_t galera::ReplicatorSMM::connect(const std::string& cluster_name,
                                              const std::string& cluster_url,
                                              const std::string& state_donor,
                                              bool  const        bootstrap)
{
    sst_donor_ = state_donor;
    service_thd_.reset();

    ssize_t err;
    wsrep_status_t ret(WSREP_OK);
    wsrep_seqno_t const seqno(cert_.position());
    wsrep_uuid_t  const gcs_uuid(seqno < 0 ? WSREP_UUID_UNDEFINED :state_uuid_);

    log_info << "Setting initial position to " << gcs_uuid << ':' << seqno;

    if ((err = gcs_.set_initial_position(gcs_uuid, seqno)) != 0)
    {
        log_error << "gcs init failed:" << strerror(-err);
        ret = WSREP_NODE_FAIL;
    }

    gcache_.reset();

    if (ret == WSREP_OK &&
        (err = gcs_.connect(cluster_name, cluster_url, bootstrap)) != 0)
    {
        log_error << "gcs connect failed: " << strerror(-err);
        ret = WSREP_NODE_FAIL;
    }

    if (ret == WSREP_OK)
    {
        state_.shift_to(S_CONNECTED);
    }

    return ret;
}


wsrep_status_t galera::ReplicatorSMM::close()
{
    if (state_() != S_CLOSED)
    {
        gcs_.close();
    }

    return WSREP_OK;
}


wsrep_status_t galera::ReplicatorSMM::async_recv(void* recv_ctx)
{
    assert(recv_ctx != 0);

    if (state_() == S_CLOSED || state_() == S_CLOSING)
    {
        log_error <<"async recv cannot start, provider in closed/closing state";
        return WSREP_FATAL;
    }

    ++receivers_;
    as_ = &gcs_as_;

    bool exit_loop(false);
    wsrep_status_t retval(WSREP_OK);

    while (WSREP_OK == retval && state_() != S_CLOSING)
    {
        ssize_t rc;

        while (gu_unlikely((rc = as_->process(recv_ctx, exit_loop))
                           == -ECANCELED))
        {
            recv_IST(recv_ctx);
            // hack: prevent fast looping until ist controlling thread
            // resumes gcs prosessing
            usleep(10000);
        }

        if (gu_unlikely(rc <= 0))
        {
            retval = WSREP_CONN_FAIL;
        }
        else if (gu_unlikely(exit_loop == true))
        {
            assert(WSREP_OK == retval);

            if (receivers_.sub_and_fetch(1) > 0)
            {
                log_info << "Slave thread exiting on request.";
                break;
            }

            ++receivers_;
            log_warn << "Refusing exit for the last slave thread.";
        }
    }

    /* exiting loop already did proper checks */
    if (!exit_loop && receivers_.sub_and_fetch(1) == 0)
    {
        if (state_() != S_CLOSING)
        {
            log_warn << "Broken shutdown sequence, provider state: "
                     << state_() << ", retval: " << retval;
            assert (0);
            /* avoid abort in production */
            state_.shift_to(S_CLOSING);
        }
        state_.shift_to(S_CLOSED);
    }

    log_debug << "Slave thread exit. Return code: " << retval;

    return retval;
}

galera::TrxHandle*
galera::ReplicatorSMM::local_trx(wsrep_trx_id_t trx_id)
{
    return wsdb_.get_trx(trx_params_, uuid_, trx_id, false);
}

galera::TrxHandle*
galera::ReplicatorSMM::local_trx(wsrep_ws_handle_t* handle, bool create)
{
    TrxHandle* trx;
    assert(handle != 0);

    if (handle->opaque != 0)
    {
        trx = reinterpret_cast<TrxHandle*>(handle->opaque);
        assert(trx->trx_id() == handle->trx_id ||
               wsrep_trx_id_t(-1) == handle->trx_id);
        trx->ref();
    }
    else
    {
        trx = wsdb_.get_trx(trx_params_, uuid_, handle->trx_id, create);
        handle->opaque = trx;
    }

    return trx;
}


void galera::ReplicatorSMM::unref_local_trx(TrxHandle* trx)
{
    assert(trx->refcnt() > 1);
    trx->unref();
}


void galera::ReplicatorSMM::discard_local_trx(wsrep_trx_id_t trx_id)
{
    wsdb_.discard_trx(trx_id);
}


galera::TrxHandle*
galera::ReplicatorSMM::local_conn_trx(wsrep_conn_id_t conn_id, bool create)
{
    return wsdb_.get_conn_query(trx_params_, uuid_, conn_id, create);
}


void galera::ReplicatorSMM::discard_local_conn_trx(wsrep_conn_id_t conn_id)
{
    wsdb_.discard_conn_query(conn_id);
}


void galera::ReplicatorSMM::discard_local_conn(wsrep_conn_id_t conn_id)
{
    wsdb_.discard_conn(conn_id);
}


void galera::ReplicatorSMM::apply_trx(void* recv_ctx, TrxHandle* trx)
{
    assert(trx != 0);
    assert(trx->global_seqno() > 0);
    assert(trx->is_certified() == true);
    assert(trx->global_seqno() > apply_monitor_.last_left());
    assert(trx->is_local() == false);

    ApplyOrder ao(*trx);
    CommitOrder co(*trx, co_mode_);

    gu_trace(apply_monitor_.enter(ao));
    trx->set_state(TrxHandle::S_APPLYING);

    wsrep_trx_meta_t meta = {{state_uuid_, trx->global_seqno() },
                             trx->depends_seqno()};

    gu_trace(apply_trx_ws(recv_ctx, apply_cb_, commit_cb_, *trx, meta));
    /* at this point any exception in apply_trx_ws() is fatal, not
     * catching anything. */

    if (gu_likely(co_mode_ != CommitOrder::BYPASS))
    {
        gu_trace(commit_monitor_.enter(co));
    }
    trx->set_state(TrxHandle::S_COMMITTING);

    wsrep_bool_t exit_loop(false);
    wsrep_cb_status_t const rcode(
        commit_cb_(
            recv_ctx,
            TrxHandle::trx_flags_to_wsrep_flags(trx->flags()),
            &meta,
            &exit_loop,
            true));

    if (gu_unlikely (rcode > 0))
        gu_throw_fatal << "Commit failed. Trx: " << trx;

    if (gu_likely(co_mode_ != CommitOrder::BYPASS))
    {
        commit_monitor_.leave(co);
    }
    trx->set_state(TrxHandle::S_COMMITTED);

    if (trx->local_seqno() != -1)
    {
        // trx with local seqno -1 originates from IST (or other source not gcs)
        report_last_committed(cert_.set_trx_committed(trx));
    }

    /* For now need to keep it inside apply monitor to ensure all processing
     * ends by the time monitors are drained because of potential gcache
     * cleanup (and loss of the writeset buffer). Perhaps unordered monitor
     * is needed here. */
    trx->unordered(recv_ctx, unordered_cb_);

    apply_monitor_.leave(ao);

    trx->set_exit_loop(exit_loop);
}


wsrep_status_t galera::ReplicatorSMM::replicate(TrxHandle* trx,
                                                wsrep_trx_meta_t* meta)
{
    if (state_() < S_JOINED) return WSREP_TRX_FAIL;

    assert(trx->state() == TrxHandle::S_EXECUTING ||
           trx->state() == TrxHandle::S_MUST_ABORT);
    assert(trx->local_seqno() == WSREP_SEQNO_UNDEFINED &&
           trx->global_seqno() == WSREP_SEQNO_UNDEFINED);

    wsrep_status_t retval(WSREP_TRX_FAIL);

    if (trx->state() == TrxHandle::S_MUST_ABORT)
    {
    must_abort:
        trx->set_state(TrxHandle::S_ABORTING);
        return retval;
    }

    WriteSetNG::GatherVector actv;

    gcs_action act;
    act.type = GCS_ACT_TORDERED;
#ifndef NDEBUG
    act.seqno_g = GCS_SEQNO_ILL;
#endif

    if (trx->new_version())
    {
        act.buf  = NULL;
        act.size = trx->write_set_out().gather(trx->source_id(),
                                               trx->conn_id(),
                                               trx->trx_id(),
                                               actv);
    }
    else
    {
        trx->set_last_seen_seqno(last_committed());
        assert (trx->last_seen_seqno() >= 0);
        trx->flush(0);

        const MappedBuffer& wscoll(trx->write_set_collection());

        act.buf  = &wscoll[0];
        act.size = wscoll.size();

        assert (act.buf != NULL);
        assert (act.size > 0);
    }

    trx->set_state(TrxHandle::S_REPLICATING);

    ssize_t rcode(-1);

    do
    {
        assert(act.seqno_g == GCS_SEQNO_ILL);

        const ssize_t gcs_handle(gcs_.schedule());

        if (gu_unlikely(gcs_handle < 0))
        {
            log_debug << "gcs schedule " << strerror(-gcs_handle);
            trx->set_state(TrxHandle::S_MUST_ABORT);
            goto must_abort;
        }

        trx->set_gcs_handle(gcs_handle);

        if (trx->new_version())
        {
            trx->set_last_seen_seqno(last_committed());
            assert(trx->last_seen_seqno() >= 0);
            trx->unlock();
            assert (act.buf == NULL); // just a sanity check
            rcode = gcs_.replv(actv, act, true);
        }
        else
        {
            assert(trx->last_seen_seqno() >= 0);
            trx->unlock();
            assert (act.buf != NULL);
            rcode = gcs_.repl(act, true);
        }

        trx->lock();
    }
    while (rcode == -EAGAIN && trx->state() != TrxHandle::S_MUST_ABORT &&
           (usleep(1000), true));

    assert(trx->last_seen_seqno() >= 0);

    if (rcode < 0)
    {
        if (rcode != -EINTR)
        {
            log_debug << "gcs_repl() failed with " << strerror(-rcode)
                      << " for trx " << *trx;
        }

        assert(rcode != -EINTR || trx->state() == TrxHandle::S_MUST_ABORT);
        assert(act.seqno_l == GCS_SEQNO_ILL && act.seqno_g == GCS_SEQNO_ILL);
        assert(NULL == act.buf || !trx->new_version());

        if (trx->state() != TrxHandle::S_MUST_ABORT)
        {
            trx->set_state(TrxHandle::S_MUST_ABORT);
        }

        trx->set_gcs_handle(-1);
        goto must_abort;
    }

    assert(act.buf != NULL);
    assert(act.size == rcode);
    assert(act.seqno_l != GCS_SEQNO_ILL);
    assert(act.seqno_g != GCS_SEQNO_ILL);

    ++replicated_;
    replicated_bytes_ += rcode;
    trx->set_gcs_handle(-1);

    if (trx->new_version())
    {
        gu_trace(trx->unserialize(reinterpret_cast<const gu::byte_t*>(act.buf),
                                  act.size, 0));
        trx->update_stats(keys_count_, keys_bytes_, data_bytes_, unrd_bytes_);
    }

    trx->set_received(act.buf, act.seqno_l, act.seqno_g);

    if (trx->state() == TrxHandle::S_MUST_ABORT)
    {
        retval = cert_for_aborted(trx);

        if (retval != WSREP_BF_ABORT)
        {
            LocalOrder  lo(*trx);
            ApplyOrder  ao(*trx);
            CommitOrder co(*trx, co_mode_);
            local_monitor_.self_cancel(lo);
            apply_monitor_.self_cancel(ao);
            if (co_mode_ !=CommitOrder::BYPASS) commit_monitor_.self_cancel(co);
        }
        else if (meta != 0)
        {
            meta->gtid.uuid  = state_uuid_;
            meta->gtid.seqno = trx->global_seqno();
            meta->depends_on = trx->depends_seqno();
        }

        if (trx->state() == TrxHandle::S_MUST_ABORT) goto must_abort;
    }
    else
    {
        retval = WSREP_OK;
    }

    assert(trx->last_seen_seqno() >= 0);

    return retval;
}

void
galera::ReplicatorSMM::abort_trx(TrxHandle* trx)
{
    assert(trx != 0);
    assert(trx->is_local() == true);

    log_debug << "aborting trx " << *trx << " " << trx;

    ++local_bf_aborts_;

    switch (trx->state())
    {
    case TrxHandle::S_MUST_ABORT:
    case TrxHandle::S_ABORTING: // guess this is here because we can have a race
        return;
    case TrxHandle::S_EXECUTING:
        trx->set_state(TrxHandle::S_MUST_ABORT);
        break;
    case TrxHandle::S_REPLICATING:
    {
        trx->set_state(TrxHandle::S_MUST_ABORT);
        // trx is in gcs repl
        int rc;
        if (trx->gcs_handle() > 0 &&
            ((rc = gcs_.interrupt(trx->gcs_handle()))) != 0)
        {
            log_debug << "gcs_interrupt(): handle "
                      << trx->gcs_handle()
                      << " trx id " << trx->trx_id()
                      << ": " << strerror(-rc);
        }
        break;
    }
    case TrxHandle::S_CERTIFYING:
    {
        trx->set_state(TrxHandle::S_MUST_ABORT);
        // trx is waiting in local monitor
        LocalOrder lo(*trx);
        trx->unlock();
        local_monitor_.interrupt(lo);
        trx->lock();
        break;
    }
    case TrxHandle::S_APPLYING:
    {
        trx->set_state(TrxHandle::S_MUST_ABORT);
        // trx is waiting in apply monitor
        ApplyOrder ao(*trx);
        trx->unlock();
        apply_monitor_.interrupt(ao);
        trx->lock();
        break;
    }
    case TrxHandle::S_COMMITTING:
        trx->set_state(TrxHandle::S_MUST_ABORT);
        if (co_mode_ != CommitOrder::BYPASS)
        {
            // trx waiting in commit monitor
            CommitOrder co(*trx, co_mode_);
            trx->unlock();
            commit_monitor_.interrupt(co);
            trx->lock();
        }
        break;
    default:
        gu_throw_fatal << "invalid state " << trx->state();
    }
}


wsrep_status_t galera::ReplicatorSMM::pre_commit(TrxHandle*        trx,
                                                 wsrep_trx_meta_t* meta)
{
    assert(trx->state() == TrxHandle::S_REPLICATING);
    assert(trx->local_seqno()  > -1);
    assert(trx->global_seqno() > -1);
    assert(trx->last_seen_seqno() >= 0);

    if (meta != 0)
    {
        meta->gtid.uuid  = state_uuid_;
        meta->gtid.seqno = trx->global_seqno();
        meta->depends_on = trx->depends_seqno();
    }
    // State should not be checked here: If trx has been replicated,
    // it has to be certified and potentially applied. #528
    // if (state_() < S_JOINED) return WSREP_TRX_FAIL;

    wsrep_status_t retval(cert(trx));

    if (gu_unlikely(retval != WSREP_OK))
    {
        assert(trx->state() == TrxHandle::S_MUST_ABORT ||
               trx->state() == TrxHandle::S_MUST_REPLAY_AM ||
               trx->state() == TrxHandle::S_MUST_CERT_AND_REPLAY);

        if (trx->state() == TrxHandle::S_MUST_ABORT)
        {
            trx->set_state(TrxHandle::S_ABORTING);
        }

        return retval;
    }

    assert(trx->state() == TrxHandle::S_CERTIFYING);
    assert(trx->global_seqno() > apply_monitor_.last_left());
    trx->set_state(TrxHandle::S_APPLYING);

    ApplyOrder ao(*trx);
    CommitOrder co(*trx, co_mode_);
    bool interrupted(false);

    try
    {
        gu_trace(apply_monitor_.enter(ao));
    }
    catch (gu::Exception& e)
    {
        if (e.get_errno() == EINTR) { interrupted = true; }
        else throw;
    }

    if (gu_unlikely(interrupted) || trx->state() == TrxHandle::S_MUST_ABORT)
    {
        assert(trx->state() == TrxHandle::S_MUST_ABORT);
        if (interrupted) trx->set_state(TrxHandle::S_MUST_REPLAY_AM);
        else             trx->set_state(TrxHandle::S_MUST_REPLAY_CM);
        retval = WSREP_BF_ABORT;
    }
    else if ((trx->flags() & TrxHandle::F_COMMIT) != 0)
    {
        trx->set_state(TrxHandle::S_COMMITTING);
        if (co_mode_ != CommitOrder::BYPASS)
        {
            try
            {
                gu_trace(commit_monitor_.enter(co));
            }
            catch (gu::Exception& e)
            {
                if (e.get_errno() == EINTR) { interrupted = true; }
                else throw;
            }

            if (gu_unlikely(interrupted) ||
                trx->state() == TrxHandle::S_MUST_ABORT)
            {
                assert(trx->state() == TrxHandle::S_MUST_ABORT);
                if (interrupted) trx->set_state(TrxHandle::S_MUST_REPLAY_CM);
                else             trx->set_state(TrxHandle::S_MUST_REPLAY);
                retval = WSREP_BF_ABORT;
            }
        }
    }
    else
    {
        trx->set_state(TrxHandle::S_EXECUTING);
    }

    assert((retval == WSREP_OK && (trx->state() == TrxHandle::S_COMMITTING ||
                                   trx->state() == TrxHandle::S_EXECUTING))
           ||
           (retval == WSREP_TRX_FAIL && trx->state() == TrxHandle::S_ABORTING)
           ||
           (retval == WSREP_BF_ABORT && (
               trx->state() == TrxHandle::S_MUST_REPLAY_AM ||
               trx->state() == TrxHandle::S_MUST_REPLAY_CM ||
               trx->state() == TrxHandle::S_MUST_REPLAY)));

    return retval;
}

wsrep_status_t galera::ReplicatorSMM::replay_trx(TrxHandle* trx, void* trx_ctx)
{
    assert(trx->state() == TrxHandle::S_MUST_CERT_AND_REPLAY ||
           trx->state() == TrxHandle::S_MUST_REPLAY_AM       ||
           trx->state() == TrxHandle::S_MUST_REPLAY_CM       ||
           trx->state() == TrxHandle::S_MUST_REPLAY);
    assert(trx->trx_id() != static_cast<wsrep_trx_id_t>(-1));
    assert(trx->global_seqno() > apply_monitor_.last_left());

    wsrep_status_t retval(WSREP_OK);

    switch (trx->state())
    {
    case TrxHandle::S_MUST_CERT_AND_REPLAY:
        retval = cert(trx);
        if (retval != WSREP_OK)
        {
            // apply monitor is self canceled in cert
            break;
        }
        trx->set_state(TrxHandle::S_MUST_REPLAY_AM);
        // fall through
    case TrxHandle::S_MUST_REPLAY_AM:
    {
        // safety measure to make sure that all preceding trxs finish before
        // replaying
        trx->set_depends_seqno(trx->global_seqno() - 1);
        ApplyOrder ao(*trx);
        gu_trace(apply_monitor_.enter(ao));
        trx->set_state(TrxHandle::S_MUST_REPLAY_CM);
        // fall through
    }
    case TrxHandle::S_MUST_REPLAY_CM:
        if (co_mode_ != CommitOrder::BYPASS)
        {
            CommitOrder co(*trx, co_mode_);
            gu_trace(commit_monitor_.enter(co));
        }
        trx->set_state(TrxHandle::S_MUST_REPLAY);
        // fall through
    case TrxHandle::S_MUST_REPLAY:
        ++local_replays_;
        trx->set_state(TrxHandle::S_REPLAYING);

        try
        {
            wsrep_trx_meta_t meta = {{state_uuid_, trx->global_seqno() },
                                     trx->depends_seqno()};

            gu_trace(apply_trx_ws(trx_ctx, apply_cb_, commit_cb_, *trx, meta));

            wsrep_bool_t unused(false);
            wsrep_cb_status_t rcode(
                commit_cb_(
                    trx_ctx,
                    TrxHandle::trx_flags_to_wsrep_flags(trx->flags()),
                    &meta,
                    &unused,
                    true));

            if (gu_unlikely(rcode > 0))
                gu_throw_fatal << "Commit failed. Trx: " << trx;
        }
        catch (gu::Exception& e)
        {
            st_.mark_corrupt();
            throw;
        }

        // apply, commit monitors are released in post commit
        return WSREP_OK;
    default:
        gu_throw_fatal << "Invalid state in replay for trx " << *trx;
    }

    log_debug << "replaying failed for trx " << *trx;
    trx->set_state(TrxHandle::S_ABORTING);

    return retval;
}


wsrep_status_t galera::ReplicatorSMM::post_commit(TrxHandle* trx)
{
    if (trx->state() == TrxHandle::S_MUST_ABORT)
    {
        // This is possible in case of ALG: BF applier BF aborts
        // trx that has already grabbed commit monitor and is committing.
        // However, this should be acceptable assuming that commit
        // operation does not reserve any more resources and is able
        // to release already reserved resources.
        log_debug << "trx was BF aborted during commit: " << *trx;
        // manipulate state to avoid crash
        trx->set_state(TrxHandle::S_MUST_REPLAY);
        trx->set_state(TrxHandle::S_REPLAYING);
    }
    assert(trx->state() == TrxHandle::S_COMMITTING ||
           trx->state() == TrxHandle::S_REPLAYING);
    assert(trx->local_seqno() > -1 && trx->global_seqno() > -1);

    CommitOrder co(*trx, co_mode_);
    if (co_mode_ != CommitOrder::BYPASS) commit_monitor_.leave(co);

    ApplyOrder ao(*trx);
    report_last_committed(cert_.set_trx_committed(trx));
    apply_monitor_.leave(ao);

    trx->set_state(TrxHandle::S_COMMITTED);

    ++local_commits_;

    return WSREP_OK;
}


wsrep_status_t galera::ReplicatorSMM::post_rollback(TrxHandle* trx)
{
    if (trx->state() == TrxHandle::S_MUST_ABORT)
    {
        trx->set_state(TrxHandle::S_ABORTING);
    }

    assert(trx->state() == TrxHandle::S_ABORTING ||
           trx->state() == TrxHandle::S_EXECUTING);

    trx->set_state(TrxHandle::S_ROLLED_BACK);

    // Trx was either rolled back by user or via certification failure,
    // last committed report not needed since cert index state didn't change.
    // report_last_committed();
    ++local_rollbacks_;

    return WSREP_OK;
}


wsrep_status_t galera::ReplicatorSMM::causal_read(wsrep_gtid_t* gtid)
{
    wsrep_seqno_t cseq(static_cast<wsrep_seqno_t>(gcs_.caused()));

    if (cseq < 0)
    {
        log_warn << "gcs_caused() returned " << cseq << " (" << strerror(-cseq)
                 << ')';
        return WSREP_TRX_FAIL;
    }

    try
    {
        // @note: Using timed wait for monitor is currently a hack
        // to avoid deadlock resulting from race between monitor wait
        // and drain during configuration change. Instead of this,
        // monitor should have proper mechanism to interrupt waiters
        // at monitor drain and disallowing further waits until
        // configuration change related operations (SST etc) have been
        // finished.
        gu::datetime::Date wait_until(gu::datetime::Date::calendar()
                                      + causal_read_timeout_);
        if (gu_likely(co_mode_ != CommitOrder::BYPASS))
        {
            commit_monitor_.wait(cseq, wait_until);
        }
        else
        {
            apply_monitor_.wait(cseq, wait_until);
        }
        if (gtid != 0)
        {
            gtid->uuid = state_uuid_;
            gtid->seqno = cseq;
        }
        ++causal_reads_;
        return WSREP_OK;
    }
    catch (gu::Exception& e)
    {
        log_debug << "monitor wait failed for causal read: " << e.what();
        return WSREP_TRX_FAIL;
    }
}


wsrep_status_t galera::ReplicatorSMM::to_isolation_begin(TrxHandle*        trx,
                                                         wsrep_trx_meta_t* meta)
{
    if (meta != 0)
    {
        meta->gtid.uuid  = state_uuid_;
        meta->gtid.seqno = trx->global_seqno();
        meta->depends_on = trx->depends_seqno();
    }

    assert(trx->state() == TrxHandle::S_REPLICATING);
    assert(trx->trx_id() == static_cast<wsrep_trx_id_t>(-1));
    assert(trx->local_seqno() > -1 && trx->global_seqno() > -1);
    assert(trx->global_seqno() > apply_monitor_.last_left());

    wsrep_status_t retval;
    switch ((retval = cert(trx)))
    {
    case WSREP_OK:
    {
        ApplyOrder ao(*trx);
        CommitOrder co(*trx, co_mode_);

        gu_trace(apply_monitor_.enter(ao));

        if (co_mode_ != CommitOrder::BYPASS)
            try
            {
                commit_monitor_.enter(co);
            }
            catch (...)
            {
                gu_throw_fatal << "unable to enter commit monitor: " << *trx;
            }

        trx->set_state(TrxHandle::S_APPLYING);
        log_debug << "Executing TO isolated action: " << *trx;
        st_.mark_unsafe();
        break;
    }
    case WSREP_TRX_FAIL:
        // Apply monitor is released in cert() in case of failure.
        trx->set_state(TrxHandle::S_ABORTING);
        // Called now from cert(): report_last_committed();
        break;
    default:
        log_error << "unrecognized retval "
                  << retval
                  << " for to isolation certification for "
                  << *trx;
        retval = WSREP_FATAL;
        break;
    }

    return retval;
}


wsrep_status_t galera::ReplicatorSMM::to_isolation_end(TrxHandle* trx)
{
    assert(trx->state() == TrxHandle::S_APPLYING);

    log_debug << "Done executing TO isolated action: " << *trx;

    CommitOrder co(*trx, co_mode_);
    if (co_mode_ != CommitOrder::BYPASS) commit_monitor_.leave(co);
    ApplyOrder ao(*trx);
    report_last_committed(cert_.set_trx_committed(trx));
    apply_monitor_.leave(ao);

    st_.mark_safe();

    return WSREP_OK;
}

namespace galera
{

static WriteSetOut*
writeset_from_handle (wsrep_po_handle_t& handle,
                      const TrxHandle::Params& trx_params)
{
    WriteSetOut* ret = reinterpret_cast<WriteSetOut*>(handle.opaque);

    if (NULL == ret)
    {
        try
        {
            ret = new WriteSetOut(
//                gu::String<256>(trx_params.working_dir_) << '/' << &handle,
                trx_params.working_dir_, wsrep_trx_id_t(&handle),
                /* key format is not essential since we're not adding keys */
                KeySet::version(trx_params.key_format_), NULL, 0);

            handle.opaque = ret;
        }
        catch (std::bad_alloc& ba)
        {
            gu_throw_error(ENOMEM) << "Could not create WriteSetOut";
        }
    }

    return ret;
}

} /* namespace galera */

wsrep_status_t
galera::ReplicatorSMM::preordered_collect(wsrep_po_handle_t&            handle,
                                          const struct wsrep_buf* const data,
                                          size_t                  const count,
                                          bool                    const copy)
{
    if (gu_unlikely(trx_params_.version_ < WS_NG_VERSION))
        return WSREP_NOT_IMPLEMENTED;

    WriteSetOut* const ws(writeset_from_handle(handle, trx_params_));

    for (size_t i(0); i < count; ++i)
    {
        ws->append_data(data[i].ptr, data[i].len, copy);
    }

    return WSREP_OK;
}


wsrep_status_t
galera::ReplicatorSMM::preordered_commit(wsrep_po_handle_t&            handle,
                                         const wsrep_uuid_t&           source,
                                         uint64_t                const flags,
                                         int                     const pa_range,
                                         bool                    const commit)
{
    if (gu_unlikely(trx_params_.version_ < WS_NG_VERSION))
        return WSREP_NOT_IMPLEMENTED;

    WriteSetOut* const ws(writeset_from_handle(handle, trx_params_));

    if (gu_likely(true == commit))
    {
        ws->set_flags (WriteSetNG::wsrep_flags_to_ws_flags(flags));

        /* by loooking at trx_id we should be able to detect gaps / lost events
         * (however resending is not implemented yet). Something like
         *
         * wsrep_trx_id_t const trx_id(cert_.append_preordered(source, ws));
         *
         * begs to be here. */
        wsrep_trx_id_t const trx_id(preordered_id_.add_and_fetch(1));

        WriteSetNG::GatherVector actv;

        size_t const actv_size(ws->gather(source, 0, trx_id, actv));

        ws->set_preordered (pa_range); // also adds CRC

        int rcode;
        do
        {
            rcode = gcs_.sendv(actv, actv_size, GCS_ACT_TORDERED, false);
        }
        while (rcode == -EAGAIN && (usleep(1000), true));

        if (rcode < 0)
            gu_throw_error(-rcode)
                << "Replication of preordered writeset failed.";
    }

    delete ws;
    handle.opaque = NULL;

    return WSREP_OK;
}


wsrep_status_t
galera::ReplicatorSMM::sst_sent(const wsrep_gtid_t& state_id, int const rcode)
{
    assert (rcode <= 0);
    assert (rcode == 0 || state_id.seqno == WSREP_SEQNO_UNDEFINED);
    assert (rcode != 0 || state_id.seqno >= 0);

    if (state_() != S_DONOR)
    {
        log_error << "sst sent called when not SST donor, state " << state_();
        return WSREP_CONN_FAIL;
    }

    gcs_seqno_t seqno(rcode ? rcode : state_id.seqno);

    if (state_id.uuid != state_uuid_ && seqno >= 0)
    {
        // state we have sent no longer corresponds to the current group state
        // mark an error
        seqno = -EREMCHG;
    }

    try {
        // #557 - remove this if() when we return back to joining after SST
        if (!ist_sst_ || rcode < 0) gcs_.join(seqno);
        ist_sst_ = false;
        return WSREP_OK;
    }
    catch (gu::Exception& e)
    {
        log_error << "failed to recover from DONOR state: " << e.what();
        return WSREP_CONN_FAIL;
    }
}


void galera::ReplicatorSMM::process_trx(void* recv_ctx, TrxHandle* trx)
{
    assert(recv_ctx != 0);
    assert(trx != 0);
    assert(trx->local_seqno() > 0);
    assert(trx->global_seqno() > 0);
    assert(trx->last_seen_seqno() >= 0);
    assert(trx->depends_seqno() == -1);
    assert(trx->state() == TrxHandle::S_REPLICATING);

    wsrep_status_t const retval(cert(trx));

    switch (retval)
    {
    case WSREP_OK:
        try
        {
            gu_trace(apply_trx(recv_ctx, trx));
        }
        catch (std::exception& e)
        {
            st_.mark_corrupt();

            log_fatal << "Failed to apply trx: " << *trx;
            log_fatal << e.what();
            log_fatal << "Node consistency compromized, aborting...";
            abort();
        }
        break;
    case WSREP_TRX_FAIL:
        // certification failed, apply monitor has been canceled
        trx->set_state(TrxHandle::S_ABORTING);
        trx->set_state(TrxHandle::S_ROLLED_BACK);
        break;
    default:
        // this should not happen for remote actions
        gu_throw_error(EINVAL)
            << "unrecognized retval for remote trx certification: "
            << retval << " trx: " << *trx;
    }
}


void galera::ReplicatorSMM::process_commit_cut(wsrep_seqno_t seq,
                                               wsrep_seqno_t seqno_l)
{
    assert(seq > 0);
    assert(seqno_l > 0);
    LocalOrder lo(seqno_l);

    gu_trace(local_monitor_.enter(lo));

    if (seq >= cc_seqno_) /* Refs #782. workaround for
                           * assert(seqno >= seqno_released_) in gcache. */
        cert_.purge_trxs_upto(seq, true);

    local_monitor_.leave(lo);
    log_debug << "Got commit cut from GCS: " << seq;
}

void galera::ReplicatorSMM::establish_protocol_versions (int proto_ver)
{
    switch (proto_ver)
    {
    case 1:
        trx_params_.version_ = 1;
        str_proto_ver_ = 0;
        break;
    case 2:
        trx_params_.version_ = 1;
        str_proto_ver_ = 1;
        break;
    case 3:
    case 4:
        trx_params_.version_ = 2;
        str_proto_ver_ = 1;
        break;
    case 5:
        trx_params_.version_ = 3;
        str_proto_ver_ = 1;
        break;
    default:
        log_fatal << "Configuration change resulted in an unsupported protocol "
            "version: " << proto_ver << ". Can't continue.";
        abort();
    };

    protocol_version_ = proto_ver;
    log_info << "REPL Protocols: " << protocol_version_ << " ("
              << trx_params_.version_ << ", " << str_proto_ver_ << ")";
}

static bool
app_wants_state_transfer (const void* const req, ssize_t const req_len)
{
    return (req_len != (strlen(WSREP_STATE_TRANSFER_NONE) + 1) ||
            memcmp(req, WSREP_STATE_TRANSFER_NONE, req_len));
}

void
galera::ReplicatorSMM::update_incoming_list(const wsrep_view_info_t& view)
{
    static char const separator(',');

    ssize_t new_size(0);

    if (view.memb_num > 0)
    {
        new_size += view.memb_num - 1; // separators

        for (int i = 0; i < view.memb_num; ++i)
        {
            new_size += strlen(view.members[i].incoming);
        }
    }

    gu::Lock lock(incoming_mutex_);

    incoming_list_.clear();
    incoming_list_.resize(new_size);

    if (new_size <= 0) return;

    incoming_list_ = view.members[0].incoming;

    for (int i = 1; i < view.memb_num; ++i)
    {
        incoming_list_ += separator;
        incoming_list_ += view.members[i].incoming;
    }
}

void
galera::ReplicatorSMM::process_conf_change(void*                    recv_ctx,
                                           const wsrep_view_info_t& view_info,
                                           int                      repl_proto,
                                           State                    next_state,
                                           wsrep_seqno_t            seqno_l)
{
    assert(seqno_l > -1);

    update_incoming_list(view_info);

    LocalOrder lo(seqno_l);
    gu_trace(local_monitor_.enter(lo));

    wsrep_seqno_t const upto(cert_.position());

    apply_monitor_.drain(upto);

    if (co_mode_ != CommitOrder::BYPASS) commit_monitor_.drain(upto);

    if (view_info.my_idx >= 0)
    {
        uuid_ = view_info.members[view_info.my_idx].id;
    }

    bool const          st_required(state_transfer_required(view_info));
    wsrep_seqno_t const group_seqno(view_info.state_id.seqno);
    const wsrep_uuid_t& group_uuid (view_info.state_id.uuid);

    if (st_required)
    {
        log_info << "State transfer required: "
                 << "\n\tGroup state: " << group_uuid << ":" << group_seqno
                 << "\n\tLocal state: " << state_uuid_<< ":"
                 << apply_monitor_.last_left();

        if (S_CONNECTED != state_()) state_.shift_to(S_CONNECTED);
    }

    void*  app_req(0);
    size_t app_req_len(0);

    const_cast<wsrep_view_info_t&>(view_info).state_gap = st_required;
    wsrep_cb_status_t const rcode(
        view_cb_(app_ctx_, recv_ctx, &view_info, 0, 0, &app_req, &app_req_len));

    if (WSREP_CB_SUCCESS != rcode)
    {
        assert(app_req_len <= 0);
        close();
        gu_throw_fatal << "View callback failed. This is unrecoverable, "
            "restart required.";
    }
    else if (st_required && 0 == app_req_len && state_uuid_ != group_uuid)
    {
        close();
        gu_throw_fatal << "Local state UUID " << state_uuid_
                       << " is different from group state UUID " << group_uuid
                       << ", and SST request is null: restart required.";
    }

    if (view_info.view >= 0) // Primary configuration
    {
        establish_protocol_versions (repl_proto);

        // we have to reset cert initial position here, SST does not contain
        // cert index yet (see #197).
        cert_.assign_initial_position(group_seqno, trx_params_.version_);
        // at this point there is no ongoing master or slave transactions
        // and no new requests to service thread should be possible

        service_thd_.flush();             // make sure service thd is idle

        if (upto > 0) gcache_.seqno_release(upto); // make sure all gcache
                                                   // buffers are released

        // record state seqno, needed for IST on DONOR
        cc_seqno_ = group_seqno;

        bool const app_wants_st(app_wants_state_transfer(app_req, app_req_len));

        if (st_required && app_wants_st)
        {
            // GCache::Seqno_reset() happens here
            request_state_transfer (recv_ctx,
                                    group_uuid, group_seqno, app_req,
                                    app_req_len);
        }
        else
        {
            if (view_info.view == 1 || !app_wants_st)
            {
                update_state_uuid (group_uuid);
                apply_monitor_.set_initial_position(group_seqno);
                if (co_mode_ != CommitOrder::BYPASS)
                    commit_monitor_.set_initial_position(group_seqno);
            }

            if (state_() == S_CONNECTED || state_() == S_DONOR)
            {
                switch (next_state)
                {
                case S_JOINING:
                    state_.shift_to(S_JOINING);
                    break;
                case S_DONOR:
                    if (state_() == S_CONNECTED)
                    {
                        state_.shift_to(S_DONOR);
                    }
                    break;
                case S_JOINED:
                    state_.shift_to(S_JOINED);
                    break;
                case S_SYNCED:
                    state_.shift_to(S_SYNCED);
                    synced_cb_(app_ctx_);
                    break;
                default:
                    log_debug << "next_state " << next_state;
                    break;
                }
            }

            st_.set(state_uuid_, WSREP_SEQNO_UNDEFINED);
        }

        if (state_() == S_JOINING && sst_state_ != SST_NONE)
        {
            /* There are two reasons we can be here:
             * 1) we just got state transfer in request_state_transfer() above;
             * 2) we failed here previously (probably due to partition).
             */
            try {
                gcs_.join(sst_seqno_);
                sst_state_ = SST_NONE;
            }
            catch (gu::Exception& e)
            {
                log_error << "Failed to JOIN the cluster after SST";
            }
        }
    }
    else
    {
        // Non-primary configuration
        if (state_uuid_ != WSREP_UUID_UNDEFINED)
        {
            st_.set (state_uuid_, apply_monitor_.last_left());
        }

        if (next_state != S_CONNECTED && next_state != S_CLOSING)
        {
            log_fatal << "Internal error: unexpected next state for "
                      << "non-prim: " << next_state << ". Restart required.";
            abort();
        }

        state_.shift_to(next_state);
    }

    local_monitor_.leave(lo);
    gcs_.resume_recv();
    free(app_req);
}


void galera::ReplicatorSMM::process_join(wsrep_seqno_t seqno_j,
                                         wsrep_seqno_t seqno_l)
{
    LocalOrder lo(seqno_l);

    gu_trace(local_monitor_.enter(lo));

    wsrep_seqno_t const upto(cert_.position());

    apply_monitor_.drain(upto);

    if (co_mode_ != CommitOrder::BYPASS) commit_monitor_.drain(upto);

    if (seqno_j < 0 && S_JOINING == state_())
    {
        // #595, @todo: find a way to re-request state transfer
        log_fatal << "Failed to receive state transfer: " << seqno_j
                  << " (" << strerror (-seqno_j) << "), need to restart.";
        abort();
    }
    else
    {
        state_.shift_to(S_JOINED);
    }

    local_monitor_.leave(lo);
}


void galera::ReplicatorSMM::process_sync(wsrep_seqno_t seqno_l)
{
    LocalOrder lo(seqno_l);

    gu_trace(local_monitor_.enter(lo));

    wsrep_seqno_t const upto(cert_.position());

    apply_monitor_.drain(upto);

    if (co_mode_ != CommitOrder::BYPASS) commit_monitor_.drain(upto);

    state_.shift_to(S_SYNCED);
    synced_cb_(app_ctx_);
    local_monitor_.leave(lo);
}

wsrep_seqno_t galera::ReplicatorSMM::pause()
{
    try
    {
        gu_trace(local_monitor_.lock());
    }
    catch (gu::Exception& e)
    {
        if (e.get_errno() == EALREADY) return cert_.position();
        throw;
    }

    wsrep_seqno_t const ret(cert_.position());

    apply_monitor_.drain(ret);
    assert (apply_monitor_.last_left() >= ret);

    if (co_mode_ != CommitOrder::BYPASS)
    {
        commit_monitor_.drain(ret);
        assert (commit_monitor_.last_left() >= ret);
    }

    st_.set(state_uuid_, ret);

    log_info << "Provider paused at " << state_uuid_ << ':' << ret;

    return ret;
}

void galera::ReplicatorSMM::resume()
{
    st_.set(state_uuid_, WSREP_SEQNO_UNDEFINED);

    try
    {
        gu_trace(local_monitor_.unlock());
    }
    catch (gu::Exception& e)
    {
        if (e.get_errno() == EBUSY)
        {
            /* monitor is still locked, restore saved state */
            st_.set(state_uuid_, cert_.position());
            return;
        }
        throw;
    }

    log_info << "Provider resumed.";
}

void galera::ReplicatorSMM::desync()
{
    wsrep_seqno_t seqno_l;

    ssize_t const ret(gcs_.desync(&seqno_l));

    if (seqno_l > 0)
    {
        LocalOrder lo(seqno_l); // need to process it regardless of ret value

        if (ret == 0)
        {
/* #706 - the check below must be state request-specific. We are not holding
          any locks here and must be able to wait like any other action.
          However practice may prove different, leaving it here as a reminder.
            if (local_monitor_.would_block(seqno_l))
            {
                gu_throw_error (-EDEADLK) << "Ran out of resources waiting to "
                                          << "desync the node. "
                                          << "The node must be restarted.";
            }
*/
            local_monitor_.enter(lo);
            state_.shift_to(S_DONOR);
            local_monitor_.leave(lo);
        }
        else
        {
            local_monitor_.self_cancel(lo);
        }
    }

    if (ret)
    {
        gu_throw_error (-ret) << "Node desync failed.";
    }
}

void galera::ReplicatorSMM::resync()
{
    gcs_.join(commit_monitor_.last_left());
}


//////////////////////////////////////////////////////////////////////
//////////////////////////////////////////////////////////////////////
////                           Private
//////////////////////////////////////////////////////////////////////
//////////////////////////////////////////////////////////////////////

wsrep_status_t galera::ReplicatorSMM::cert(TrxHandle* trx)
{
    assert(trx->state() == TrxHandle::S_REPLICATING ||
           trx->state() == TrxHandle::S_MUST_CERT_AND_REPLAY);

    assert(trx->local_seqno()     != WSREP_SEQNO_UNDEFINED);
    assert(trx->global_seqno()    != WSREP_SEQNO_UNDEFINED);
    assert(trx->last_seen_seqno() >= 0);
    assert(trx->last_seen_seqno() < trx->global_seqno());

    trx->set_state(TrxHandle::S_CERTIFYING);

    LocalOrder  lo(*trx);
    ApplyOrder  ao(*trx);
    CommitOrder co(*trx, co_mode_);
    bool interrupted(false);

    try
    {
        gu_trace(local_monitor_.enter(lo));
    }
    catch (gu::Exception& e)
    {
        if (e.get_errno() == EINTR) { interrupted = true; }
        else throw;
    }

    wsrep_status_t retval(WSREP_OK);

    if (gu_likely (!interrupted))
    {
        switch (cert_.append_trx(trx))
        {
        case Certification::TEST_OK:
            if (trx->global_seqno() > apply_monitor_.last_left())
            {
                if (trx->state() == TrxHandle::S_CERTIFYING)
                {
                    retval = WSREP_OK;
                }
                else
                {
                    assert(trx->state() == TrxHandle::S_MUST_ABORT);
                    trx->set_state(TrxHandle::S_MUST_REPLAY_AM);
                    retval = WSREP_BF_ABORT;
                }
            }
            else
            {
                // this can happen after SST position has been submitted
                // but not all actions preceding SST initial position
                // have been processed
                trx->set_state(TrxHandle::S_MUST_ABORT);
                report_last_committed(cert_.set_trx_committed(trx));
                retval = WSREP_TRX_FAIL;
            }
            break;
        case Certification::TEST_FAILED:
            if (trx->global_seqno() > apply_monitor_.last_left())
            {
                if (gu_unlikely(trx->is_toi())) // small sanity check
                {
                    log_error << "Certification failed for TO isolated action: "
                              << *trx;
                    assert(0); // should never happen
                }
                apply_monitor_.self_cancel(ao);
                if (co_mode_ != CommitOrder::BYPASS)
                    commit_monitor_.self_cancel(co);
            }
            trx->set_state(TrxHandle::S_MUST_ABORT);
            local_cert_failures_ += trx->is_local();
            report_last_committed(cert_.set_trx_committed(trx));
            retval = WSREP_TRX_FAIL;
            break;
        }

        // we probably want to do it 'in order' for std::map reasons, so keeping
        // it inside the monitor
        /*! @todo: benchmark both variants on SMP */
        gcache_.seqno_assign (trx->action(),
                              trx->global_seqno(),
                              trx->depends_seqno());

        local_monitor_.leave(lo);
    }
    else
    {
        retval = cert_for_aborted(trx);

        if (retval != WSREP_BF_ABORT)
        {
            local_monitor_.self_cancel(lo);
            apply_monitor_.self_cancel(ao);

            if (co_mode_ != CommitOrder::BYPASS)
                commit_monitor_.self_cancel(co);
        }
    }

    return retval;
}


wsrep_status_t galera::ReplicatorSMM::cert_for_aborted(TrxHandle* trx)
{
    wsrep_status_t retval(WSREP_OK);
    switch (cert_.test(trx, false))
    {
    case Certification::TEST_OK:
        trx->set_state(TrxHandle::S_MUST_CERT_AND_REPLAY);
        retval = WSREP_BF_ABORT;
        break;
    case Certification::TEST_FAILED:
        if (trx->state() != TrxHandle::S_MUST_ABORT)
        {
            trx->set_state(TrxHandle::S_MUST_ABORT);
        }
        retval = WSREP_TRX_FAIL;

        gcache_.seqno_assign (trx->action(), trx->global_seqno(), -1);

        break;
    }
    return retval;
}


void
galera::ReplicatorSMM::update_state_uuid (const wsrep_uuid_t& uuid)
{
    if (state_uuid_ != uuid)
    {
        *(const_cast<wsrep_uuid_t*>(&state_uuid_)) = uuid;

        std::ostringstream os; os << state_uuid_;

        strncpy(const_cast<char*>(state_uuid_str_), os.str().c_str(),
                sizeof(state_uuid_str_));
    }

    st_.set(uuid, WSREP_SEQNO_UNDEFINED);
}

void
galera::ReplicatorSMM::abort()
{
    gcs_.close();
    gu_abort();
}<|MERGE_RESOLUTION|>--- conflicted
+++ resolved
@@ -16,59 +16,6 @@
 #include <iostream>
 
 
-<<<<<<< HEAD
-=======
-static inline void
-apply_wscoll(void*                    recv_ctx,
-             wsrep_apply_cb_t         apply_cb,
-             const galera::TrxHandle& trx,
-             const wsrep_trx_meta_t&  meta)
-{
-    using galera::TrxHandle;
-    const gu::byte_t* buf(trx.write_set_buffer().first);
-    const size_t buf_len(trx.write_set_buffer().second);
-    size_t offset(0);
-    while (offset < buf_len)
-    {
-        // Skip key segment
-        std::pair<size_t, size_t> k(
-            galera::WriteSet::segment(buf, buf_len, offset));
-        offset = k.first + k.second;
-        // Data part
-        std::pair<size_t, size_t> d(
-            galera::WriteSet::segment(buf, buf_len, offset));
-        offset = d.first + d.second;
-
-        wsrep_cb_status_t const err(
-            apply_cb (recv_ctx,
-                      buf + d.first,
-                      d.second,
-                      TrxHandle::trx_flags_to_wsrep_flags(
-                          trx.flags()),
-                      &meta));
-
-        if (gu_unlikely(err > 0))
-        {
-            std::ostringstream os;
-
-            os << "Failed to apply app buffer: "
-               << "seqno: "<< trx.global_seqno() << ", status: " << err;
-
-            galera::ApplyException ae(os.str(), err);
-
-            GU_TRACE(ae);
-
-            throw ae;
-        }
-    }
-
-    assert(offset == buf_len);
-
-    return;
-}
-
-
->>>>>>> b776c4a5
 static void
 apply_trx_ws(void*                    recv_ctx,
              wsrep_apply_cb_t         apply_cb,
@@ -76,12 +23,8 @@
              const galera::TrxHandle& trx,
              const wsrep_trx_meta_t&  meta)
 {
-<<<<<<< HEAD
+    using galera::TrxHandle;
     static const size_t max_apply_attempts(4);
-=======
-    using galera::TrxHandle;
-    static const size_t max_apply_attempts(10);
->>>>>>> b776c4a5
     size_t attempts(1);
 
     do
