//
// Copyright (C) 2010-2017 Codership Oy <info@codership.com>
//

#include "galera_common.hpp"
#include "replicator_smm.hpp"
#include "gcs_action_source.hpp"
#include "galera_exception.hpp"

#include "galera_info.hpp"

#include <gu_debug_sync.hpp>
#include <gu_abort.h>

#include <sstream>
#include <iostream>

std::ostream& galera::operator<<(std::ostream& os, ReplicatorSMM::State state)
{
    switch (state)
    {
    case ReplicatorSMM::S_DESTROYED: return (os << "DESTROYED");
    case ReplicatorSMM::S_CLOSED:    return (os << "CLOSED");
    case ReplicatorSMM::S_CONNECTED: return (os << "CONNECTED");
    case ReplicatorSMM::S_JOINING:   return (os << "JOINING");
    case ReplicatorSMM::S_JOINED:    return (os << "JOINED");
    case ReplicatorSMM::S_SYNCED:    return (os << "SYNCED");
    case ReplicatorSMM::S_DONOR:     return (os << "DONOR");
    }

    gu_throw_fatal << "invalid state " << static_cast<int>(state);
}

//////////////////////////////////////////////////////////////////////
//////////////////////////////////////////////////////////////////////
//                           Public
//////////////////////////////////////////////////////////////////////
//////////////////////////////////////////////////////////////////////

galera::ReplicatorSMM::ReplicatorSMM(const struct wsrep_init_args* args)
    :
    ist_event_queue_    (),
    init_lib_           (reinterpret_cast<gu_log_cb_t>(args->logger_cb)),
    config_             (),
    init_config_        (config_, args->node_address, args->data_dir),
    parse_options_      (*this, config_, args->options),
    init_ssl_           (config_),
    str_proto_ver_      (-1),
    protocol_version_   (-1),
    proto_max_          (gu::from_string<int>(config_.get(Param::proto_max))),
    state_              (S_CLOSED),
    closing_mutex_      (),
    closing_cond_       (),
    closing_            (false),
    sst_state_          (SST_NONE),
    co_mode_            (CommitOrder::from_string(
                             config_.get(Param::commit_order))),
    state_file_         (config_.get(BASE_DIR)+'/'+GALERA_STATE_FILE),
    st_                 (state_file_),
    safe_to_bootstrap_  (true),
    trx_params_         (config_.get(BASE_DIR), -1,
                         KeySet::version(config_.get(Param::key_format)),
                         TrxHandleMaster::Defaults.record_set_ver_,
                         gu::from_string<int>(config_.get(
                             Param::max_write_set_size))),
    uuid_               (WSREP_UUID_UNDEFINED),
    state_uuid_         (WSREP_UUID_UNDEFINED),
    state_uuid_str_     (),
    cc_seqno_           (WSREP_SEQNO_UNDEFINED),
    cc_lowest_trx_seqno_(WSREP_SEQNO_UNDEFINED),
    pause_seqno_        (WSREP_SEQNO_UNDEFINED),
    app_ctx_            (args->app_ctx),
    connected_cb_       (args->connected_cb),
    view_cb_            (args->view_cb),
    sst_request_cb_     (args->sst_request_cb),
    apply_cb_           (args->apply_cb),
    unordered_cb_       (args->unordered_cb),
    sst_donate_cb_      (args->sst_donate_cb),
    synced_cb_          (args->synced_cb),
    sst_donor_          (),
    sst_uuid_           (WSREP_UUID_UNDEFINED),
    sst_seqno_          (WSREP_SEQNO_UNDEFINED),
    sst_mutex_          (),
    sst_cond_           (),
    sst_retry_sec_      (1),
    sst_received_       (false),
    gcache_             (config_, config_.get(BASE_DIR)),
    gcs_                (config_, gcache_, proto_max_, args->proto_ver,
                         args->node_name, args->node_incoming),
    service_thd_        (gcs_, gcache_),
    slave_pool_         (sizeof(TrxHandleSlave), 1024, "TrxHandleSlave"),
    as_                 (new GcsActionSource(slave_pool_, gcs_, *this, gcache_)),
    ist_receiver_       (config_, gcache_, slave_pool_,*this,args->node_address),
    ist_senders_        (gcache_),
    wsdb_               (),
    cert_               (config_, &service_thd_),
    pending_cert_queue_ (),
    local_monitor_      (),
    apply_monitor_      (),
    commit_monitor_     (),
    causal_read_timeout_(config_.get(Param::causal_read_timeout)),
    receivers_          (),
    replicated_         (),
    replicated_bytes_   (),
    keys_count_         (),
    keys_bytes_         (),
    data_bytes_         (),
    unrd_bytes_         (),
    local_commits_      (),
    local_rollbacks_    (),
    local_cert_failures_(),
    local_replays_      (),
    causal_reads_       (),
    preordered_id_      (),
    incoming_list_      (""),
    incoming_mutex_     (),
    wsrep_stats_        ()
{
    // @todo add guards (and perhaps actions)
    state_.add_transition(Transition(S_CLOSED,  S_DESTROYED));
    state_.add_transition(Transition(S_CLOSED,  S_CONNECTED));

    state_.add_transition(Transition(S_CONNECTED, S_CLOSED));
    state_.add_transition(Transition(S_CONNECTED, S_CONNECTED));
    state_.add_transition(Transition(S_CONNECTED, S_JOINING));
    // the following is possible only when bootstrapping new cluster
    // (trivial wsrep_cluster_address)
    state_.add_transition(Transition(S_CONNECTED, S_JOINED));
    // the following are possible on PC remerge
    state_.add_transition(Transition(S_CONNECTED, S_DONOR));
    state_.add_transition(Transition(S_CONNECTED, S_SYNCED));

    state_.add_transition(Transition(S_JOINING, S_CLOSED));
    // the following is possible if one non-prim conf follows another
    state_.add_transition(Transition(S_JOINING, S_CONNECTED));
    state_.add_transition(Transition(S_JOINING, S_JOINED));

    state_.add_transition(Transition(S_JOINED, S_CLOSED));
    state_.add_transition(Transition(S_JOINED, S_CONNECTED));
    state_.add_transition(Transition(S_JOINED, S_SYNCED));
    // the following is possible if one desync() immediately follows another
    state_.add_transition(Transition(S_JOINED, S_DONOR));

    state_.add_transition(Transition(S_SYNCED, S_CLOSED));
    state_.add_transition(Transition(S_SYNCED, S_CONNECTED));
    state_.add_transition(Transition(S_SYNCED, S_DONOR));

    state_.add_transition(Transition(S_DONOR, S_CLOSED));
    state_.add_transition(Transition(S_DONOR, S_CONNECTED));
    state_.add_transition(Transition(S_DONOR, S_JOINED));

    local_monitor_.set_initial_position(WSREP_UUID_UNDEFINED, 0);

    wsrep_uuid_t  uuid;
    wsrep_seqno_t seqno;

    st_.get (uuid, seqno, safe_to_bootstrap_);

    if (0 != args->state_id &&
        args->state_id->uuid != WSREP_UUID_UNDEFINED &&
        args->state_id->uuid == uuid                 &&
        seqno                == WSREP_SEQNO_UNDEFINED)
    {
        /* non-trivial recovery information provided on startup, and db is safe
         * so use recovered seqno value */
        seqno = args->state_id->seqno;
    }

    log_debug << "End state: " << uuid << ':' << seqno << " #################";

    cc_seqno_ = seqno; // is it needed here?

    set_initial_position(uuid, seqno);
    gcache_.seqno_reset(gu::GTID(uuid, seqno));
    // update gcache position to one supplied by app.

    build_stats_vars(wsrep_stats_);
}

void galera::ReplicatorSMM::start_closing()
{
    assert(closing_mutex_.locked());
    assert(state_() >= S_CONNECTED);
    if (!closing_)
    {
        closing_ = true;
        gcs_.close();
    }
}

void galera::ReplicatorSMM::shift_to_CLOSED()
{
    assert(closing_mutex_.locked());
    assert(closing_);

    state_.shift_to(S_CLOSED);

    /* Cleanup for re-opening. */
    uuid_ = WSREP_UUID_UNDEFINED;
    closing_ = false;
    if (st_.corrupt())
    {
        /* this is a synchronization hack to make sure all receivers are done
         * with their work and won't access cert module any more. The usual
         * monitor drain is not enough here. */
        while (receivers_() > 1) usleep(1000);

        // this should erase the memory of a pre-existing state.
        set_initial_position(WSREP_UUID_UNDEFINED, WSREP_SEQNO_UNDEFINED);
        cert_.assign_initial_position(gu::GTID(GU_UUID_NIL, -1),
                                      trx_params_.version_);
        sst_uuid_            = WSREP_UUID_UNDEFINED;
        sst_seqno_           = WSREP_SEQNO_UNDEFINED;
        cc_seqno_            = WSREP_SEQNO_UNDEFINED;
        cc_lowest_trx_seqno_ = WSREP_SEQNO_UNDEFINED;
        pause_seqno_         = WSREP_SEQNO_UNDEFINED;
    }

    closing_cond_.broadcast();
}

void galera::ReplicatorSMM::wait_for_CLOSED(gu::Lock& lock)
{
    assert(closing_mutex_.locked());
    assert(closing_);
    while (state_() > S_CLOSED) lock.wait(closing_cond_);
    assert(!closing_);
    assert(WSREP_UUID_UNDEFINED == uuid_);
}

galera::ReplicatorSMM::~ReplicatorSMM()
{
    log_info << "dtor state: " << state_();

    gu::Lock lock(closing_mutex_);

    switch (state_())
    {
    case S_CONNECTED:
    case S_JOINING:
    case S_JOINED:
    case S_SYNCED:
    case S_DONOR:
        start_closing();
        wait_for_CLOSED(lock);
        // fall through
    case S_CLOSED:
        ist_senders_.cancel();
        break;
    case S_DESTROYED:
        break;
    }

    delete as_;
}


wsrep_status_t galera::ReplicatorSMM::connect(const std::string& cluster_name,
                                              const std::string& cluster_url,
                                              const std::string& state_donor,
                                              bool  const        bootstrap)
{
    sst_donor_ = state_donor;
    service_thd_.reset();

    // make sure there was a proper initialization/cleanup
    assert(WSREP_UUID_UNDEFINED == uuid_);

    ssize_t err = 0;
    wsrep_status_t ret(WSREP_OK);
    wsrep_seqno_t const seqno(STATE_SEQNO());
    wsrep_uuid_t  const gcs_uuid(seqno < 0 ? WSREP_UUID_UNDEFINED :state_uuid_);
    gu::GTID      const inpos(gcs_uuid, seqno);

    log_info << "Setting GCS initial position to " << inpos;

    if ((bootstrap == true || cluster_url == "gcomm://")
        && safe_to_bootstrap_ == false)
    {
        log_error << "It may not be safe to bootstrap the cluster from this node. "
                  << "It was not the last one to leave the cluster and may "
                  << "not contain all the updates. To force cluster bootstrap "
                  << "with this node, edit the grastate.dat file manually and "
                  << "set safe_to_bootstrap to 1 .";
        ret = WSREP_NODE_FAIL;
    }

    if (ret == WSREP_OK && (err = gcs_.set_initial_position(inpos)) != 0)
    {
        log_error << "gcs init failed:" << strerror(-err);
        ret = WSREP_NODE_FAIL;
    }

    if (ret == WSREP_OK &&
        (err = gcs_.connect(cluster_name, cluster_url, bootstrap)) != 0)
    {
        log_error << "gcs connect failed: " << strerror(-err);
        ret = WSREP_NODE_FAIL;
    }

    if (ret == WSREP_OK)
    {
        state_.shift_to(S_CONNECTED);
    }

    return ret;
}


wsrep_status_t galera::ReplicatorSMM::close()
{
    gu::Lock lock(closing_mutex_);

    if (state_() > S_CLOSED)
    {
        start_closing();
        wait_for_CLOSED(lock);
    }

    return WSREP_OK;
}


wsrep_status_t galera::ReplicatorSMM::async_recv(void* recv_ctx)
{
    assert(recv_ctx != 0);

    if (state_() <= S_CLOSED)
    {
        log_error <<"async recv cannot start, provider in CLOSED state";
        return WSREP_FATAL;
    }

    ++receivers_;

    bool exit_loop(false);
    wsrep_status_t retval(WSREP_OK);

    while (WSREP_OK == retval && state_() > S_CLOSED)
    {
        ssize_t rc;

        while (gu_unlikely((rc = as_->process(recv_ctx, exit_loop))
                           == -ECANCELED))
        {
            recv_IST(recv_ctx);
            // hack: prevent fast looping until ist controlling thread
            // resumes gcs prosessing
            usleep(10000);
        }

        if (gu_unlikely(rc <= 0))
        {
            retval = WSREP_CONN_FAIL;
        }
        else if (gu_unlikely(exit_loop == true))
        {
            assert(WSREP_OK == retval);

            if (receivers_.sub_and_fetch(1) > 0)
            {
                log_info << "Slave thread exiting on request.";
                break;
            }

            ++receivers_;
            log_warn << "Refusing exit for the last slave thread.";
        }
    }

    /* exiting loop already did proper checks */
    if (!exit_loop && receivers_.sub_and_fetch(1) == 0)
    {
        gu::Lock lock(closing_mutex_);

        if (state_() > S_CLOSED && !closing_)
        {
            assert(WSREP_CONN_FAIL == retval);
            /* Last recv thread exiting due to error but replicator is not
             * closed. We need to at least gracefully leave the cluster.*/

            log_warn << "Broken shutdown sequence, provider state: "
                     << state_() << ", retval: " << retval;
            assert (0);

            /* avoid abort in production */
            start_closing();

            // Generate zero view before exit to notify application
            gcs_act_cchange const cc;
            wsrep_uuid_t tmp(uuid_);
            wsrep_view_info_t* const err_view
                (galera_view_info_create(cc, -1, tmp));
            view_cb_(app_ctx_, recv_ctx, err_view, 0, 0);
            free(err_view);

            shift_to_CLOSED();
        }
    }

    log_debug << "Slave thread exit. Return code: " << retval;

    return retval;
}

void galera::ReplicatorSMM::apply_trx(void* recv_ctx, TrxHandleSlave& ts)
{
    assert(ts.global_seqno() > 0);
    if (!ts.skip_event())
    {
        assert(ts.trx_id() != uint64_t(-1) || ts.is_toi());
        assert(ts.certified() /*Repl*/ || ts.preordered() /*IST*/);
        assert(ts.local() == false ||
               (ts.flags() & TrxHandle::F_ROLLBACK));
    }

    ApplyException ae;

    ApplyOrder ao(ts);
    CommitOrder co(ts, co_mode_);

<<<<<<< HEAD
    bool const applying(ts.state() == TrxHandle::S_CERTIFYING);

    if (gu_likely(TrxHandle::S_ABORTING != ts.state()))
        ts.set_state((ts.flags() & TrxHandle::F_ROLLBACK) /* expl. rollback */ ?
                     TrxHandle::S_ABORTING : TrxHandle::S_APPLYING);
=======
    if (TrxHandle::S_ABORTING != trx.state())
        trx.set_state(TrxHandle::S_APPLYING);
>>>>>>> bf35c959

    gu_trace(apply_monitor_.enter(ao));

    wsrep_trx_meta_t meta = { { state_uuid_,    ts.global_seqno() },
                              { ts.source_id(), ts.trx_id(), ts.conn_id() },
                              ts.depends_seqno() };

    if (ts.is_toi())
    {
        log_debug << "Executing TO isolated action: " << ts;
        st_.mark_unsafe();
    }

    wsrep_bool_t exit_loop(false);

    try { gu_trace(ts.apply(recv_ctx, apply_cb_, meta, exit_loop)); }
    catch (ApplyException& e)
    {
        assert(0 != e.status());
        assert(NULL != e.data() || 0 == e.data_len());
        assert(0 != e.data_len() || NULL == e.data());

        if (!st_.corrupt()) mark_corrupt_and_close();
    }
    /* at this point any other exception is fatal, not catching anything else.*/

    if (ts.local() == false)
    {
        GU_DBUG_SYNC_WAIT("after_commit_slave_sync");
    }

<<<<<<< HEAD
    wsrep_seqno_t safe_to_discard(WSREP_SEQNO_UNDEFINED);
    if (gu_likely(applying))
    {
        /* For now need to keep it inside apply monitor to ensure all processing
         * ends by the time monitors are drained because of potential gcache
         * cleanup (and loss of the writeset buffer). Perhaps unordered monitor
         * is needed here. */
        ts.unordered(recv_ctx, unordered_cb_);

        safe_to_discard = cert_.set_trx_committed(ts);
=======
    wsrep_seqno_t const safe_to_discard(cert_.set_trx_committed(trx));

    /* For now need to keep it inside apply monitor to ensure all processing
     * ends by the time monitors are drained because of potential gcache
     * cleanup (and loss of the writeset buffer). Perhaps unordered monitor
     * is needed here. */
    trx.unordered(recv_ctx, unordered_cb_);
>>>>>>> bf35c959

    apply_monitor_.leave(ao);

    if (ts.is_toi())
    {
        log_debug << "Done executing TO isolated action: "
                  << ts.global_seqno();
        st_.mark_safe();
    }

    if (gu_likely(ts.local_seqno() != -1))
    {
        // trx with local seqno -1 originates from IST (or other source not gcs)
        report_last_committed(safe_to_discard);
    }

    ts.set_exit_loop(exit_loop);
}


wsrep_status_t galera::ReplicatorSMM::send(TrxHandleMaster& trx,
                                           wsrep_trx_meta_t* meta)
{
    assert(trx.locked());
    if (state_() < S_JOINED) return WSREP_TRX_FAIL;

    // SR rollback
    const bool rollback(trx.flags() & TrxHandle::F_ROLLBACK);

    if (rollback)
    {
        assert(trx.state() == TrxHandle::S_ABORTING);
        assert((trx.flags() & TrxHandle::F_BEGIN) == 0);
        TrxHandleSlavePtr ts(TrxHandleSlave::New(true, slave_pool_),
                             TrxHandleSlaveDeleter());
        ts->set_global_seqno(0);
        trx.add_replicated(ts);
    }

    WriteSetNG::GatherVector actv;

    size_t act_size = trx.gather(actv);

    ssize_t rcode(0);
    do
    {
        const bool scheduled(!rollback);

        if (scheduled)
        {
            const ssize_t gcs_handle(gcs_.schedule());

            if (gu_unlikely(gcs_handle < 0))
            {
                log_debug << "gcs schedule " << strerror(-gcs_handle);
                rcode = gcs_handle;
                goto out;
            }
            trx.set_gcs_handle(gcs_handle);
        }

        trx.finalize(last_committed());
        trx.unlock();
        // On rollback fragment, we instruct sendv to use gcs_sm_grab()
        // to avoid the scenario where trx is BF aborted but can't send
        // ROLLBACK fragment due to flow control, which results in
        // deadlock.
        // Otherwise sendv call was scheduled above, and we instruct
        // the call to use regular gcs_sm_enter()
        const bool grab(rollback);
        rcode = gcs_.sendv(actv, act_size,
                           GCS_ACT_WRITESET,
                           scheduled, grab);
        GU_DBUG_SYNC_WAIT("after_send_sync");
        trx.lock();
    }
    // TODO: Break loop after some timeout
    while (rcode == -EAGAIN && (usleep(1000), true));

    trx.set_gcs_handle(-1);

out:

    if (rcode <= 0)
    {
        log_debug << "ReplicatorSMM::send failed: " << -rcode;
    }

    return (rcode > 0 ? WSREP_OK : WSREP_TRX_FAIL);
}


wsrep_status_t galera::ReplicatorSMM::replicate(TrxHandleMaster& trx,
                                                wsrep_trx_meta_t* meta)
{
    assert(trx.locked());
    assert(!(trx.flags() & TrxHandle::F_ROLLBACK));
    assert(trx.state() == TrxHandle::S_EXECUTING ||
           trx.state() == TrxHandle::S_MUST_ABORT);

    if (state_() < S_JOINED || trx.state() == TrxHandle::S_MUST_ABORT)
    {
    must_abort:
        if (trx.state() == TrxHandle::S_EXECUTING ||
            trx.state() == TrxHandle::S_REPLICATING)
            trx.set_state(TrxHandle::S_MUST_ABORT);

        trx.set_state(TrxHandle::S_ABORTING);

        if (trx.ts() != 0)
        {
            assert(trx.ts()->state() == TrxHandle::S_COMMITTED);
            trx.reset_ts();
        }

        return (st_.corrupt() ? WSREP_NODE_FAIL : WSREP_CONN_FAIL);
    }

    WriteSetNG::GatherVector actv;

    gcs_action act;
    act.type = GCS_ACT_WRITESET;
#ifndef NDEBUG
    act.seqno_g = GCS_SEQNO_ILL;
#endif

    act.buf  = NULL;
    act.size = trx.gather(actv);
    trx.set_state(TrxHandle::S_REPLICATING);

    ssize_t rcode(-1);

    do
    {
        assert(act.seqno_g == GCS_SEQNO_ILL);

        const ssize_t gcs_handle(gcs_.schedule());

        if (gu_unlikely(gcs_handle < 0))
        {
            log_debug << "gcs schedule " << strerror(-gcs_handle);
            goto must_abort;
        }

        trx.set_gcs_handle(gcs_handle);

        trx.finalize(last_committed());
        trx.unlock();
        assert (act.buf == NULL); // just a sanity check
        rcode = gcs_.replv(actv, act, true);

        GU_DBUG_SYNC_WAIT("after_replicate_sync")
        trx.lock();
    }
    while (rcode == -EAGAIN && trx.state() != TrxHandle::S_MUST_ABORT &&
           (usleep(1000), true));

    trx.set_gcs_handle(-1);

    if (rcode < 0)
    {
        if (rcode != -EINTR)
        {
            log_debug << "gcs_repl() failed with " << strerror(-rcode)
                      << " for trx " << trx;
        }

        assert(rcode != -EINTR || trx.state() == TrxHandle::S_MUST_ABORT);
        assert(act.seqno_l == GCS_SEQNO_ILL && act.seqno_g == GCS_SEQNO_ILL);
        assert(NULL == act.buf);

        if (trx.state() != TrxHandle::S_MUST_ABORT)
        {
            trx.set_state(TrxHandle::S_MUST_ABORT);
        }

        goto must_abort;
    }

    assert(act.buf != NULL);
    assert(act.size == rcode);
    assert(act.seqno_l > 0);
    assert(act.seqno_g > 0);

    TrxHandleSlavePtr ts(TrxHandleSlave::New(true, slave_pool_),
                         TrxHandleSlaveDeleter());

    gu_trace(ts->unserialize<true>(act));
    ts->set_local(true);

    ts->update_stats(keys_count_, keys_bytes_, data_bytes_, unrd_bytes_);

    trx.add_replicated(ts);

    ++replicated_;
    replicated_bytes_ += rcode;

<<<<<<< HEAD
    assert(trx.source_id() == ts->source_id());
    assert(trx.conn_id()   == ts->conn_id());
    assert(trx.trx_id()    == ts->trx_id());

    assert(ts->global_seqno() == act.seqno_g);
    assert(ts->last_seen_seqno() >= 0);
=======
    gu_trace(trx->unserialize(static_cast<const gu::byte_t*>(act.buf),
                              act.size, 0));
>>>>>>> bf35c959

    assert(trx.ts() == ts);

    trx->set_received(act.buf, act.seqno_l, act.seqno_g);

    wsrep_status_t retval(WSREP_TRX_FAIL);
    // ROLLBACK event shortcut to avoid blocking in monitors or
    // getting BF aborted inside provider
    if (gu_unlikely(trx.flags() & TrxHandle::F_ROLLBACK))
    {
<<<<<<< HEAD
        // ROLLBACK fragments should be replicate through ReplicatorSMM::send(),
        // assert here for debug builds to catch if this is not a case.
        assert(0);
        assert(ts->depends_seqno() > 0); // must be set at unserialization
        ts->cert_bypass(true);
        ts->mark_certified();
        gcache_.seqno_assign(ts->action().first, ts->global_seqno(),
                             GCS_ACT_WRITESET, false);
        cancel_monitors<true>(*ts);

        trx.set_state(TrxHandle::S_MUST_ABORT);
        trx.set_state(TrxHandle::S_ABORTING);
        ts->set_state(TrxHandle::S_ABORTING); // to pass asserts in post_rollback
=======
        assert(trx->depends_seqno() > 0); // must be set at unserialization
        trx->mark_certified();
        gcache_.seqno_assign(trx->action(), trx->global_seqno(),
                             GCS_ACT_TORDERED, false);

        cancel_monitors_for_local(*trx);

        trx->set_state(TrxHandle::S_MUST_ABORT);
        trx->set_state(TrxHandle::S_ABORTING);
>>>>>>> bf35c959

        goto out;
    }

<<<<<<< HEAD
    if (gu_unlikely(trx.state() == TrxHandle::S_MUST_ABORT))
=======
    if (gu_unlikely(trx->state() == TrxHandle::S_MUST_ABORT))
>>>>>>> bf35c959
    {
        retval = cert_for_aborted(ts);

        if (retval != WSREP_BF_ABORT)
        {
<<<<<<< HEAD
            cancel_monitors<true>(*ts);
=======
            cancel_monitors_for_local(*trx);
>>>>>>> bf35c959

            assert(trx.state() == TrxHandle::S_MUST_ABORT);
            trx.set_state(TrxHandle::S_ABORTING);
            ts->mark_committed();
            assert(ts->is_dummy());
            assert(WSREP_OK != retval);
        }
        else
        {
            // If the transaction was committing, it must replay.
            if (ts->flags() & TrxHandle::F_COMMIT)
            {
                trx.set_state(TrxHandle::S_MUST_REPLAY);
            }
            else
            {
                pending_cert_queue_.push(ts);

                LocalOrder lo(*ts);
                local_monitor_.self_cancel(lo);
                ApplyOrder ao(*ts);
                apply_monitor_.self_cancel(ao);
                ts->set_state(TrxHandle::S_ABORTING);
                trx.set_state(TrxHandle::S_ABORTING);

                retval = WSREP_TRX_FAIL;
            }
        }
    }
    else
    {
        assert(trx.state() == TrxHandle::S_REPLICATING);
        retval = WSREP_OK;
    }

out:
    assert(trx.state() != TrxHandle::S_MUST_ABORT);
    assert(ts->global_seqno() >  0);
    assert(ts->global_seqno() == act.seqno_g);

    if (meta != 0) // whatever the retval, we must update GTID in meta
    {
        meta->gtid.uuid  = state_uuid_;
        meta->gtid.seqno = ts->global_seqno();
        meta->depends_on = ts->depends_seqno();
    }

    return retval;
}

wsrep_status_t
<<<<<<< HEAD
galera::ReplicatorSMM::abort_trx(TrxHandleMaster& trx, wsrep_seqno_t bf_seqno,
=======
galera::ReplicatorSMM::abort_trx(TrxHandle* trx, wsrep_seqno_t bf_seqno,
>>>>>>> bf35c959
                                 wsrep_seqno_t* victim_seqno)
{
    assert(trx.local() == true);
    assert(trx.locked());

<<<<<<< HEAD
    const TrxHandleSlavePtr ts(trx.ts());

    if (ts)
    {
        log_debug << "aborting ts  " << *ts;
        assert(ts->global_seqno() != WSREP_SEQNO_UNDEFINED);
        if (ts->global_seqno() < bf_seqno &&
            (ts->flags() & TrxHandle::F_COMMIT))
        {
            log_debug << "seqno " << bf_seqno
                      << " trying to abort seqno " << ts->global_seqno();
            *victim_seqno = ts->global_seqno();
            return WSREP_NOT_ALLOWED;
        }
    }
    else
    {
        log_debug << "aborting trx " << trx;
    }

    wsrep_status_t retval(WSREP_OK);
    switch (trx.state())
=======
    log_debug << "BF seqno " << bf_seqno
              << " aborting trx " << *trx << " " << trx;

    if (trx->global_seqno() != WSREP_SEQNO_UNDEFINED &&
        trx->global_seqno() < bf_seqno)
    {
        // Decline BF abort if the trx comitting (has valid global seqno)
        // and its global seqno is less than BF seqno. The committing victim
        // trx is local and is supposed to already have grabbed all locks
        // and resources, so the BF aborter should wait.
        return WSREP_NOT_ALLOWED;
    }

    wsrep_status_t retval(WSREP_OK);
    switch (trx->state())
>>>>>>> bf35c959
    {
    case TrxHandle::S_MUST_ABORT:
    case TrxHandle::S_ABORTING:
        // victim trx was already BF aborted or it failed certification
        retval = WSREP_NOT_ALLOWED;
        break;
    case TrxHandle::S_EXECUTING:
        trx.set_state(TrxHandle::S_MUST_ABORT);
        break;
    case TrxHandle::S_REPLICATING:
    {
        // @note: it is important to place set_state() into beginning of
        // every case, because state must be changed AFTER switch() and
        // BEFORE entering monitors or taking any other action.
        trx.set_state(TrxHandle::S_MUST_ABORT);
        int rc;
        if (trx.gcs_handle() > 0 &&
            ((rc = gcs_.interrupt(trx.gcs_handle()))) != 0)
        {
            log_debug << "gcs_interrupt(): handle "
                      << trx.gcs_handle()
                      << " trx id " << trx.trx_id()
                      << ": " << strerror(-rc);
        }
        break;
    }
    case TrxHandle::S_CERTIFYING:
    {
        // trx is waiting in local monitor
        assert(ts);
        assert(ts->global_seqno() > 0);
        log_debug << "aborting ts: " << *ts << "; BF seqno: " << bf_seqno
                  << "; local position: " << local_monitor_.last_left();
        trx.set_state(TrxHandle::S_MUST_ABORT);
        LocalOrder lo(*ts);
        local_monitor_.interrupt(lo);
        break;
    }
    case TrxHandle::S_APPLYING:
    {
        // trx is waiting in apply monitor
        assert(ts);
        assert(ts->global_seqno() > 0);
        log_debug << "aborting ts: " << *ts << "; BF seqno: " << bf_seqno
                  << "; apply window: " << apply_monitor_.last_left() << " - "
                  << apply_monitor_.last_entered();
        trx.set_state(TrxHandle::S_MUST_ABORT);
        ApplyOrder ao(*ts);
        apply_monitor_.interrupt(ao);
        break;
    }
    case TrxHandle::S_COMMITTING:
    {
        // Trx is waiting in commit monitor
        assert(ts);
        assert(ts->global_seqno() > 0);
        log_debug << "aborting ts: " << *ts << "; BF seqno: " << bf_seqno
                  << "; commit position: " << last_committed();
        if (co_mode_ != CommitOrder::BYPASS)
        {
            CommitOrder co(*ts, co_mode_);
            bool const interrupted(commit_monitor_.interrupt(co));
<<<<<<< HEAD
            if (interrupted || !(ts->flags() & TrxHandle::F_COMMIT))
            {
                trx.set_state(TrxHandle::S_MUST_ABORT);
=======
            if (interrupted)
            {
                trx->set_state(TrxHandle::S_MUST_ABORT);
>>>>>>> bf35c959
            }
            else
            {
                retval = WSREP_NOT_ALLOWED;
            }
<<<<<<< HEAD
        }
        break;
    }
    case TrxHandle::S_COMMITTED:
        assert(ts);
        assert(ts->global_seqno() > 0);
        if (ts->global_seqno() < bf_seqno &&
            (ts->flags() & TrxHandle::F_COMMIT))
        {
            retval = WSREP_NOT_ALLOWED;
        }
        else
        {
            retval = WSREP_OK;
=======
>>>>>>> bf35c959
        }
        break;
    case TrxHandle::S_ROLLING_BACK:
        log_error << "Attempt to enter commit monitor while holding "
            "locks in rollback by " << trx;
        // fallthrough
    default:
        log_warn << "invalid state " << trx.state()
                 << " in abort_trx for trx"
                 << trx;
        assert(0);
    }
<<<<<<< HEAD
    if (retval == WSREP_OK || retval == WSREP_NOT_ALLOWED)
    {
        *victim_seqno = (ts != 0 ? ts->global_seqno() : WSREP_SEQNO_UNDEFINED);
=======
    if (retval == WSREP_OK)
    {
        *victim_seqno = trx->global_seqno();
>>>>>>> bf35c959
    }
    return retval;
}


wsrep_status_t galera::ReplicatorSMM::certify(TrxHandleMaster&  trx,
                                              wsrep_trx_meta_t* meta)
{
    assert(trx.state() == TrxHandle::S_REPLICATING);

    TrxHandleSlavePtr ts(trx.ts());
    assert(ts->state() == TrxHandle::S_REPLICATING);

    // Rollback should complete with post_rollback
    assert((ts->flags() & TrxHandle::F_ROLLBACK) == 0);

    assert(ts->local_seqno()  > 0);
    assert(ts->global_seqno() > 0);
    assert(ts->last_seen_seqno() >= 0);
    assert(ts->depends_seqno() >= -1);

    if (meta != 0)
    {
        assert(meta->gtid.uuid  == state_uuid_);
        assert(meta->gtid.seqno == ts->global_seqno());
        assert(meta->depends_on == ts->depends_seqno());
    }
    // State should not be checked here: If trx has been replicated,
    // it has to be certified and potentially applied. #528
    // if (state_() < S_JOINED) return WSREP_TRX_FAIL;

    wsrep_status_t retval(cert_and_catch(&trx, ts));

    assert((ts->flags() & TrxHandle::F_ROLLBACK) == 0 ||
           trx.state() == TrxHandle::S_ABORTING);

    if (gu_unlikely(retval != WSREP_OK))
    {
        switch(retval)
        {
        case WSREP_BF_ABORT:
<<<<<<< HEAD
            assert(ts->depends_seqno() >= 0);
            assert(trx.state() == TrxHandle::S_MUST_REPLAY ||
                   !(ts->flags() & TrxHandle::F_COMMIT));
            assert(ts->state() == TrxHandle::S_REPLICATING ||
                   ts->state() == TrxHandle::S_CERTIFYING ||
                   ts->state() == TrxHandle::S_ABORTING);
            break;
        case WSREP_TRX_FAIL:
            assert(trx.state() == TrxHandle::S_ABORTING);
=======
            assert(trx->depends_seqno() >= 0);
            assert(trx->state() == TrxHandle::S_MUST_CERT_AND_REPLAY ||
                   trx->state() == TrxHandle::S_MUST_REPLAY_AM);
            // apply monitor will be entered in due course during replay
            break;
        case WSREP_TRX_FAIL:
            assert(trx->depends_seqno() < 0);
            assert(trx->state() == TrxHandle::S_ABORTING);
            // trx will rollback, must enter apply monitor without blocking
            apply_monitor_enter_immediately(*trx.get());
>>>>>>> bf35c959
            break;
        default:
            assert(0);
        }

        return retval;
    }

    assert(ts->global_seqno() > STATE_SEQNO());
    assert(ts->depends_seqno() >= 0);

    trx.set_state(TrxHandle::S_APPLYING);

    ApplyOrder ao(*ts);
    bool interrupted(false);

    try
    {
        trx.unlock();
        GU_DBUG_SYNC_WAIT("before_certify_apply_monitor_enter");
        gu_trace(apply_monitor_.enter(ao));
        GU_DBUG_SYNC_WAIT("after_certify_apply_monitor_enter");
        trx.lock();
        assert(trx.state() == TrxHandle::S_APPLYING ||
               trx.state() == TrxHandle::S_MUST_ABORT);
    }
    catch (gu::Exception& e)
    {
        trx.lock();
        if (e.get_errno() == EINTR)
        {
            interrupted = true;
        }
        else throw;
    }

    if (gu_unlikely(interrupted || trx.state() == TrxHandle::S_MUST_ABORT))
    {
        assert(trx.state() == TrxHandle::S_MUST_ABORT);
        if (ts->flags() & TrxHandle::F_COMMIT)
        {
            trx.set_state(TrxHandle::S_MUST_REPLAY);
        }
        else
        {
            if (interrupted == true)
            {
                apply_monitor_.self_cancel(ao);
            }
            else if (apply_monitor_.entered(ao))
            {
                apply_monitor_.leave(ao);
            }

            ts->set_state(TrxHandle::S_ABORTING);
            trx.set_state(TrxHandle::S_ABORTING);
        }
        retval = WSREP_BF_ABORT;
    }
    else
    {
        assert(apply_monitor_.entered(ao));
        ts->set_state(TrxHandle::S_APPLYING);
    }

    assert(trx.state() != TrxHandle::S_MUST_ABORT);

    assert((retval == WSREP_OK && (trx.state() == TrxHandle::S_APPLYING ||
                                   trx.state() == TrxHandle::S_EXECUTING))
           ||
           (retval == WSREP_BF_ABORT && (
               trx.state() == TrxHandle::S_MUST_REPLAY ||
               trx.state() == TrxHandle::S_ABORTING))
           ||
           (retval == WSREP_TRX_FAIL && trx.state() == TrxHandle::S_ABORTING)
        );

    if (meta) meta->depends_on = ts->depends_seqno();

    return retval;
}


wsrep_status_t galera::ReplicatorSMM::replay_trx(TrxHandleMaster& trx,
                                                 void* const      trx_ctx)
{
    TrxHandleSlavePtr tsp(trx.ts());
    assert(tsp);
    TrxHandleSlave& ts(*tsp);

    assert(ts.global_seqno() > STATE_SEQNO());

    log_debug << "replay trx: " << trx << " ts: " << ts;

    if (trx.state() == TrxHandle::S_MUST_ABORT)
    {
        /* Aborted after certify() returned (meaning apply monitor entered) */
#ifndef NDEBUG
        ApplyOrder ao(ts);
        assert(apply_monitor_.entered(ao));
#endif
        trx.set_state(TrxHandle::S_MUST_REPLAY);
    }

    assert(trx.state() == TrxHandle::S_MUST_REPLAY);
    assert(trx.trx_id() != static_cast<wsrep_trx_id_t>(-1));

    wsrep_status_t retval(WSREP_OK);

    // Note: We set submit NULL trx pointer below to avoid
    // interrupting replaying in any monitor during replay.

    switch (ts.state())
    {
    case TrxHandle::S_REPLICATING:
        retval = cert_and_catch(&trx, tsp);
        if (retval != WSREP_OK)
        {
            assert(retval == WSREP_TRX_FAIL);
<<<<<<< HEAD
            assert(trx.state() == TrxHandle::S_ABORTING);
            // apply monitor is self canceled in cert
=======
            assert(trx->state() == TrxHandle::S_ABORTING);
            apply_monitor_enter_immediately(*trx);
>>>>>>> bf35c959
            break;
        }
        assert(ts.state() == TrxHandle::S_CERTIFYING);
        // fall through
    case TrxHandle::S_CERTIFYING:
    {
        assert(ts.state() == TrxHandle::S_CERTIFYING);
        // safety measure to make sure that all preceding trxs finish before
        // replaying
<<<<<<< HEAD
        wsrep_seqno_t const ds(ts.depends_seqno());
        ts.set_depends_seqno(ts.global_seqno() - 1);
        ApplyOrder ao(ts);
        if (apply_monitor_.entered(ao) == false)
        {
            gu_trace(apply_monitor_.enter(ao));
        }
        // restore dependency info
        ts.set_depends_seqno(WSREP_SEQNO_UNDEFINED);
        ts.set_depends_seqno(ds);
        ts.set_state(TrxHandle::S_APPLYING);
=======
        trx->set_depends_seqno(trx->global_seqno() - 1);

        ApplyOrder ao(*trx);
        assert(apply_monitor_.entered(ao) == false);
        gu_trace(apply_monitor_.enter(ao));

        trx->set_state(TrxHandle::S_MUST_REPLAY_CM);
>>>>>>> bf35c959
    }
    // fall through
    case TrxHandle::S_APPLYING:
        //
        // Commit monitor will be entered from commit_order_enter_remote.
        //
        // fall through
    case TrxHandle::S_COMMITTING:
        ++local_replays_;

        trx.set_state(TrxHandle::S_REPLAYING);
        try
        {
            // Only committing transactions should be replayed
            assert(ts.flags() & TrxHandle::F_COMMIT);

            wsrep_trx_meta_t meta = {{ state_uuid_,    ts.global_seqno() },
                                     { ts.source_id(), ts.trx_id(),
                                       ts.conn_id()                      },
                                     ts.depends_seqno()};

            /* failure to replay own trx is certainly a sign of inconsistency,
             * not trying to catch anything here */
            assert(trx.owned());
            bool unused(false);
            gu_trace(ts.apply(trx_ctx, apply_cb_, meta, unused));
            assert(false == unused);
            log_debug << "replayed " << ts.global_seqno();
            assert(ts.state() == TrxHandle::S_COMMITTED);
            trx.set_state(ts.state());
        }
        catch (gu::Exception& e)
        {
            mark_corrupt_and_close();
            throw;
        }

        // apply, commit monitors are released in post commit
        return WSREP_OK;
    default:
        assert(0);
        gu_throw_fatal << "Invalid state in replay for trx " << trx;
    }

    log_debug << "replaying failed for trx " << trx;
    assert(trx.state() == TrxHandle::S_ABORTING);

    return retval;
}

static void
dump_buf(std::ostream& os, const void* const buf, size_t const buf_len)
{
    std::ios_base::fmtflags const saved_flags(os.flags());
    char                    const saved_fill (os.fill('0'));

    os << std::oct;

    const char* const str(static_cast<const char*>(buf));
    for (size_t i(0); i < buf_len; ++i)
    {
        char const c(str[i]);

        if ('\0' == c) break;

        try
        {
            if (isprint(c) || isspace(c))
            {
                os.put(c);
            }
            else
            {
                os << '\\' << std::setw(2) << int(c);
            }
        }
        catch (std::ios_base::failure& f)
        {
            log_warn << "Failed to dump " << i << "th byte: " << f.what();
            break;
        }
    }

    os.flags(saved_flags);
    os.fill (saved_fill);
}

wsrep_status_t
galera::ReplicatorSMM::handle_commit_interrupt(TrxHandleMaster& trx,
                                               const TrxHandleSlave& ts)
{
    assert(trx.state() == TrxHandle::S_MUST_ABORT);

    if (ts.flags() & TrxHandle::F_COMMIT)
    {
        trx.set_state(TrxHandle::S_MUST_REPLAY);
        return WSREP_BF_ABORT;
    }
    else
    {
        ApplyOrder ao(ts);
        apply_monitor_.leave(ao);

        trx.set_state(TrxHandle::S_ABORTING);
        return WSREP_TRX_FAIL;
    }
}

wsrep_status_t
galera::ReplicatorSMM::commit_order_enter_local(TrxHandleMaster& trx)
{
    assert(trx.local());
    assert(trx.ts() && trx.ts()->global_seqno() > 0);
    assert(trx.locked());

    assert(trx.state() == TrxHandle::S_APPLYING  ||
           trx.state() == TrxHandle::S_ABORTING);

    TrxHandle::State const next_state
        (trx.state() == TrxHandle::S_ABORTING ?
         TrxHandle::S_ROLLING_BACK : TrxHandle::S_COMMITTING);

    trx.set_state(next_state);

    if (gu_likely(co_mode_ != CommitOrder::BYPASS))
    {
        TrxHandleSlavePtr tsp(trx.ts());
        TrxHandleSlave& ts(*tsp);

        CommitOrder co(ts, co_mode_);
        assert(!commit_monitor_.entered(co));

        try
        {
            trx.unlock();
            GU_DBUG_SYNC_WAIT("before_local_commit_monitor_enter");
            gu_trace(commit_monitor_.enter(co));
            trx.lock();

            /* non-committing fragments may be interrupted after having entered
             * commit_monitor_ */
            if (0 == (ts.flags() & TrxHandle::F_COMMIT) &&
                trx.state() == TrxHandle::S_MUST_ABORT)
                return handle_commit_interrupt(trx, ts);

            assert(trx.state() == TrxHandle::S_COMMITTING ||
                   trx.state() == TrxHandle::S_ROLLING_BACK);

            ts.set_state(ts.state() == TrxHandle::S_APPLYING ?
                         TrxHandle::S_COMMITTING : TrxHandle::S_ROLLING_BACK);
        }
        catch (gu::Exception& e)
        {
            assert(next_state != TrxHandle::S_ROLLING_BACK);
            trx.lock();
            if (e.get_errno() == EINTR)
            {
                return handle_commit_interrupt(trx, ts);
            }
            else throw;
        }
        assert(ts.global_seqno() > STATE_SEQNO());
    }
    assert(trx.locked());

    assert(trx.state() == TrxHandle::S_COMMITTING ||
           trx.state() == TrxHandle::S_ROLLING_BACK);

    return WSREP_OK;
}

wsrep_status_t
galera::ReplicatorSMM::commit_order_enter_remote(TrxHandleSlave& trx)
{
    assert(trx.global_seqno() > 0);
    assert(trx.state() == TrxHandle::S_APPLYING  ||
           trx.state() == TrxHandle::S_ABORTING);

<<<<<<< HEAD
=======
#ifndef NDEBUG
    if (trx.state() == TrxHandle::S_REPLAYING)
    {
        assert(trx.is_local());
        assert((trx.flags() & TrxHandle::F_ROLLBACK) == 0);

        ApplyOrder ao(trx);
        assert(apply_monitor_.entered(ao));
    }
#endif /* NDEBUG */
>>>>>>> bf35c959

    CommitOrder co(trx, co_mode_);

    assert(!commit_monitor_.entered(co));

    trx.set_state(trx.state() == TrxHandle::S_ABORTING ?
                  TrxHandle::S_ROLLING_BACK : TrxHandle::S_COMMITTING);

    if (gu_likely(co_mode_ != CommitOrder::BYPASS))
    {
        gu_trace(commit_monitor_.enter(co));
    }

    assert(trx.state() == TrxHandle::S_COMMITTING ||
           trx.state() == TrxHandle::S_ROLLING_BACK);

    return WSREP_OK;
}

wsrep_status_t
galera::ReplicatorSMM::commit_order_leave(TrxHandleSlave&          trx,
                                          const wsrep_buf_t* const error)
{
    if (trx.state() == TrxHandle::S_MUST_ABORT)
    {
        assert(0);
        // This is possible in case of ALG: BF applier BF aborts
        // trx that has already grabbed commit monitor and is committing.
        // However, this should be acceptable assuming that commit
        // operation does not reserve any more resources and is able
        // to release already reserved resources.
        log_debug << "trx was BF aborted during commit: " << trx;
        // manipulate state to avoid crash
        trx.set_state(TrxHandle::S_MUST_REPLAY);
        trx.set_state(TrxHandle::S_REPLAYING);
    }

    assert(trx.state() == TrxHandle::S_COMMITTING ||
           trx.state() == TrxHandle::S_REPLAYING  ||
<<<<<<< HEAD
           trx.state() == TrxHandle::S_ABORTING   ||
=======
           trx.state() == TrxHandle::S_ABORTING  ||
>>>>>>> bf35c959
           trx.state() == TrxHandle::S_ROLLING_BACK);
#ifndef NDEBUG
    {
        CommitOrder co(trx, co_mode_);
        assert(co_mode_ != CommitOrder::BYPASS || commit_monitor_.entered(co));
    }
#endif

    TrxHandle::State end_state(trx.state() == TrxHandle::S_ROLLING_BACK ?
                               TrxHandle::S_ROLLED_BACK :TrxHandle::S_COMMITTED);
    wsrep_status_t retval(WSREP_OK);

    if (gu_unlikely(error != NULL && error->ptr != NULL))
    {
        assert(error->len > 0);

        std::ostringstream os;

        os << "Failed to apply app action, seqno: " << trx.global_seqno()
           << ", error: ";

        dump_buf(os, error->ptr, error->len);

        if (!trx.is_toi())
        {
            if (!st_.corrupt()) mark_corrupt_and_close();

            end_state = TrxHandle::S_ROLLED_BACK;
            retval    = WSREP_NODE_FAIL;
        }
    }

    if (gu_likely(co_mode_ != CommitOrder::BYPASS))
    {
        CommitOrder co(trx, co_mode_);
        commit_monitor_.leave(co);
    }

    trx.set_state(end_state);
    /* master state will be set upon release */

    return retval;
}

wsrep_status_t galera::ReplicatorSMM::release_commit(TrxHandleMaster& trx)
{
    TrxHandleSlavePtr tsp(trx.ts());
    assert(tsp);
    TrxHandleSlave& ts(*tsp);

#ifndef NDEBUG
    {
        CommitOrder co(ts, co_mode_);
        assert(co_mode_ == CommitOrder::BYPASS ||
               commit_monitor_.entered(co) == false);
    }
#endif

    log_debug << "release_commit() for trx: " << trx << " ts: " << ts;

    assert((ts.flags() & TrxHandle::F_ROLLBACK) == 0);
    assert(ts.local_seqno() > 0 && ts.global_seqno() > 0);
    assert(ts.state() == TrxHandle::S_COMMITTED);
    assert(trx.state() == TrxHandle::S_COMMITTED);

    wsrep_seqno_t const safe_to_discard(cert_.set_trx_committed(ts));

    ApplyOrder ao(ts);
    apply_monitor_.leave(ao);

    if ((ts.flags() & TrxHandle::F_COMMIT) == 0)
    {
        // continue streaming
        trx.set_state(TrxHandle::S_EXECUTING);
    }

    trx.reset_ts();

    ++local_commits_;

    report_last_committed(safe_to_discard);

    return WSREP_OK;
}


wsrep_status_t galera::ReplicatorSMM::release_rollback(TrxHandleMaster& trx)
{
    assert(trx.locked());

    if (trx.state() == TrxHandle::S_MUST_ABORT) // BF abort before replicaiton
        trx.set_state(TrxHandle::S_ABORTING);

    if (trx.state() == TrxHandle::S_ABORTING ||
        trx.state() == TrxHandle::S_EXECUTING)
        trx.set_state(TrxHandle::S_ROLLED_BACK);

    assert(trx.state() == TrxHandle::S_ROLLED_BACK);

    log_debug << "release_rollback() trx: " << trx;

    TrxHandleSlavePtr tsp(trx.ts());
    if (tsp)
    {
<<<<<<< HEAD
        TrxHandleSlave& ts(*tsp);

        log_debug << "release_rollback() trx: " << trx << ", ts: " << ts;

        if (ts.global_seqno() > 0)
        {
            CommitOrder co(ts, co_mode_);
            if (
                !(commit_monitor_.entered(co) || commit_monitor_.finished(co)) &&
                commit_monitor_.last_left() < ts.global_seqno()
                )
            {
                commit_monitor_.enter(co);
            }
            if (commit_monitor_.entered(co))
            {
                commit_monitor_.leave(co);
            }

            ApplyOrder ao(ts);
            if (
                !(apply_monitor_.entered(ao) || apply_monitor_.finished(ao)) &&
                apply_monitor_.last_left() < ts.global_seqno()
                )
            {
                apply_monitor_.enter(ao);
            }
            if (apply_monitor_.entered(ao))
            {
                wsrep_seqno_t const safe_to_discard(cert_.set_trx_committed(ts));
                apply_monitor_.leave(ao);
                report_last_committed(safe_to_discard);
            }
        }
        else
        {
            assert(0); //remove if()
        }
=======
        ApplyOrder ao(trx);
        assert(apply_monitor_.entered(ao));
        wsrep_seqno_t const safe_to_discard(cert_.set_trx_committed(trx));
        apply_monitor_.leave(ao);
        report_last_committed(safe_to_discard);
>>>>>>> bf35c959
    }
    else
    {
        log_debug << "release_rollback() trx: " << trx << ", ts: nil";
    }

    // Trx was either rolled back by user or via certification failure,
    // last committed report not needed since cert index state didn't change.
    // report_last_committed();
    ++local_rollbacks_;

    return WSREP_OK;
}


wsrep_status_t galera::ReplicatorSMM::sync_wait(wsrep_gtid_t* upto,
                                                int           tout,
                                                wsrep_gtid_t* gtid)
{
    gu::GTID wait_gtid;

    if (upto == 0)
    {
        long ret = gcs_.caused(wait_gtid);
        if (ret < 0)
        {
            log_warn << "gcs_caused() returned " << ret
                     << " ("  << strerror(-ret) << ')';
            return WSREP_TRX_FAIL;
        }
    }
    else
    {
        wait_gtid.set(upto->uuid, upto->seqno);
    }

    try
    {
        // @note: Using timed wait for monitor is currently a hack
        // to avoid deadlock resulting from race between monitor wait
        // and drain during configuration change. Instead of this,
        // monitor should have proper mechanism to interrupt waiters
        // at monitor drain and disallowing further waits until
        // configuration change related operations (SST etc) have been
        // finished.
        gu::datetime::Period timeout(causal_read_timeout_);
        if (tout != -1)
        {
            timeout = gu::datetime::Period(tout * gu::datetime::Sec);
        }
        gu::datetime::Date wait_until(gu::datetime::Date::calendar() + timeout);

        // Note: Since wsrep API 26 application may request release of
        // commit monitor before the commit actually happens (commit
        // may have been ordered/queued on application side for later
        // processing). Therefore we now rely on apply_monitor on sync
        // wait. This is sufficient since apply_monitor is always released
        // only after the whole transaction is over.
        apply_monitor_.wait(wait_gtid, wait_until);

        if (gtid != 0)
        {
            commit_monitor_.last_left_gtid(*gtid);
        }
        ++causal_reads_;
        return WSREP_OK;
    }
    catch (gu::NotFound& e)
    {
        log_debug << "monitor wait failed for sync_wait: UUID mismatch";
        return WSREP_TRX_MISSING;
    }
    catch (gu::Exception& e)
    {
        log_debug << "monitor wait failed for sync_wait: " << e.what();
        return WSREP_TRX_FAIL;
    }
}


wsrep_status_t galera::ReplicatorSMM::last_committed_id(wsrep_gtid_t* gtid)
{
    commit_monitor_.last_left_gtid(*gtid);
    return WSREP_OK;
}


wsrep_status_t galera::ReplicatorSMM::to_isolation_begin(TrxHandleMaster&  trx,
                                                         wsrep_trx_meta_t* meta)
{
    assert(trx.locked());

    TrxHandleSlavePtr ts_ptr(trx.ts());
    TrxHandleSlave& ts(*ts_ptr);

    if (meta != 0)
    {
        assert(meta->gtid.seqno > 0);
        assert(meta->gtid.seqno == ts.global_seqno());
        assert(meta->depends_on == ts.depends_seqno());
    }

    assert(trx.state() == TrxHandle::S_REPLICATING);
    assert(trx.trx_id() == static_cast<wsrep_trx_id_t>(-1));
    assert(ts.local_seqno() > -1 && ts.global_seqno() > -1);
    assert(ts.global_seqno() > STATE_SEQNO());

    CommitOrder co(ts, co_mode_);
    wsrep_status_t const retval(cert_and_catch(&trx, ts_ptr));
    switch (retval)
    {
    case WSREP_OK:
    {
        trx.set_state(TrxHandle::S_APPLYING);
        ts.set_state(TrxHandle::S_APPLYING);

        ApplyOrder ao(ts);
        gu_trace(apply_monitor_.enter(ao));

        trx.set_state(TrxHandle::S_COMMITTING);
        ts.set_state(TrxHandle::S_COMMITTING);
        break;
    }
    case WSREP_TRX_FAIL:
<<<<<<< HEAD
        // Apply monitor is released in cert() in case of failure.
        assert(trx.state() == TrxHandle::S_ABORTING);
=======
        apply_monitor_enter_immediately(trx);
        trx.set_state(TrxHandle::S_ABORTING);
>>>>>>> bf35c959
        break;
    default:
        assert(0);
        gu_throw_fatal << "unrecognized retval " << retval
                       << " for to isolation certification for " << ts;
        break;
    }

    if (co_mode_ != CommitOrder::BYPASS)
        try
        {
            commit_monitor_.enter(co);

            if (ts.state() == TrxHandle::S_COMMITTING)
            {
                log_debug << "Executing TO isolated action: " << ts;
                st_.mark_unsafe();
            }
            else
            {
                log_debug << "Grabbed TO for failed isolated action: " << ts;
                assert(trx.state() == TrxHandle::S_ABORTING);
            }
        }
        catch (...)
        {
            gu_throw_fatal << "unable to enter commit monitor: " << ts;
        }

    return retval;
}


wsrep_status_t
galera::ReplicatorSMM::to_isolation_end(TrxHandleMaster&         trx,
                                        const wsrep_buf_t* const err)
{
    TrxHandleSlavePtr ts_ptr(trx.ts());
    TrxHandleSlave& ts(*ts_ptr);

    log_debug << "Done executing TO isolated action: " << ts
              << ", error message: " << gu::Hexdump(err->ptr, err->len, true);
    assert(trx.state() == TrxHandle::S_COMMITTING ||
           trx.state() == TrxHandle::S_ABORTING);
    assert(ts.state() == TrxHandle::S_COMMITTING ||
           ts.state() == TrxHandle::S_ABORTING);

    CommitOrder co(ts, co_mode_);
    if (co_mode_ != CommitOrder::BYPASS) commit_monitor_.leave(co);
<<<<<<< HEAD
    report_last_committed(cert_.set_trx_committed(ts));
=======
>>>>>>> bf35c959

    if (ts.state() == TrxHandle::S_COMMITTING)
    {
        ApplyOrder ao(ts);
        apply_monitor_.leave(ao);
        assert(trx.state() == TrxHandle::S_COMMITTING);
        trx.set_state(TrxHandle::S_COMMITTED);
        ts.set_state(TrxHandle::S_COMMITTED);

        st_.mark_safe();
    }
    else
    {
        assert(trx.state() == TrxHandle::S_ABORTING);
        assert(ts.state() == TrxHandle::S_ABORTING);
        trx.set_state(TrxHandle::S_ROLLED_BACK);
        ts.set_state(TrxHandle::S_ROLLED_BACK);
    }

    ApplyOrder ao(trx);
    report_last_committed(cert_.set_trx_committed(trx));
    apply_monitor_.leave(ao);

    st_.mark_safe();

    return WSREP_OK;
}


namespace galera
{

static WriteSetOut*
writeset_from_handle (wsrep_po_handle_t&             handle,
                      const TrxHandleMaster::Params& trx_params)
{
    WriteSetOut* ret = static_cast<WriteSetOut*>(handle.opaque);

    if (NULL == ret)
    {
        try
        {
            ret = new WriteSetOut(
//                gu::String<256>(trx_params.working_dir_) << '/' << &handle,
                trx_params.working_dir_, wsrep_trx_id_t(&handle),
                /* key format is not essential since we're not adding keys */
                KeySet::version(trx_params.key_format_), NULL, 0, 0,
                trx_params.record_set_ver_,
                WriteSetNG::MAX_VERSION, DataSet::MAX_VERSION, DataSet::MAX_VERSION,
                trx_params.max_write_set_size_);

            handle.opaque = ret;
        }
        catch (std::bad_alloc& ba)
        {
            gu_throw_error(ENOMEM) << "Could not create WriteSetOut";
        }
    }

    return ret;
}

} /* namespace galera */

wsrep_status_t
galera::ReplicatorSMM::preordered_collect(wsrep_po_handle_t&            handle,
                                          const struct wsrep_buf* const data,
                                          size_t                  const count,
                                          bool                    const copy)
{
    WriteSetOut* const ws(writeset_from_handle(handle, trx_params_));

    for (size_t i(0); i < count; ++i)
    {
        ws->append_data(data[i].ptr, data[i].len, copy);
    }

    return WSREP_OK;
}


wsrep_status_t
galera::ReplicatorSMM::preordered_commit(wsrep_po_handle_t&         handle,
                                         const wsrep_uuid_t&        source,
                                         uint64_t             const flags,
                                         int                  const pa_range,
                                         bool                 const commit)
{
    WriteSetOut* const ws(writeset_from_handle(handle, trx_params_));

    if (gu_likely(true == commit))
    {
        assert(source != WSREP_UUID_UNDEFINED);

        ws->set_flags (WriteSetNG::wsrep_flags_to_ws_flags(flags) |
                       WriteSetNG::F_PREORDERED);

        /* by loooking at trx_id we should be able to detect gaps / lost events
         * (however resending is not implemented yet). Something like
         *
         * wsrep_trx_id_t const trx_id(cert_.append_preordered(source, ws));
         *
         * begs to be here. */
        wsrep_trx_id_t const trx_id(preordered_id_.add_and_fetch(1));

        WriteSetNG::GatherVector actv;

        size_t const actv_size(ws->gather(source, 0, trx_id, actv));

        ws->finalize_preordered(pa_range); // also adds checksum

        int rcode;
        do
        {
            rcode = gcs_.sendv(actv, actv_size, GCS_ACT_WRITESET, false, false);
        }
        while (rcode == -EAGAIN && (usleep(1000), true));

        if (rcode < 0)
            gu_throw_error(-rcode)
                << "Replication of preordered writeset failed.";
    }

    delete ws; // cleanup regardless of commit flag

    handle.opaque = NULL;

    return WSREP_OK;
}


wsrep_status_t
galera::ReplicatorSMM::sst_sent(const wsrep_gtid_t& state_id, int rcode)
{
    assert (rcode <= 0);
    assert (rcode == 0 || state_id.seqno == WSREP_SEQNO_UNDEFINED);
    assert (rcode != 0 || state_id.seqno >= 0);

    if (state_() != S_DONOR)
    {
        log_error << "sst sent called when not SST donor, state " << state_();
        return WSREP_CONN_FAIL;
    }

    if (state_id.uuid != state_uuid_ && rcode >= 0)
    {
        // state we have sent no longer corresponds to the current group state
        // mark an error
        rcode = -EREMCHG;
    }

    try {
        if (rcode == 0)
            gcs_.join(gu::GTID(state_id.uuid, state_id.seqno), rcode);
        else
            /* stamp error message with the current state */
            gcs_.join(gu::GTID(state_uuid_, commit_monitor_.last_left()), rcode);

        return WSREP_OK;
    }
    catch (gu::Exception& e)
    {
        log_error << "failed to recover from DONOR state: " << e.what();
        return WSREP_CONN_FAIL;
    }
}

void galera::ReplicatorSMM::process_trx(void* recv_ctx,
                                        const TrxHandleSlavePtr& ts_ptr)
{
    assert(recv_ctx != 0);
    assert(ts_ptr != 0);

    TrxHandleSlave& ts(*ts_ptr);

    assert(ts.local_seqno() > 0);
    assert(ts.global_seqno() > 0);
    assert(ts.last_seen_seqno() >= 0);
    assert(ts.depends_seqno() == -1 || ts.version() >= 4);
    assert(ts.state() == TrxHandle::S_REPLICATING);

    wsrep_status_t const retval(cert_and_catch(0, ts_ptr));
    switch (retval)
    {
    case WSREP_TRX_FAIL:
        assert(ts.state() == TrxHandle::S_ABORTING);
        /* fall through to apply_trx() */
    case WSREP_OK:
        try
        {
            gu_trace(apply_trx(recv_ctx, ts));
        }
        catch (std::exception& e)
        {
            log_fatal << "Failed to apply trx: " << ts;
            log_fatal << e.what();
            log_fatal << "Node consistency compromized, leaving cluster...";
            mark_corrupt_and_close();
            assert(0); // this is an unexpected exception
            // keep processing events from the queue until provider is closed
        }
        break;
    case WSREP_TRX_MISSING: // must be skipped due to SST
        assert(ts.state() == TrxHandle::S_ABORTING);
        report_last_committed(cert_.set_trx_committed(ts));
        break;
    default:
        // this should not happen for remote actions
        gu_throw_error(EINVAL)
            << "unrecognized retval for remote trx certification: "
            << retval << " trx: " << ts;
    }
}


void galera::ReplicatorSMM::process_commit_cut(wsrep_seqno_t const seq,
                                               wsrep_seqno_t const seqno_l)
{
    assert(seq > 0);
    assert(seqno_l > 0);

    LocalOrder lo(seqno_l);

    gu_trace(local_monitor_.enter(lo));

    if (seq >= cc_seqno_) /* Refs #782. workaround for
                           * assert(seqno >= seqno_released_) in gcache. */
        cert_.purge_trxs_upto(seq, true);

    local_monitor_.leave(lo);
    log_debug << "Got commit cut from GCS: " << seq;
}


void galera::ReplicatorSMM::drain_monitors(wsrep_seqno_t const upto)
{
    apply_monitor_.drain(upto);
    if (co_mode_ != CommitOrder::BYPASS) commit_monitor_.drain(upto);
}


void galera::ReplicatorSMM::set_initial_position(const wsrep_uuid_t&  uuid,
                                                 wsrep_seqno_t const seqno)
{
    update_state_uuid(uuid);

    apply_monitor_.set_initial_position(uuid, seqno);
    if (co_mode_ != CommitOrder::BYPASS)
        commit_monitor_.set_initial_position(uuid, seqno);
}

void galera::ReplicatorSMM::establish_protocol_versions (int proto_ver)
{
    trx_params_.record_set_ver_ = gu::RecordSet::VER1;

    switch (proto_ver)
    {
    case 1:
        trx_params_.version_ = 1;
        str_proto_ver_ = 0;
        break;
    case 2:
        trx_params_.version_ = 1;
        str_proto_ver_ = 1;
        break;
    case 3:
    case 4:
        trx_params_.version_ = 2;
        str_proto_ver_ = 1;
        break;
    case 5:
        trx_params_.version_ = 3;
        str_proto_ver_ = 1;
        break;
    case 6:
        trx_params_.version_  = 3;
        str_proto_ver_ = 2; // gcs intelligent donor selection.
        // include handling dangling comma in donor string.
        break;
    case 7:
        // Protocol upgrade to handle IST SSL backwards compatibility,
        // no effect to TRX or STR protocols.
        trx_params_.version_ = 3;
        str_proto_ver_ = 2;
        break;
    case 8:
        // Protocol upgrade to enforce 8-byte alignment in writesets and CCs
        trx_params_.version_ = 4;
        trx_params_.record_set_ver_ = gu::RecordSet::VER2;
        str_proto_ver_ = 3;
        break;
    default:
        log_fatal << "Configuration change resulted in an unsupported protocol "
            "version: " << proto_ver << ". Can't continue.";
        abort();
    };

    protocol_version_ = proto_ver;
    log_info << "REPL Protocols: " << protocol_version_ << " ("
             << trx_params_.version_ << ", " << str_proto_ver_ << ")";
}

void
galera::ReplicatorSMM::update_incoming_list(const wsrep_view_info_t& view)
{
    static char const separator(',');

    ssize_t new_size(0);

    if (view.memb_num > 0)
    {
        new_size += view.memb_num - 1; // separators

        for (int i = 0; i < view.memb_num; ++i)
        {
            new_size += strlen(view.members[i].incoming);
        }
    }

    gu::Lock lock(incoming_mutex_);

    incoming_list_.clear();
    incoming_list_.resize(new_size);

    if (new_size <= 0) return;

    incoming_list_ = view.members[0].incoming;

    for (int i = 1; i < view.memb_num; ++i)
    {
        incoming_list_ += separator;
        incoming_list_ += view.members[i].incoming;
    }
}

static galera::Replicator::State state2repl(gcs_node_state const my_state,
                                            int const            my_idx)
{
    switch (my_state)
    {
    case GCS_NODE_STATE_NON_PRIM:
    case GCS_NODE_STATE_PRIM:
        return galera::Replicator::S_CONNECTED;
    case GCS_NODE_STATE_JOINER:
        return galera::Replicator::S_JOINING;
    case GCS_NODE_STATE_JOINED:
        return galera::Replicator::S_JOINED;
    case GCS_NODE_STATE_SYNCED:
        return galera::Replicator::S_SYNCED;
    case GCS_NODE_STATE_DONOR:
        return galera::Replicator::S_DONOR;
    case GCS_NODE_STATE_MAX:
        assert(0);
    }

    gu_throw_fatal << "unhandled gcs state: " << my_state;
    GU_DEBUG_NORETURN;
}

void
galera::ReplicatorSMM::process_conf_change(void*                    recv_ctx,
                                           const struct gcs_action& cc)
{
    assert(cc.seqno_l > -1);

    gcs_act_cchange const conf(cc.buf, cc.size);

    bool const from_IST(0 == cc.seqno_l);

    LocalOrder lo(cc.seqno_l);

    if (!from_IST)
    {
        gu_trace(local_monitor_.enter(lo));
    }

    assert(!from_IST || WSREP_UUID_UNDEFINED != uuid_);

    int const prev_protocol_version(protocol_version_);

    if (conf.conf_id >= 0) // Primary configuration
    {
        establish_protocol_versions (conf.repl_proto_ver);
        assert(!from_IST || conf.repl_proto_ver >= 8);
    }

    // we must have either my_idx or uuid_ defined
    assert(cc.seqno_g >= 0 || uuid_ != WSREP_UUID_UNDEFINED);

    wsrep_uuid_t new_uuid(uuid_);
    wsrep_view_info_t* const view_info
        (galera_view_info_create(conf, (!from_IST ? cc.seqno_g : -1), new_uuid));
    if (view_info->status == WSREP_VIEW_PRIMARY)
    {
        safe_to_bootstrap_ = (view_info->memb_num == 1);
    }

    int const my_idx(view_info->my_idx);
    gcs_node_state_t const my_state
        (my_idx >= 0 ? conf.memb[my_idx].state_ : GCS_NODE_STATE_NON_PRIM);

    assert(my_state >= GCS_NODE_STATE_NON_PRIM);
    assert(my_state < GCS_NODE_STATE_MAX);

    wsrep_seqno_t const group_seqno(view_info->state_id.seqno);
    const wsrep_uuid_t& group_uuid (view_info->state_id.uuid);
    assert(group_seqno == conf.seqno);

    if (!from_IST)
    {
        bool first_view(false);
        if (WSREP_UUID_UNDEFINED == uuid_)
        {
            uuid_ = new_uuid;
            first_view = true;
        }
        else
        {
            if (view_info-> memb_num > 0 && view_info->my_idx < 0)
                // something went wrong, member must be present in own view
            {
                std::stringstream msg;

                msg << "Node UUID " << uuid_ << " is absent from the view:\n";

                for (int m(0); m < view_info->memb_num; ++m)
                {
                    msg << '\t' << view_info->members[m].id << '\n';
                }

                msg << "most likely due to unexpected node identity change. "
                    "Aborting.";

                log_fatal << msg.str();

                abort();
            }
        }

        log_info << "####### My UUID: " << uuid_;

        if (conf.seqno != WSREP_SEQNO_UNDEFINED &&
            conf.seqno <= sst_seqno_)
        {
            log_info << "####### skipping CC " << conf.seqno
                     << (from_IST ? ", from IST" : ", local");

            // applied already in SST/IST, skip
            gu_trace(local_monitor_.leave(lo));
            resume_recv();
            gcache_.free(const_cast<void*>(cc.buf));
            return;
        }
        else
        {
            wsrep_seqno_t const upto(cert_.position());
            gu_trace(drain_monitors(upto));
            // IST recv thread drains monitors itself
        }

        // First view from the group or group uuid has changed,
        // call connected callback to notify application.
        if ((first_view || state_uuid_ != group_uuid) && connected_cb_)
        {
            wsrep_cb_status_t cret(connected_cb_(0, view_info));
            if (cret != WSREP_CB_SUCCESS)
            {
                log_fatal << "Application returned error "
                          << cret
                          << " from connect callback, aborting";
                abort();
            }
        }
    }

    update_incoming_list(*view_info);

    log_info << "####### processing CC " << conf.seqno
             << (from_IST ? ", from IST" : ", local");

    bool const st_required
        (state_transfer_required(*view_info, my_state == GCS_NODE_STATE_PRIM));

    void*  app_req(0);
    size_t app_req_len(0);
#ifndef NDEBUG
    bool   app_waits_sst(false);
#endif

    if (st_required)
    {
        assert(!from_IST);

        log_info << "State transfer required: "
                 << "\n\tGroup state: " << group_uuid << ":" << group_seqno
                 << "\n\tLocal state: " << state_uuid_<< ":" << STATE_SEQNO();

        if (S_CONNECTED != state_()) state_.shift_to(S_CONNECTED);

        wsrep_cb_status_t const rcode(sst_request_cb_(&app_req, &app_req_len));

        if (WSREP_CB_SUCCESS != rcode)
        {
            assert(app_req_len <= 0);
            log_fatal << "SST request callback failed. This is unrecoverable, "
                      << "restart required.";
            abort();
        }
        else if (0 == app_req_len && state_uuid_ != group_uuid)
        {
            log_fatal << "Local state UUID " << state_uuid_
                      << " is different from group state UUID " << group_uuid
                      << ", and SST request is null: restart required.";
            abort();
        }
#ifndef NDEBUG
        app_waits_sst = (app_req_len > 0) &&
            (app_req_len != (strlen(WSREP_STATE_TRANSFER_NONE) + 1) ||
             memcmp(app_req, WSREP_STATE_TRANSFER_NONE, app_req_len));
#endif
    }
    else
    {
        log_info << "####### ST not required";
    }

    Replicator::State const next_state(state2repl(my_state, my_idx));

    if (conf.conf_id >= 0) // Primary configuration
    {
        // if protocol version >= 8, first CC already carries seqno 1,
        // so it can't be less than 1. For older protocols it can be 0.
        assert(group_seqno >= (protocol_version_ >= 8));

        //
        // Starting from protocol_version_ 8 joiner's cert index is rebuilt
        // from IST.
        //
        // The reasons to reset cert index:
        // - Protocol version lower than 8    (ALL)
        // - Protocol upgrade                 (ALL)
        // - State transfer will take a place (JOINER)
        //
        bool index_reset(protocol_version_ < 8 ||
                         prev_protocol_version != protocol_version_ ||
                         // this last condition is a bit too strict. In fact
                         // checking for app_waits_sst would be enough, but in
                         // that case we'd have to skip cert index rebuilding
                         // when there is none.
                         // This would complicate the logic with little to no
                         // benefits...
                         st_required);

        if (index_reset)
        {
            gu::GTID position;

            if (protocol_version_ < 8)
            {
                position.set(group_uuid, group_seqno);
            }
            else
            {
                position.set(GU_UUID_NIL, 0);
            }

            /* 2 reasons for this here:
             * 1 - compatibility with protocols < 8
             * 2 - preparing cert index for preloading by setting seqno to 0 */
            log_info << "Cert index reset to " << position << " (proto: "
                     << protocol_version_ << "), state transfer needed: "
                     << (st_required ? "yes" : "no");
            /* flushes service thd, must be called before gcache_.seqno_reset()*/
            cert_.assign_initial_position(position, trx_params_.version_);
        }
        else
        {
            log_info << "Skipping cert index reset";
        }

        // This event can be processed 2 times:
        // 1) out-of-order when state transfer is required
        // 2) in-order (either when no state transfer or IST)
        // When doing it out of order, the event buffer is simply discarded
        if (st_required)
        {
            assert(!from_IST); // make sure we are never here from IST

            gu_trace(gcache_.free(const_cast<void*>(cc.buf)));

            // GCache::seqno_reset() happens here
            request_state_transfer (recv_ctx,
                                    group_uuid, group_seqno, app_req,
                                    app_req_len);
        }
        else if (conf.seqno > cert_.position())
        {
            assert(!app_waits_sst);

            /* since CC does not pass certification, need to adjust cert
             * position explicitly (when processed in order) */
            /* flushes service thd, must be called before gcache_.seqno_reset()*/
            cert_.adjust_position(*view_info, gu::GTID(group_uuid, group_seqno),
                                  trx_params_.version_);

            // Note: Monitor release/cancel happens after view event has been
            // processed.
            log_info << "####### Setting monitor position to " << group_seqno;
            set_initial_position(group_uuid, group_seqno - 1);

            if (!from_IST)
            {
                /* CCs from IST already have seqno assigned and cert. position
                 * adjusted */

                if (protocol_version_ >= 8)
                {
                    gu_trace(gcache_.seqno_assign(cc.buf, conf.seqno,
                                                  GCS_ACT_CCHANGE, false));
                }
                else /* before protocol ver 8 conf changes are not ordered */
                {
                    gu_trace(gcache_.free(const_cast<void*>(cc.buf)));
                }

                if (state_() == S_CONNECTED || state_() == S_DONOR)
                {
                    switch (next_state)
                    {
                    case S_JOINING:
                        state_.shift_to(S_JOINING);
                        break;
                    case S_DONOR:
                        if (state_() == S_CONNECTED)
                        {
                            state_.shift_to(S_DONOR);
                        }
                        break;
                    case S_JOINED:
                        state_.shift_to(S_JOINED);
                        break;
                    case S_SYNCED:
                        state_.shift_to(S_SYNCED);
                        if (synced_cb_(app_ctx_) != WSREP_CB_SUCCESS)
                        {
                            log_fatal << "Synced callback failed. This is "
                                      << "unrecoverable, restart required.";
                            abort();
                        }
                        break;
                    default:
                        log_debug << "next_state " << next_state;
                        break;
                    }
                }
            }

            // record state seqno, needed for IST on DONOR
            cc_seqno_ = group_seqno;
            // Record lowest trx seqno in cert index to set cert index
            // rebuild flag appropriately in IST. Notice that if cert index
            // was completely reset above, the value returned is zero and
            // no rebuild should happen.
            cc_lowest_trx_seqno_ = cert_.lowest_trx_seqno();
            log_info << "####### Lowest cert index boundary: "
                     << cc_lowest_trx_seqno_;
            log_info << "####### Min available from gcache: "
                     << gcache_.seqno_min();
            assert(gcache_.seqno_min() > 0);
            assert(cc_lowest_trx_seqno_ >= gcache_.seqno_min());

            st_.set(state_uuid_, WSREP_SEQNO_UNDEFINED, safe_to_bootstrap_);
        }
        else
        {
            assert(!from_IST);
        }

        if (!from_IST && state_() == S_JOINING && sst_state_ != SST_NONE)
        {
            /* There are two reasons we can be here:
             * 1) we just got state transfer in request_state_transfer() above;
             * 2) we failed here previously (probably due to partition).
             */
            try {
                gcs_.join(gu::GTID(state_uuid_, sst_seqno_), 0);
                sst_state_ = SST_NONE;
            }
            catch (gu::Exception& e)
            {
                log_error << "Failed to JOIN the cluster after SST";
            }
        }
    }
    else
    {
        // Non-primary configuration
        assert(conf.seqno == WSREP_SEQNO_UNDEFINED);

        // reset sst_seqno_ every time we disconnct from PC
        sst_seqno_ = WSREP_SEQNO_UNDEFINED;

        if (state_uuid_ != WSREP_UUID_UNDEFINED)
        {
            st_.set (state_uuid_, STATE_SEQNO(), safe_to_bootstrap_);
        }

        gcache_.free(const_cast<void*>(cc.buf));

        gu::Lock lock(closing_mutex_);

        if (S_CONNECTED != next_state)
        {
            log_fatal << "Internal error: unexpected next state for "
                      << "non-prim: " << next_state
                      << ". Current state: " << state_() <<". Restart required.";
            abort();
        }

        if (state_() > S_CONNECTED)
        {
            assert(S_CONNECTED == next_state);
            state_.shift_to(S_CONNECTED);
        }
    }

    free(app_req);

    if (!st_required              /* in-order processing  */ ||
        sst_seqno_ >= group_seqno /* SST "ate" this event */)
    {
        wsrep_cb_status_t const rcode
            (view_cb_(app_ctx_, recv_ctx, view_info, 0, 0));

        if (WSREP_CB_SUCCESS != rcode) // is this really fatal now?
        {
            log_fatal << "View callback failed. This is unrecoverable, "
                      << "restart required.";
            abort();
        }
    }
    free(view_info);

    // Cancel monitors after view event has been processed by the
    // application. Otherwise last_committe_id() will return incorrect
    // value if called from view callback.
    if (!st_required && group_seqno > 0)
        cancel_seqno(group_seqno);

    if (!from_IST)
    {
        double foo, bar;
        size_t index_size;
        cert_.stats_get(foo, bar, index_size);
        local_monitor_.leave(lo);
        resume_recv();
    }

    if (conf.conf_id < 0 && conf.memb.size() == 0) {
        log_debug << "Received SELF-LEAVE. Connection closed.";
        assert(cc.seqno_l > 0);

        gu::Lock lock(closing_mutex_);

        shift_to_CLOSED();
    }
}


void galera::ReplicatorSMM::process_join(wsrep_seqno_t seqno_j,
                                         wsrep_seqno_t seqno_l)
{
    LocalOrder lo(seqno_l);

    gu_trace(local_monitor_.enter(lo));

    wsrep_seqno_t const upto(cert_.position());
    drain_monitors(upto);

    if (seqno_j < 0 && S_JOINING == state_())
    {
        // #595, @todo: find a way to re-request state transfer
        log_fatal << "Failed to receive state transfer: " << seqno_j
                  << " (" << strerror (-seqno_j) << "), need to restart.";
        abort();
    }
    else
    {
        state_.shift_to(S_JOINED);
    }

    local_monitor_.leave(lo);
}


void galera::ReplicatorSMM::process_sync(wsrep_seqno_t seqno_l)
{
    LocalOrder lo(seqno_l);

    gu_trace(local_monitor_.enter(lo));

    wsrep_seqno_t const upto(cert_.position());
    drain_monitors(upto);

    state_.shift_to(S_SYNCED);
    if (synced_cb_(app_ctx_) != WSREP_CB_SUCCESS)
    {
        log_fatal << "Synced callback failed. This is unrecoverable, "
                  << "restart required.";
        abort();
    }
    local_monitor_.leave(lo);
}

wsrep_seqno_t galera::ReplicatorSMM::pause()
{
    // Grab local seqno for local_monitor_
    wsrep_seqno_t const local_seqno(
        static_cast<wsrep_seqno_t>(gcs_.local_sequence()));
    LocalOrder lo(local_seqno);
    local_monitor_.enter(lo);

    // Local monitor should take care that concurrent
    // pause requests are enqueued
    assert(pause_seqno_ == WSREP_SEQNO_UNDEFINED);
    pause_seqno_ = local_seqno;

    // Get drain seqno from cert index
    wsrep_seqno_t const upto(cert_.position());
    drain_monitors(upto);

    assert (apply_monitor_.last_left() >= upto);
    if (co_mode_ != CommitOrder::BYPASS)
    {
        assert (commit_monitor_.last_left() >= upto);
        assert (commit_monitor_.last_left() == apply_monitor_.last_left());
    }

    wsrep_seqno_t const ret(STATE_SEQNO());
    st_.set(state_uuid_, ret, safe_to_bootstrap_);

    log_info << "Provider paused at " << state_uuid_ << ':' << ret
             << " (" << pause_seqno_ << ")";

    return ret;
}

void galera::ReplicatorSMM::resume()
{
    if (pause_seqno_ == WSREP_SEQNO_UNDEFINED)
    {
        log_warn << "tried to resume unpaused provider";
        return;
    }

    st_.set(state_uuid_, WSREP_SEQNO_UNDEFINED, safe_to_bootstrap_);
    log_info << "resuming provider at " << pause_seqno_;
    LocalOrder lo(pause_seqno_);
    pause_seqno_ = WSREP_SEQNO_UNDEFINED;
    local_monitor_.leave(lo);
    log_info << "Provider resumed.";
}

void galera::ReplicatorSMM::desync()
{
    wsrep_seqno_t seqno_l;

    ssize_t const ret(gcs_.desync(seqno_l));

    if (seqno_l > 0)
    {
        LocalOrder lo(seqno_l); // need to process it regardless of ret value

        if (ret == 0)
        {
/* #706 - the check below must be state request-specific. We are not holding
          any locks here and must be able to wait like any other action.
          However practice may prove different, leaving it here as a reminder.
            if (local_monitor_.would_block(seqno_l))
            {
                gu_throw_error (-EDEADLK) << "Ran out of resources waiting to "
                                          << "desync the node. "
                                          << "The node must be restarted.";
            }
*/
            local_monitor_.enter(lo);
            if (state_() != S_DONOR) state_.shift_to(S_DONOR);
            local_monitor_.leave(lo);
        }
        else
        {
            local_monitor_.self_cancel(lo);
        }
    }

    if (ret)
    {
        gu_throw_error (-ret) << "Node desync failed.";
    }
}

void galera::ReplicatorSMM::resync()
{
    gcs_.join(gu::GTID(state_uuid_, commit_monitor_.last_left()), 0);
}


//////////////////////////////////////////////////////////////////////
//////////////////////////////////////////////////////////////////////
////                           Private
//////////////////////////////////////////////////////////////////////
//////////////////////////////////////////////////////////////////////

/* don't use this directly, use cert_and_catch() instead */
inline
wsrep_status_t galera::ReplicatorSMM::cert(TrxHandleMaster* trx,
                                           const TrxHandleSlavePtr& ts)
{
    assert(trx == 0 ||
           (trx->state() == TrxHandle::S_REPLICATING ||
            trx->state() == TrxHandle::S_MUST_REPLAY));
    assert(ts->state() == TrxHandle::S_REPLICATING);

    assert(ts->local_seqno()     != WSREP_SEQNO_UNDEFINED);
    assert(ts->global_seqno()    != WSREP_SEQNO_UNDEFINED);
    assert(ts->last_seen_seqno() >= 0);
    assert(ts->last_seen_seqno() < ts->global_seqno());

    LocalOrder lo(*ts);
    bool       interrupted(false);
    bool       in_replay(trx != 0 &&
                         trx->state() == TrxHandle::S_MUST_REPLAY);

    try
    {
        if (trx != 0)
        {
            if (in_replay == false) trx->set_state(TrxHandle::S_CERTIFYING);
            trx->unlock();
        }

        if (in_replay == false || local_monitor_.entered(lo) == false)
        {
            gu_trace(local_monitor_.enter(lo));
        }

        if (trx != 0) trx->lock();

        assert(trx == 0 ||
               (trx->state() == TrxHandle::S_CERTIFYING ||
                trx->state() == TrxHandle::S_MUST_ABORT ||
                trx->state() == TrxHandle::S_MUST_REPLAY));

        ts->set_state(TrxHandle::S_CERTIFYING);
    }
    catch (gu::Exception& e)
    {
        if (trx != 0) trx->lock();
        if (e.get_errno() == EINTR) { interrupted = true; }
        else throw;
    }

    wsrep_status_t retval(WSREP_OK);
<<<<<<< HEAD
    bool const applicable(ts->global_seqno() > STATE_SEQNO());
    bool queued(false);
    assert(!ts->local() || applicable); // applicable can't be false for locals
=======
    bool const applicable(trx->global_seqno() > STATE_SEQNO());
    // applicable can't be false for locals
    assert(!trx->is_local() || applicable);
>>>>>>> bf35c959

    if (gu_unlikely (interrupted))
    {
        assert(trx != 0);
        retval = cert_for_aborted(ts);

        if (WSREP_TRX_FAIL != retval)
        {
            assert(ts->state() == TrxHandle::S_REPLICATING ||
                   ts->state() == TrxHandle::S_CERTIFYING);
            assert(WSREP_BF_ABORT == retval);
            assert(trx != 0);

            // If the transaction was committing, it must replay.
            if (ts->flags() & TrxHandle::F_COMMIT)
            {
                trx->set_state(TrxHandle::S_MUST_REPLAY);
                return retval;
            }
            // if not - we need to rollback, so pretend that ceritficaiton
            // failed, but still update cert index to match slaves
            else
            {
                pending_cert_queue_.push(ts);
                queued = true;
                ts->set_state(TrxHandle::S_ABORTING);

                retval = WSREP_TRX_FAIL;
            }
        }
        else
        {
            assert(WSREP_TRX_FAIL == retval);
            assert(WSREP_SEQNO_UNDEFINED == ts->depends_seqno());
        }

        assert(WSREP_TRX_FAIL == retval);
        assert(TrxHandle::S_ABORTING == ts->state());

        trx->set_state(TrxHandle::S_ABORTING);

        if (interrupted == true)
        {
            local_monitor_.self_cancel(lo);
        }
        else
        {
            local_monitor_.leave(lo);
        }
    }
    else
    {
        // ts->set_state(TrxHandle::S_CERTIFYING);
        assert(ts->state() == TrxHandle::S_CERTIFYING);
        // pending_cert_queue_ contains all writesets that:
        //   a) were BF aborted before being certified
        //   b) are not going to be replayed even though
        //      cert_for_aborted() returned TEST_OK for them
        //
        // Before certifying the current seqno, check if
        // pending_cert_queue contains any smaller seqno.
        // This avoids the certification index to diverge
        // across nodes.
        TrxHandleSlavePtr aborted_ts;
        while ((aborted_ts = pending_cert_queue_.must_cert_next(ts->global_seqno()))
               != NULL)
        {
            log_debug << "must cert next " << ts->global_seqno()
                      << " aborted ts " << *aborted_ts;

            Certification::TestResult result;
            result = cert_.append_trx(aborted_ts);
            report_last_committed(cert_.set_trx_committed(*aborted_ts));

            log_debug << "trx in pending cert queue certified, result: "
                      << result;
        }

        switch (cert_.append_trx(ts))
        {
        case Certification::TEST_OK:
            if (gu_likely(applicable))
            {
                if (trx != 0 && trx->state() == TrxHandle::S_MUST_ABORT)
                {
                    if (ts->flags() & TrxHandle::F_COMMIT)
                    {
                        trx->set_state(TrxHandle::S_MUST_REPLAY);
                    }
                    else
                    {
                        // Abort the transaction if non-committing
                        // fragment was BF aborted during certification.
                        trx->set_state(TrxHandle::S_ABORTING);
                        ts->set_state(TrxHandle::S_ABORTING);
                    }
                    retval = WSREP_BF_ABORT;
                }
                else
                {
                    retval = WSREP_OK;
                }
                assert(ts->depends_seqno() >= 0);
            }
            else
            {
                // this can happen after SST position has been submitted
                // but not all actions preceding SST initial position
                // have been processed
                if (trx != 0) trx->set_state(TrxHandle::S_ABORTING);
                ts->set_state(TrxHandle::S_ABORTING);
                retval = WSREP_TRX_MISSING;
            }
            break;
        case Certification::TEST_FAILED:
            if (gu_unlikely(ts->is_toi() && applicable)) // small sanity check
            {
                // may happen on configuration change
                log_warn << "Certification failed for TO isolated action: "
                         << *trx;
                assert(0);
            }
            local_cert_failures_ += ts->local();
            if (trx != 0) trx->set_state(TrxHandle::S_ABORTING);
            retval = applicable ? WSREP_TRX_FAIL : WSREP_TRX_MISSING;
            break;
        }

        // at this point we are about to leave local_monitor_. Make sure
        // trx checksum was alright before that.
        ts->verify_checksum();

        // we must do it 'in order' for std::map reasons, so keeping
        // it inside the monitor
        gcache_.seqno_assign (ts->action().first, ts->global_seqno(),
                              GCS_ACT_WRITESET, ts->depends_seqno() < 0);

<<<<<<< HEAD
        if (gu_unlikely(WSREP_TRX_MISSING == retval ||
                        !ts->must_enter_am()))
        {
            // last chance to set trx committed while inside of a monitor
            report_last_committed(cert_.set_trx_committed(*ts));
        }

=======
>>>>>>> bf35c959
        local_monitor_.leave(lo);
    }

    assert(WSREP_OK == retval || WSREP_TRX_FAIL == retval ||
           WSREP_TRX_MISSING == retval || WSREP_BF_ABORT == retval);

<<<<<<< HEAD
    if (gu_unlikely(WSREP_TRX_FAIL == retval))
    {
        assert(ts->state() == TrxHandle::S_ABORTING);
        // applicable but failed certification: self-cancel monitors
        if (!queued) ts->mark_committed();
        cancel_monitors<false>(*ts);
    }
    else
    {
        assert(WSREP_OK != retval || ts->depends_seqno() >= 0);
        if (WSREP_OK != retval && ts->local())
        {
            log_debug << "#############" << "Skipped cancel_monitors(): retval: "
                      << retval << ", trx: " << trx << ", ts: " << *ts;
        }
    }
=======
    assert(WSREP_OK != retval || trx->depends_seqno() >= 0);
>>>>>>> bf35c959

#if 0
    uint16_t const sid(*reinterpret_cast<const uint16_t*>(&ts->source_id()));
    log_info << "######## certified g: " << ts->global_seqno()
             << ", s: " << ts->last_seen_seqno()
             << ", d: " << ts->depends_seqno()
             << ", sid: " << sid
             << ", retval: " << (retval == WSREP_OK);
#endif

    return retval;
}

/* pretty much any exception in cert() is fatal as it blocks local_monitor_ */
wsrep_status_t galera::ReplicatorSMM::cert_and_catch(
    TrxHandleMaster* trx,
    const TrxHandleSlavePtr& ts)
{
    try
    {
        return cert(trx, ts);
    }
    catch (std::exception& e)
    {
        log_fatal << "Certification exception: " << e.what();
    }
    catch (...)
    {
        log_fatal << "Unknown certification exception";
    }
    assert(0);
    abort();
}

/* This must be called BEFORE local_monitor_.self_cancel() due to
 * gcache_.seqno_assign() */
wsrep_status_t galera::ReplicatorSMM::cert_for_aborted(
    const TrxHandleSlavePtr& ts)
{
    // trx was BF aborted either while it was replicating or
    // while it was waiting for local monitor
    assert(ts->state() == TrxHandle::S_REPLICATING ||
           ts->state() == TrxHandle::S_CERTIFYING);

    Certification::TestResult const res(cert_.test(ts, false));

    switch (res)
    {
    case Certification::TEST_OK:
        return WSREP_BF_ABORT;

    case Certification::TEST_FAILED:
        // Next step will be monitors release. Make sure that ws was not
        // corrupted and cert failure is real before proceeding with that.
 //gcf788 - this must be moved to cert(), the caller method
        assert(ts->is_dummy());
        ts->verify_checksum();
        gcache_.seqno_assign (ts->action().first, ts->global_seqno(),
                              GCS_ACT_WRITESET, true);
        return WSREP_TRX_FAIL;

    default:
        log_fatal << "Unexpected return value from Certification::test(): "
                  << res;
        abort();
    }
}


void
galera::ReplicatorSMM::update_state_uuid (const wsrep_uuid_t& uuid)
{
    if (state_uuid_ != uuid)
    {
        *(const_cast<wsrep_uuid_t*>(&state_uuid_)) = uuid;

        std::ostringstream os; os << state_uuid_;

        strncpy(const_cast<char*>(state_uuid_str_), os.str().c_str(),
                sizeof(state_uuid_str_));
    }

    st_.set(uuid, WSREP_SEQNO_UNDEFINED, safe_to_bootstrap_);
}

void
galera::ReplicatorSMM::abort()
{
    log_info << "ReplicatorSMM::abort()";
    gcs_.close();
    gu_abort();
}<|MERGE_RESOLUTION|>--- conflicted
+++ resolved
@@ -406,6 +406,7 @@
 void galera::ReplicatorSMM::apply_trx(void* recv_ctx, TrxHandleSlave& ts)
 {
     assert(ts.global_seqno() > 0);
+    assert(!ts.is_committed());
     if (!ts.skip_event())
     {
         assert(ts.trx_id() != uint64_t(-1) || ts.is_toi());
@@ -419,16 +420,7 @@
     ApplyOrder ao(ts);
     CommitOrder co(ts, co_mode_);
 
-<<<<<<< HEAD
-    bool const applying(ts.state() == TrxHandle::S_CERTIFYING);
-
-    if (gu_likely(TrxHandle::S_ABORTING != ts.state()))
-        ts.set_state((ts.flags() & TrxHandle::F_ROLLBACK) /* expl. rollback */ ?
-                     TrxHandle::S_ABORTING : TrxHandle::S_APPLYING);
-=======
-    if (TrxHandle::S_ABORTING != trx.state())
-        trx.set_state(TrxHandle::S_APPLYING);
->>>>>>> bf35c959
+    if (TrxHandle::S_ABORTING != ts.state()) ts.set_state(TrxHandle::S_APPLYING);
 
     gu_trace(apply_monitor_.enter(ao));
 
@@ -460,26 +452,13 @@
         GU_DBUG_SYNC_WAIT("after_commit_slave_sync");
     }
 
-<<<<<<< HEAD
-    wsrep_seqno_t safe_to_discard(WSREP_SEQNO_UNDEFINED);
-    if (gu_likely(applying))
-    {
-        /* For now need to keep it inside apply monitor to ensure all processing
-         * ends by the time monitors are drained because of potential gcache
-         * cleanup (and loss of the writeset buffer). Perhaps unordered monitor
-         * is needed here. */
-        ts.unordered(recv_ctx, unordered_cb_);
-
-        safe_to_discard = cert_.set_trx_committed(ts);
-=======
-    wsrep_seqno_t const safe_to_discard(cert_.set_trx_committed(trx));
+    wsrep_seqno_t const safe_to_discard(cert_.set_trx_committed(ts));
 
     /* For now need to keep it inside apply monitor to ensure all processing
      * ends by the time monitors are drained because of potential gcache
      * cleanup (and loss of the writeset buffer). Perhaps unordered monitor
      * is needed here. */
-    trx.unordered(recv_ctx, unordered_cb_);
->>>>>>> bf35c959
+    ts.unordered(recv_ctx, unordered_cb_);
 
     apply_monitor_.leave(ao);
 
@@ -677,29 +656,22 @@
     ++replicated_;
     replicated_bytes_ += rcode;
 
-<<<<<<< HEAD
     assert(trx.source_id() == ts->source_id());
     assert(trx.conn_id()   == ts->conn_id());
     assert(trx.trx_id()    == ts->trx_id());
 
     assert(ts->global_seqno() == act.seqno_g);
     assert(ts->last_seen_seqno() >= 0);
-=======
-    gu_trace(trx->unserialize(static_cast<const gu::byte_t*>(act.buf),
-                              act.size, 0));
->>>>>>> bf35c959
 
     assert(trx.ts() == ts);
 
-    trx->set_received(act.buf, act.seqno_l, act.seqno_g);
-
     wsrep_status_t retval(WSREP_TRX_FAIL);
+
     // ROLLBACK event shortcut to avoid blocking in monitors or
     // getting BF aborted inside provider
     if (gu_unlikely(trx.flags() & TrxHandle::F_ROLLBACK))
     {
-<<<<<<< HEAD
-        // ROLLBACK fragments should be replicate through ReplicatorSMM::send(),
+        // ROLLBACK fragments should be replicated through ReplicatorSMM::send(),
         // assert here for debug builds to catch if this is not a case.
         assert(0);
         assert(ts->depends_seqno() > 0); // must be set at unserialization
@@ -707,45 +679,28 @@
         ts->mark_certified();
         gcache_.seqno_assign(ts->action().first, ts->global_seqno(),
                              GCS_ACT_WRITESET, false);
-        cancel_monitors<true>(*ts);
+
+        pending_cert_queue_.push(ts);
+        cancel_monitors_for_local(*ts);
 
         trx.set_state(TrxHandle::S_MUST_ABORT);
         trx.set_state(TrxHandle::S_ABORTING);
         ts->set_state(TrxHandle::S_ABORTING); // to pass asserts in post_rollback
-=======
-        assert(trx->depends_seqno() > 0); // must be set at unserialization
-        trx->mark_certified();
-        gcache_.seqno_assign(trx->action(), trx->global_seqno(),
-                             GCS_ACT_TORDERED, false);
-
-        cancel_monitors_for_local(*trx);
-
-        trx->set_state(TrxHandle::S_MUST_ABORT);
-        trx->set_state(TrxHandle::S_ABORTING);
->>>>>>> bf35c959
 
         goto out;
     }
 
-<<<<<<< HEAD
     if (gu_unlikely(trx.state() == TrxHandle::S_MUST_ABORT))
-=======
-    if (gu_unlikely(trx->state() == TrxHandle::S_MUST_ABORT))
->>>>>>> bf35c959
     {
         retval = cert_for_aborted(ts);
 
         if (retval != WSREP_BF_ABORT)
         {
-<<<<<<< HEAD
-            cancel_monitors<true>(*ts);
-=======
-            cancel_monitors_for_local(*trx);
->>>>>>> bf35c959
+            pending_cert_queue_.push(ts);
+            cancel_monitors_for_local(*ts);
 
             assert(trx.state() == TrxHandle::S_MUST_ABORT);
             trx.set_state(TrxHandle::S_ABORTING);
-            ts->mark_committed();
             assert(ts->is_dummy());
             assert(WSREP_OK != retval);
         }
@@ -759,11 +714,8 @@
             else
             {
                 pending_cert_queue_.push(ts);
-
-                LocalOrder lo(*ts);
-                local_monitor_.self_cancel(lo);
-                ApplyOrder ao(*ts);
-                apply_monitor_.self_cancel(ao);
+                cancel_monitors_for_local(*ts);
+
                 ts->set_state(TrxHandle::S_ABORTING);
                 trx.set_state(TrxHandle::S_ABORTING);
 
@@ -793,17 +745,12 @@
 }
 
 wsrep_status_t
-<<<<<<< HEAD
 galera::ReplicatorSMM::abort_trx(TrxHandleMaster& trx, wsrep_seqno_t bf_seqno,
-=======
-galera::ReplicatorSMM::abort_trx(TrxHandle* trx, wsrep_seqno_t bf_seqno,
->>>>>>> bf35c959
                                  wsrep_seqno_t* victim_seqno)
 {
     assert(trx.local() == true);
     assert(trx.locked());
 
-<<<<<<< HEAD
     const TrxHandleSlavePtr ts(trx.ts());
 
     if (ts)
@@ -826,26 +773,10 @@
 
     wsrep_status_t retval(WSREP_OK);
     switch (trx.state())
-=======
-    log_debug << "BF seqno " << bf_seqno
-              << " aborting trx " << *trx << " " << trx;
-
-    if (trx->global_seqno() != WSREP_SEQNO_UNDEFINED &&
-        trx->global_seqno() < bf_seqno)
-    {
-        // Decline BF abort if the trx comitting (has valid global seqno)
-        // and its global seqno is less than BF seqno. The committing victim
-        // trx is local and is supposed to already have grabbed all locks
-        // and resources, so the BF aborter should wait.
-        return WSREP_NOT_ALLOWED;
-    }
-
-    wsrep_status_t retval(WSREP_OK);
-    switch (trx->state())
->>>>>>> bf35c959
     {
     case TrxHandle::S_MUST_ABORT:
     case TrxHandle::S_ABORTING:
+    case TrxHandle::S_MUST_REPLAY:
         // victim trx was already BF aborted or it failed certification
         retval = WSREP_NOT_ALLOWED;
         break;
@@ -905,21 +836,14 @@
         {
             CommitOrder co(*ts, co_mode_);
             bool const interrupted(commit_monitor_.interrupt(co));
-<<<<<<< HEAD
             if (interrupted || !(ts->flags() & TrxHandle::F_COMMIT))
             {
                 trx.set_state(TrxHandle::S_MUST_ABORT);
-=======
-            if (interrupted)
-            {
-                trx->set_state(TrxHandle::S_MUST_ABORT);
->>>>>>> bf35c959
             }
             else
             {
                 retval = WSREP_NOT_ALLOWED;
             }
-<<<<<<< HEAD
         }
         break;
     }
@@ -934,8 +858,6 @@
         else
         {
             retval = WSREP_OK;
-=======
->>>>>>> bf35c959
         }
         break;
     case TrxHandle::S_ROLLING_BACK:
@@ -948,15 +870,9 @@
                  << trx;
         assert(0);
     }
-<<<<<<< HEAD
     if (retval == WSREP_OK || retval == WSREP_NOT_ALLOWED)
     {
         *victim_seqno = (ts != 0 ? ts->global_seqno() : WSREP_SEQNO_UNDEFINED);
-=======
-    if (retval == WSREP_OK)
-    {
-        *victim_seqno = trx->global_seqno();
->>>>>>> bf35c959
     }
     return retval;
 }
@@ -998,28 +914,19 @@
         switch(retval)
         {
         case WSREP_BF_ABORT:
-<<<<<<< HEAD
             assert(ts->depends_seqno() >= 0);
             assert(trx.state() == TrxHandle::S_MUST_REPLAY ||
                    !(ts->flags() & TrxHandle::F_COMMIT));
             assert(ts->state() == TrxHandle::S_REPLICATING ||
                    ts->state() == TrxHandle::S_CERTIFYING ||
                    ts->state() == TrxHandle::S_ABORTING);
-            break;
-        case WSREP_TRX_FAIL:
-            assert(trx.state() == TrxHandle::S_ABORTING);
-=======
-            assert(trx->depends_seqno() >= 0);
-            assert(trx->state() == TrxHandle::S_MUST_CERT_AND_REPLAY ||
-                   trx->state() == TrxHandle::S_MUST_REPLAY_AM);
             // apply monitor will be entered in due course during replay
             break;
         case WSREP_TRX_FAIL:
-            assert(trx->depends_seqno() < 0);
-            assert(trx->state() == TrxHandle::S_ABORTING);
+            assert(ts->depends_seqno() < 0);
+            assert(ts->state() == TrxHandle::S_ABORTING);
             // trx will rollback, must enter apply monitor without blocking
-            apply_monitor_enter_immediately(*trx.get());
->>>>>>> bf35c959
+            apply_monitor_enter_immediately(*ts.get());
             break;
         default:
             assert(0);
@@ -1139,13 +1046,8 @@
         if (retval != WSREP_OK)
         {
             assert(retval == WSREP_TRX_FAIL);
-<<<<<<< HEAD
-            assert(trx.state() == TrxHandle::S_ABORTING);
-            // apply monitor is self canceled in cert
-=======
-            assert(trx->state() == TrxHandle::S_ABORTING);
-            apply_monitor_enter_immediately(*trx);
->>>>>>> bf35c959
+            assert(ts.state() == TrxHandle::S_ABORTING);
+            apply_monitor_enter_immediately(ts);
             break;
         }
         assert(ts.state() == TrxHandle::S_CERTIFYING);
@@ -1155,27 +1057,17 @@
         assert(ts.state() == TrxHandle::S_CERTIFYING);
         // safety measure to make sure that all preceding trxs finish before
         // replaying
-<<<<<<< HEAD
         wsrep_seqno_t const ds(ts.depends_seqno());
         ts.set_depends_seqno(ts.global_seqno() - 1);
+
         ApplyOrder ao(ts);
-        if (apply_monitor_.entered(ao) == false)
-        {
-            gu_trace(apply_monitor_.enter(ao));
-        }
+        assert(apply_monitor_.entered(ao) == false);
+        gu_trace(apply_monitor_.enter(ao));
+
         // restore dependency info
         ts.set_depends_seqno(WSREP_SEQNO_UNDEFINED);
         ts.set_depends_seqno(ds);
         ts.set_state(TrxHandle::S_APPLYING);
-=======
-        trx->set_depends_seqno(trx->global_seqno() - 1);
-
-        ApplyOrder ao(*trx);
-        assert(apply_monitor_.entered(ao) == false);
-        gu_trace(apply_monitor_.enter(ao));
-
-        trx->set_state(TrxHandle::S_MUST_REPLAY_CM);
->>>>>>> bf35c959
     }
     // fall through
     case TrxHandle::S_APPLYING:
@@ -1354,19 +1246,16 @@
     assert(trx.state() == TrxHandle::S_APPLYING  ||
            trx.state() == TrxHandle::S_ABORTING);
 
-<<<<<<< HEAD
-=======
 #ifndef NDEBUG
     if (trx.state() == TrxHandle::S_REPLAYING)
     {
-        assert(trx.is_local());
+        assert(trx.local());
         assert((trx.flags() & TrxHandle::F_ROLLBACK) == 0);
 
         ApplyOrder ao(trx);
         assert(apply_monitor_.entered(ao));
     }
 #endif /* NDEBUG */
->>>>>>> bf35c959
 
     CommitOrder co(trx, co_mode_);
 
@@ -1406,12 +1295,9 @@
 
     assert(trx.state() == TrxHandle::S_COMMITTING ||
            trx.state() == TrxHandle::S_REPLAYING  ||
-<<<<<<< HEAD
            trx.state() == TrxHandle::S_ABORTING   ||
-=======
-           trx.state() == TrxHandle::S_ABORTING  ||
->>>>>>> bf35c959
            trx.state() == TrxHandle::S_ROLLING_BACK);
+
 #ifndef NDEBUG
     {
         CommitOrder co(trx, co_mode_);
@@ -1515,13 +1401,15 @@
     TrxHandleSlavePtr tsp(trx.ts());
     if (tsp)
     {
-<<<<<<< HEAD
         TrxHandleSlave& ts(*tsp);
 
         log_debug << "release_rollback() trx: " << trx << ", ts: " << ts;
 
         if (ts.global_seqno() > 0)
         {
+            ApplyOrder ao(ts);
+            assert(apply_monitor_.entered(ao));
+
             CommitOrder co(ts, co_mode_);
             if (
                 !(commit_monitor_.entered(co) || commit_monitor_.finished(co)) &&
@@ -1535,32 +1423,14 @@
                 commit_monitor_.leave(co);
             }
 
-            ApplyOrder ao(ts);
-            if (
-                !(apply_monitor_.entered(ao) || apply_monitor_.finished(ao)) &&
-                apply_monitor_.last_left() < ts.global_seqno()
-                )
-            {
-                apply_monitor_.enter(ao);
-            }
-            if (apply_monitor_.entered(ao))
-            {
-                wsrep_seqno_t const safe_to_discard(cert_.set_trx_committed(ts));
-                apply_monitor_.leave(ao);
-                report_last_committed(safe_to_discard);
-            }
+            wsrep_seqno_t const safe_to_discard(cert_.set_trx_committed(ts));
+            apply_monitor_.leave(ao);
+            report_last_committed(safe_to_discard);
         }
         else
         {
             assert(0); //remove if()
         }
-=======
-        ApplyOrder ao(trx);
-        assert(apply_monitor_.entered(ao));
-        wsrep_seqno_t const safe_to_discard(cert_.set_trx_committed(trx));
-        apply_monitor_.leave(ao);
-        report_last_committed(safe_to_discard);
->>>>>>> bf35c959
     }
     else
     {
@@ -1685,13 +1555,8 @@
         break;
     }
     case WSREP_TRX_FAIL:
-<<<<<<< HEAD
-        // Apply monitor is released in cert() in case of failure.
-        assert(trx.state() == TrxHandle::S_ABORTING);
-=======
-        apply_monitor_enter_immediately(trx);
-        trx.set_state(TrxHandle::S_ABORTING);
->>>>>>> bf35c959
+        assert(ts.state() == TrxHandle::S_ABORTING);
+        apply_monitor_enter_immediately(ts);
         break;
     default:
         assert(0);
@@ -1741,15 +1606,14 @@
 
     CommitOrder co(ts, co_mode_);
     if (co_mode_ != CommitOrder::BYPASS) commit_monitor_.leave(co);
-<<<<<<< HEAD
-    report_last_committed(cert_.set_trx_committed(ts));
-=======
->>>>>>> bf35c959
+
+    wsrep_seqno_t const safe_to_discard(cert_.set_trx_committed(ts));
+
+    ApplyOrder ao(ts);
+    apply_monitor_.leave(ao);
 
     if (ts.state() == TrxHandle::S_COMMITTING)
     {
-        ApplyOrder ao(ts);
-        apply_monitor_.leave(ao);
         assert(trx.state() == TrxHandle::S_COMMITTING);
         trx.set_state(TrxHandle::S_COMMITTED);
         ts.set_state(TrxHandle::S_COMMITTED);
@@ -1764,11 +1628,7 @@
         ts.set_state(TrxHandle::S_ROLLED_BACK);
     }
 
-    ApplyOrder ao(trx);
-    report_last_committed(cert_.set_trx_committed(trx));
-    apply_monitor_.leave(ao);
-
-    st_.mark_safe();
+    report_last_committed(safe_to_discard);
 
     return WSREP_OK;
 }
@@ -1949,7 +1809,6 @@
         break;
     case WSREP_TRX_MISSING: // must be skipped due to SST
         assert(ts.state() == TrxHandle::S_ABORTING);
-        report_last_committed(cert_.set_trx_committed(ts));
         break;
     default:
         // this should not happen for remote actions
@@ -1976,6 +1835,36 @@
 
     local_monitor_.leave(lo);
     log_debug << "Got commit cut from GCS: " << seq;
+}
+
+
+/* NB: the only use for this method is in cancel_seqnos() below */
+void galera::ReplicatorSMM::cancel_seqno(wsrep_seqno_t const seqno)
+{
+    assert(seqno > 0);
+
+    ApplyOrder ao(seqno, seqno - 1);
+    apply_monitor_.self_cancel(ao);
+
+    if (co_mode_ != CommitOrder::BYPASS)
+    {
+        CommitOrder co(seqno, co_mode_);
+        commit_monitor_.self_cancel(co);
+    }
+}
+
+/* NB: the only use for this method is to dismiss the slave queue
+ *     in corrupt state */
+void galera::ReplicatorSMM::cancel_seqnos(wsrep_seqno_t const seqno_l,
+                                          wsrep_seqno_t const seqno_g)
+{
+    if (seqno_l > 0)
+    {
+        LocalOrder lo(seqno_l);
+        local_monitor_.self_cancel(lo);
+    }
+
+    if (seqno_g > 0) cancel_seqno(seqno_g);
 }
 
 
@@ -2114,6 +2003,9 @@
 
     bool const from_IST(0 == cc.seqno_l);
 
+    log_info << "####### processing CC " << conf.seqno
+             << (from_IST ? ", from IST" : ", local");
+
     LocalOrder lo(cc.seqno_l);
 
     if (!from_IST)
@@ -2201,6 +2093,7 @@
         else
         {
             wsrep_seqno_t const upto(cert_.position());
+            log_info << "####### drain monitors upto " << upto;
             gu_trace(drain_monitors(upto));
             // IST recv thread drains monitors itself
         }
@@ -2221,9 +2114,6 @@
     }
 
     update_incoming_list(*view_info);
-
-    log_info << "####### processing CC " << conf.seqno
-             << (from_IST ? ", from IST" : ", local");
 
     bool const st_required
         (state_transfer_required(*view_info, my_state == GCS_NODE_STATE_PRIM));
@@ -2708,15 +2598,8 @@
     }
 
     wsrep_status_t retval(WSREP_OK);
-<<<<<<< HEAD
     bool const applicable(ts->global_seqno() > STATE_SEQNO());
-    bool queued(false);
     assert(!ts->local() || applicable); // applicable can't be false for locals
-=======
-    bool const applicable(trx->global_seqno() > STATE_SEQNO());
-    // applicable can't be false for locals
-    assert(!trx->is_local() || applicable);
->>>>>>> bf35c959
 
     if (gu_unlikely (interrupted))
     {
@@ -2741,7 +2624,6 @@
             else
             {
                 pending_cert_queue_.push(ts);
-                queued = true;
                 ts->set_state(TrxHandle::S_ABORTING);
 
                 retval = WSREP_TRX_FAIL;
@@ -2751,6 +2633,7 @@
         {
             assert(WSREP_TRX_FAIL == retval);
             assert(WSREP_SEQNO_UNDEFINED == ts->depends_seqno());
+            pending_cert_queue_.push(ts);
         }
 
         assert(WSREP_TRX_FAIL == retval);
@@ -2758,14 +2641,7 @@
 
         trx->set_state(TrxHandle::S_ABORTING);
 
-        if (interrupted == true)
-        {
-            local_monitor_.self_cancel(lo);
-        }
-        else
-        {
-            local_monitor_.leave(lo);
-        }
+        local_monitor_.self_cancel(lo);
     }
     else
     {
@@ -2781,7 +2657,8 @@
         // This avoids the certification index to diverge
         // across nodes.
         TrxHandleSlavePtr aborted_ts;
-        while ((aborted_ts = pending_cert_queue_.must_cert_next(ts->global_seqno()))
+        while ((aborted_ts =
+                pending_cert_queue_.must_cert_next(ts->global_seqno()))
                != NULL)
         {
             log_debug << "must cert next " << ts->global_seqno()
@@ -2789,7 +2666,6 @@
 
             Certification::TestResult result;
             result = cert_.append_trx(aborted_ts);
-            report_last_committed(cert_.set_trx_committed(*aborted_ts));
 
             log_debug << "trx in pending cert queue certified, result: "
                       << result;
@@ -2854,29 +2730,15 @@
         gcache_.seqno_assign (ts->action().first, ts->global_seqno(),
                               GCS_ACT_WRITESET, ts->depends_seqno() < 0);
 
-<<<<<<< HEAD
-        if (gu_unlikely(WSREP_TRX_MISSING == retval ||
-                        !ts->must_enter_am()))
-        {
-            // last chance to set trx committed while inside of a monitor
-            report_last_committed(cert_.set_trx_committed(*ts));
-        }
-
-=======
->>>>>>> bf35c959
         local_monitor_.leave(lo);
     }
 
     assert(WSREP_OK == retval || WSREP_TRX_FAIL == retval ||
            WSREP_TRX_MISSING == retval || WSREP_BF_ABORT == retval);
 
-<<<<<<< HEAD
     if (gu_unlikely(WSREP_TRX_FAIL == retval))
     {
         assert(ts->state() == TrxHandle::S_ABORTING);
-        // applicable but failed certification: self-cancel monitors
-        if (!queued) ts->mark_committed();
-        cancel_monitors<false>(*ts);
     }
     else
     {
@@ -2887,9 +2749,6 @@
                       << retval << ", trx: " << trx << ", ts: " << *ts;
         }
     }
-=======
-    assert(WSREP_OK != retval || trx->depends_seqno() >= 0);
->>>>>>> bf35c959
 
 #if 0
     uint16_t const sid(*reinterpret_cast<const uint16_t*>(&ts->source_id()));
