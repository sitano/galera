//
<<<<<<< HEAD
// Copyright (C) 2010-2019 Codership Oy <info@codership.com>
=======
// Copyright (C) 2010-2020 Codership Oy <info@codership.com>
>>>>>>> ff43452e
//

#include "galera_common.hpp"
#include "replicator_smm.hpp"
#include "gcs_action_source.hpp"
#include "galera_exception.hpp"

#include "galera_info.hpp"

#include <gu_debug_sync.hpp>
#include <gu_abort.h>

#include <sstream>
#include <iostream>


#define TX_SET_STATE(t_,s_) (t_).set_state(s_, __LINE__)


wsrep_cap_t
galera::ReplicatorSMM::capabilities(int protocol_version)
{
    static uint64_t const v4_caps(WSREP_CAP_MULTI_MASTER         |
                                  WSREP_CAP_CERTIFICATION        |
                                  WSREP_CAP_PARALLEL_APPLYING    |
                                  WSREP_CAP_TRX_REPLAY           |
                                  WSREP_CAP_ISOLATION            |
                                  WSREP_CAP_PAUSE                |
                                  WSREP_CAP_CAUSAL_READS);

    static uint64_t const v5_caps(WSREP_CAP_INCREMENTAL_WRITESET |
                                  WSREP_CAP_UNORDERED            |
                                  WSREP_CAP_PREORDERED);

    static uint64_t const v8_caps(WSREP_CAP_STREAMING);

    static uint64_t const v9_caps(WSREP_CAP_NBO);

    if (protocol_version == -1) return 0;

    assert(protocol_version >= 4);

    uint64_t caps(v4_caps);

    if (protocol_version >= 5) caps |= v5_caps;
    if (protocol_version >= 8) caps |= v8_caps;
    if (protocol_version >= 9) caps |= v9_caps;

    return caps;
}


std::ostream& galera::operator<<(std::ostream& os, ReplicatorSMM::State state)
{
    switch (state)
    {
    case ReplicatorSMM::S_DESTROYED: return (os << "DESTROYED");
    case ReplicatorSMM::S_CLOSED:    return (os << "CLOSED");
    case ReplicatorSMM::S_CONNECTED: return (os << "CONNECTED");
    case ReplicatorSMM::S_JOINING:   return (os << "JOINING");
    case ReplicatorSMM::S_JOINED:    return (os << "JOINED");
    case ReplicatorSMM::S_SYNCED:    return (os << "SYNCED");
    case ReplicatorSMM::S_DONOR:     return (os << "DONOR");
    }

    gu_throw_fatal << "invalid state " << static_cast<int>(state);
}

//////////////////////////////////////////////////////////////////////
//////////////////////////////////////////////////////////////////////
//                           Public
//////////////////////////////////////////////////////////////////////
//////////////////////////////////////////////////////////////////////

galera::ReplicatorSMM::ReplicatorSMM(const struct wsrep_init_args* args)
    :
    ist_event_queue_    (),
    init_lib_           (reinterpret_cast<gu_log_cb_t>(args->logger_cb)),
    config_             (),
    init_config_        (config_, args->node_address, args->data_dir),
    parse_options_      (*this, config_, args->options),
    init_ssl_           (config_),
    protocol_version_   (-1),
    proto_max_          (gu::from_string<int>(config_.get(Param::proto_max))),
    state_              (S_CLOSED),
    closing_mutex_      (),
    closing_cond_       (),
    closing_            (false),
    sst_state_          (SST_NONE),
    co_mode_            (CommitOrder::from_string(
                             config_.get(Param::commit_order))),
    state_file_         (config_.get(BASE_DIR)+'/'+GALERA_STATE_FILE),
    st_                 (state_file_),
    safe_to_bootstrap_  (true),
    trx_params_         (config_.get(BASE_DIR), -1,
                         KeySet::version(config_.get(Param::key_format)),
                         TrxHandleMaster::Defaults.record_set_ver_,
                         gu::from_string<int>(config_.get(
                             Param::max_write_set_size))),
    uuid_               (WSREP_UUID_UNDEFINED),
    state_uuid_         (WSREP_UUID_UNDEFINED),
    state_uuid_str_     (),
    cc_seqno_           (WSREP_SEQNO_UNDEFINED),
    cc_lowest_trx_seqno_(WSREP_SEQNO_UNDEFINED),
    pause_seqno_        (WSREP_SEQNO_UNDEFINED),
    app_ctx_            (args->app_ctx),
    connected_cb_       (args->connected_cb),
    view_cb_            (args->view_cb),
    sst_request_cb_     (args->sst_request_cb),
    apply_cb_           (args->apply_cb),
    unordered_cb_       (args->unordered_cb),
    sst_donate_cb_      (args->sst_donate_cb),
    synced_cb_          (args->synced_cb),
    sst_donor_          (),
    sst_uuid_           (WSREP_UUID_UNDEFINED),
    sst_seqno_          (WSREP_SEQNO_UNDEFINED),
    sst_mutex_          (),
    sst_cond_           (),
    sst_retry_sec_      (1),
    sst_received_       (false),
    gcache_             (config_, config_.get(BASE_DIR), args->encrypt_cb,
                         args->app_ctx),
    gcs_                (config_, gcache_, proto_max_, args->proto_ver,
                         args->node_name, args->node_incoming),
    service_thd_        (gcs_, gcache_),
    slave_pool_         (sizeof(TrxHandleSlave), 1024, "TrxHandleSlave"),
    as_                 (new GcsActionSource(slave_pool_, gcs_, *this, gcache_)),
    ist_receiver_       (config_, gcache_, slave_pool_,*this,args->node_address),
    ist_senders_        (gcache_),
    wsdb_               (),
    cert_               (config_, gcache_, &service_thd_),
    pending_cert_queue_ (),
    local_monitor_      (),
    apply_monitor_      (),
    commit_monitor_     (),
    causal_read_timeout_(config_.get(Param::causal_read_timeout)),
    receivers_          (),
    replicated_         (),
    replicated_bytes_   (),
    keys_count_         (),
    keys_bytes_         (),
    data_bytes_         (),
    unrd_bytes_         (),
    local_commits_      (),
    local_rollbacks_    (),
    local_cert_failures_(),
    local_replays_      (),
    causal_reads_       (),
    preordered_id_      (),
    incoming_list_      (""),
    incoming_mutex_     (),
    wsrep_stats_        ()
{
    // @todo add guards (and perhaps actions)
    state_.add_transition(Transition(S_CLOSED,  S_DESTROYED));
    state_.add_transition(Transition(S_CLOSED,  S_CONNECTED));

    state_.add_transition(Transition(S_CONNECTED, S_CLOSED));
    state_.add_transition(Transition(S_CONNECTED, S_CONNECTED));
    state_.add_transition(Transition(S_CONNECTED, S_JOINING));
    // the following is possible only when bootstrapping new cluster
    // (trivial wsrep_cluster_address)
    state_.add_transition(Transition(S_CONNECTED, S_JOINED));
    // the following are possible on PC remerge
    state_.add_transition(Transition(S_CONNECTED, S_DONOR));
    state_.add_transition(Transition(S_CONNECTED, S_SYNCED));

    state_.add_transition(Transition(S_JOINING, S_CLOSED));
    // the following is possible if one non-prim conf follows another
    state_.add_transition(Transition(S_JOINING, S_CONNECTED));
    state_.add_transition(Transition(S_JOINING, S_JOINED));

    state_.add_transition(Transition(S_JOINED, S_CLOSED));
    state_.add_transition(Transition(S_JOINED, S_CONNECTED));
    state_.add_transition(Transition(S_JOINED, S_SYNCED));
    // the following is possible if one desync() immediately follows another
    state_.add_transition(Transition(S_JOINED, S_DONOR));

    state_.add_transition(Transition(S_SYNCED, S_CLOSED));
    state_.add_transition(Transition(S_SYNCED, S_CONNECTED));
    state_.add_transition(Transition(S_SYNCED, S_DONOR));

    state_.add_transition(Transition(S_DONOR, S_CLOSED));
    state_.add_transition(Transition(S_DONOR, S_CONNECTED));
    state_.add_transition(Transition(S_DONOR, S_JOINED));

    local_monitor_.set_initial_position(WSREP_UUID_UNDEFINED, 0);

    wsrep_uuid_t  uuid;
    wsrep_seqno_t seqno;

    st_.get (uuid, seqno, safe_to_bootstrap_);

    if (0 != args->state_id &&
        args->state_id->uuid != WSREP_UUID_UNDEFINED &&
        args->state_id->uuid == uuid                 &&
        seqno                == WSREP_SEQNO_UNDEFINED)
    {
        /* non-trivial recovery information provided on startup, and db is safe
         * so use recovered seqno value */
        seqno = args->state_id->seqno;
    }

    if (seqno >= 0) // non-trivial starting position
    {
        assert(uuid != WSREP_UUID_UNDEFINED);
        cc_seqno_ = seqno; // is it needed here?

        log_debug << "ReplicatorSMM() initial position: "
                  << uuid << ':' << seqno;
        set_initial_position(uuid, seqno);
        cert_.assign_initial_position(gu::GTID(uuid, seqno),
                                      trx_params_.version_);
        gcache_.seqno_reset(gu::GTID(uuid, seqno));
        // update gcache position to one supplied by app.
    }

    build_stats_vars(wsrep_stats_);
}

void galera::ReplicatorSMM::start_closing()
{
    assert(closing_mutex_.locked());
    assert(state_() >= S_CONNECTED);
    if (!closing_)
    {
        closing_ = true;
        gcs_.close();
    }
}

void galera::ReplicatorSMM::shift_to_CLOSED()
{
    assert(closing_mutex_.locked());
    assert(closing_);

    state_.shift_to(S_CLOSED);

    if (state_uuid_ != WSREP_UUID_UNDEFINED)
    {
        st_.set (state_uuid_, last_committed(), safe_to_bootstrap_);
    }

    /* Cleanup for re-opening. */
    uuid_ = WSREP_UUID_UNDEFINED;
    closing_ = false;
    if (st_.corrupt())
    {
        /* this is a synchronization hack to make sure all receivers are done
         * with their work and won't access cert module any more. The usual
         * monitor drain is not enough here. */
        while (receivers_() > 1) usleep(1000);

        // this should erase the memory of a pre-existing state.
        set_initial_position(WSREP_UUID_UNDEFINED, WSREP_SEQNO_UNDEFINED);
        cert_.assign_initial_position(gu::GTID(GU_UUID_NIL, -1),
                                      trx_params_.version_);
        sst_uuid_            = WSREP_UUID_UNDEFINED;
        sst_seqno_           = WSREP_SEQNO_UNDEFINED;
        cc_seqno_            = WSREP_SEQNO_UNDEFINED;
        cc_lowest_trx_seqno_ = WSREP_SEQNO_UNDEFINED;
        pause_seqno_         = WSREP_SEQNO_UNDEFINED;
    }

    closing_cond_.broadcast();
}

void galera::ReplicatorSMM::wait_for_CLOSED(gu::Lock& lock)
{
    assert(closing_mutex_.locked());
    assert(closing_);
    while (state_() > S_CLOSED) lock.wait(closing_cond_);
    assert(!closing_);
    assert(WSREP_UUID_UNDEFINED == uuid_);
}

galera::ReplicatorSMM::~ReplicatorSMM()
{
    log_info << "dtor state: " << state_();

    gu::Lock lock(closing_mutex_);

    switch (state_())
    {
    case S_CONNECTED:
    case S_JOINING:
    case S_JOINED:
    case S_SYNCED:
    case S_DONOR:
        start_closing();
        wait_for_CLOSED(lock);
        // fall through
    case S_CLOSED:
        ist_senders_.cancel();
        break;
    case S_DESTROYED:
        break;
    }

    delete as_;
}


wsrep_status_t galera::ReplicatorSMM::connect(const std::string& cluster_name,
                                              const std::string& cluster_url,
                                              const std::string& state_donor,
                                              bool  const        bootstrap)
{
    sst_donor_ = state_donor;
    service_thd_.reset();

    // make sure there was a proper initialization/cleanup
    assert(WSREP_UUID_UNDEFINED == uuid_);

    ssize_t err = 0;
    wsrep_status_t ret(WSREP_OK);
    wsrep_seqno_t const seqno(last_committed());
    wsrep_uuid_t  const gcs_uuid(seqno < 0 ? WSREP_UUID_UNDEFINED :state_uuid_);
    gu::GTID      const inpos(gcs_uuid, seqno);

    log_info << "Setting GCS initial position to " << inpos;

    if ((bootstrap == true || cluster_url == "gcomm://")
        && safe_to_bootstrap_ == false)
    {
        log_error << "It may not be safe to bootstrap the cluster from this node. "
                  << "It was not the last one to leave the cluster and may "
                  << "not contain all the updates. To force cluster bootstrap "
                  << "with this node, edit the grastate.dat file manually and "
                  << "set safe_to_bootstrap to 1 .";
        ret = WSREP_NODE_FAIL;
    }

    if (ret == WSREP_OK && (err = gcs_.set_initial_position(inpos)) != 0)
    {
        log_error << "gcs init failed:" << strerror(-err);
        ret = WSREP_NODE_FAIL;
    }

    if (ret == WSREP_OK &&
        (err = gcs_.connect(cluster_name, cluster_url, bootstrap)) != 0)
    {
        log_error << "gcs connect failed: " << strerror(-err);
        ret = WSREP_NODE_FAIL;
    }

    if (ret == WSREP_OK)
    {
        state_.shift_to(S_CONNECTED);
    }

    return ret;
}


wsrep_status_t galera::ReplicatorSMM::close()
{
    gu::Lock lock(closing_mutex_);

    if (state_() > S_CLOSED)
    {
        start_closing();
        wait_for_CLOSED(lock);
    }

    return WSREP_OK;
}


wsrep_status_t galera::ReplicatorSMM::async_recv(void* recv_ctx)
{
    if (state_() <= S_CLOSED)
    {
        log_error <<"async recv cannot start, provider in CLOSED state";
        return WSREP_FATAL;
    }

    ++receivers_;

    bool exit_loop(false);
    wsrep_status_t retval(WSREP_OK);

    while (WSREP_OK == retval && state_() > S_CLOSED)
    {
        ssize_t rc;

        GU_DBUG_SYNC_EXECUTE("before_async_recv_process_sync", sleep(5););

        while (gu_unlikely((rc = as_->process(recv_ctx, exit_loop))
                           == -ECANCELED))
        {
            recv_IST(recv_ctx);
            // hack: prevent fast looping until ist controlling thread
            // resumes gcs prosessing
            usleep(10000);
        }

        if (gu_unlikely(rc <= 0))
        {
            retval = WSREP_CONN_FAIL;
        }
        else if (gu_unlikely(exit_loop == true))
        {
            assert(WSREP_OK == retval);

            if (receivers_.sub_and_fetch(1) > 0)
            {
                log_info << "Slave thread exiting on request.";
                break;
            }

            ++receivers_;
            log_warn << "Refusing exit for the last slave thread.";
        }
    }

    /* exiting loop already did proper checks */
    if (!exit_loop && receivers_.sub_and_fetch(1) == 0)
    {
        gu::Lock lock(closing_mutex_);
        if (state_() > S_CLOSED && !closing_)
        {
            assert(WSREP_CONN_FAIL == retval);
            /* Last recv thread exiting due to error but replicator is not
             * closed. We need to at least gracefully leave the cluster.*/

            if (WSREP_OK == retval)
            {
                log_warn << "Broken shutdown sequence, provider state: "
                         << state_() << ", retval: " << retval;
                assert (0);
            }

            start_closing();

            // Generate zero view before exit to notify application
            gcs_act_cchange const cc;
            wsrep_uuid_t tmp(uuid_);
            wsrep_view_info_t* const err_view
                (galera_view_info_create(cc, capabilities(cc.repl_proto_ver),
                                         -1, tmp));
            view_cb_(app_ctx_, recv_ctx, err_view, 0, 0);
            free(err_view);

            shift_to_CLOSED();
        }
    }

    log_debug << "Slave thread exit. Return code: " << retval;

    return retval;
}

void galera::ReplicatorSMM::apply_trx(void* recv_ctx, TrxHandleSlave& ts)
{
    assert(ts.global_seqno() > 0);
    assert(!ts.is_committed());
    if (!ts.skip_event())
    {
        assert(ts.trx_id() != uint64_t(-1) || ts.is_toi());
        assert(ts.certified() /*Repl*/ || ts.preordered() /*IST*/);
        assert(ts.local() == false || ts.nbo_end() ||
               (ts.flags() & TrxHandle::F_COMMIT) ||
               (ts.flags() & TrxHandle::F_ROLLBACK));
        assert(ts.nbo_end() == false || ts.is_dummy());
    }

    ApplyException ae;

    ApplyOrder ao(ts);
    CommitOrder co(ts, co_mode_);

    TX_SET_STATE(ts, TrxHandle::S_APPLYING);

    gu_trace(apply_monitor_.enter(ao));

    if (gu_unlikely(ts.nbo_start() == true))
    {
        // Non-blocking operation start, mark state unsafe.
        st_.mark_unsafe();
    }

    wsrep_trx_meta_t meta = { { state_uuid_,    ts.global_seqno() },
                              { ts.source_id(), ts.trx_id(), ts.conn_id() },
                              ts.depends_seqno() };

    if (ts.is_toi())
    {
        log_debug << "Executing TO isolated action: " << ts;
        st_.mark_unsafe();
    }

    wsrep_bool_t exit_loop(false);

    try { gu_trace(ts.apply(recv_ctx, apply_cb_, meta, exit_loop)); }
    catch (ApplyException& e)
    {
        assert(0 != e.status());
        assert(NULL != e.data() || 0 == e.data_len());
        assert(0 != e.data_len() || NULL == e.data());

        if (!st_.corrupt())
        {
            assert(0 == e.data_len());
            /* non-empty error must be handled in handle_apply_error(), while
             * still in commit monitor. */
            on_inconsistency();
        }
    }
    /* at this point any other exception is fatal, not catching anything else.*/

    if (ts.local() == false)
    {
        GU_DBUG_SYNC_WAIT("after_commit_slave_sync");
    }

    wsrep_seqno_t const safe_to_discard(cert_.set_trx_committed(ts));

    /* For now need to keep it inside apply monitor to ensure all processing
     * ends by the time monitors are drained because of potential gcache
     * cleanup (and loss of the writeset buffer). Perhaps unordered monitor
     * is needed here. */
    ts.unordered(recv_ctx, unordered_cb_);

    apply_monitor_.leave(ao);

    if (ts.is_toi())
    {
        log_debug << "Done executing TO isolated action: "
                  << ts.global_seqno();
        st_.mark_safe();
    }

    if (gu_likely(ts.local_seqno() != -1))
    {
        // trx with local seqno -1 originates from IST (or other source not gcs)
        report_last_committed(safe_to_discard);
    }

    ts.set_exit_loop(exit_loop);
}


wsrep_status_t galera::ReplicatorSMM::send(TrxHandleMaster& trx,
                                           wsrep_trx_meta_t* meta)
{
    assert(trx.locked());
    if (state_() < S_JOINED) return WSREP_TRX_FAIL;

    // SR rollback
    const bool rollback(trx.flags() & TrxHandle::F_ROLLBACK);

    if (rollback)
    {
        assert(trx.state() == TrxHandle::S_ABORTING);
        assert((trx.flags() & TrxHandle::F_BEGIN) == 0);
        TrxHandleSlavePtr ts(TrxHandleSlave::New(true, slave_pool_),
                             TrxHandleSlaveDeleter());
        ts->set_global_seqno(0);
        trx.add_replicated(ts);
    }

    WriteSetNG::GatherVector actv;

    size_t act_size = trx.gather(actv);

    ssize_t rcode(0);
    do
    {
        const bool scheduled(!rollback);

        if (scheduled)
        {
            const ssize_t gcs_handle(gcs_.schedule());

            if (gu_unlikely(gcs_handle < 0))
            {
                log_debug << "gcs schedule " << strerror(-gcs_handle);
                rcode = gcs_handle;
                goto out;
            }
            trx.set_gcs_handle(gcs_handle);
        }

        trx.finalize(last_committed());
        trx.unlock();
        // On rollback fragment, we instruct sendv to use gcs_sm_grab()
        // to avoid the scenario where trx is BF aborted but can't send
        // ROLLBACK fragment due to flow control, which results in
        // deadlock.
        // Otherwise sendv call was scheduled above, and we instruct
        // the call to use regular gcs_sm_enter()
        const bool grab(rollback);
        rcode = gcs_.sendv(actv, act_size,
                           GCS_ACT_WRITESET,
                           scheduled, grab);
        GU_DBUG_SYNC_WAIT("after_send_sync");
        trx.lock();
    }
    // TODO: Break loop after some timeout
    while (rcode == -EAGAIN && (usleep(1000), true));

    trx.set_gcs_handle(-1);

out:

    if (rcode <= 0)
    {
        log_debug << "ReplicatorSMM::send failed: " << -rcode;
    }

    return (rcode > 0 ? WSREP_OK : WSREP_TRX_FAIL);
}


wsrep_status_t galera::ReplicatorSMM::replicate(TrxHandleMaster& trx,
                                                wsrep_trx_meta_t* meta)
{
    assert(trx.locked());
    assert(!(trx.flags() & TrxHandle::F_ROLLBACK));
    assert(trx.state() == TrxHandle::S_EXECUTING ||
           trx.state() == TrxHandle::S_MUST_ABORT);

    if (state_() < S_JOINED || trx.state() == TrxHandle::S_MUST_ABORT)
    {
    must_abort:
        if (trx.state() == TrxHandle::S_EXECUTING ||
            trx.state() == TrxHandle::S_REPLICATING)
            TX_SET_STATE(trx, TrxHandle::S_MUST_ABORT);

        TX_SET_STATE(trx, TrxHandle::S_ABORTING);

        if (trx.ts() != 0)
        {
            assert(trx.ts()->state() == TrxHandle::S_COMMITTED);
            trx.reset_ts();
        }

        return (st_.corrupt() ? WSREP_NODE_FAIL : WSREP_CONN_FAIL);
    }

    WriteSetNG::GatherVector actv;

    gcs_action act;
    act.type = GCS_ACT_WRITESET;
#ifndef NDEBUG
    act.seqno_g = GCS_SEQNO_ILL;
#endif

    act.buf  = NULL;
    act.size = trx.gather(actv);
    TX_SET_STATE(trx, TrxHandle::S_REPLICATING);

    ssize_t rcode(-1);

    do
    {
        assert(act.seqno_g == GCS_SEQNO_ILL);

        const ssize_t gcs_handle(gcs_.schedule());

        if (gu_unlikely(gcs_handle < 0))
        {
            log_debug << "gcs schedule " << strerror(-gcs_handle);
            goto must_abort;
        }

        trx.set_gcs_handle(gcs_handle);

        trx.finalize(last_committed());
        trx.unlock();
        assert (act.buf == NULL); // just a sanity check
        rcode = gcs_.replv(actv, act, true);

        GU_DBUG_SYNC_WAIT("after_replicate_sync")
        trx.lock();
    }
    while (rcode == -EAGAIN && trx.state() != TrxHandle::S_MUST_ABORT &&
           (usleep(1000), true));

    trx.set_gcs_handle(-1);

    if (rcode < 0)
    {
        if (rcode != -EINTR)
        {
            log_debug << "gcs_repl() failed with " << strerror(-rcode)
                      << " for trx " << trx;
        }

        assert(rcode != -EINTR || trx.state() == TrxHandle::S_MUST_ABORT);
        assert(act.seqno_l == GCS_SEQNO_ILL && act.seqno_g == GCS_SEQNO_ILL);
        assert(NULL == act.buf);

        if (trx.state() != TrxHandle::S_MUST_ABORT)
        {
            TX_SET_STATE(trx, TrxHandle::S_MUST_ABORT);
        }

        goto must_abort;
    }

    assert(act.buf != NULL);
    assert(act.size == rcode);
    assert(act.seqno_l > 0);
    assert(act.seqno_g > 0);

    TrxHandleSlavePtr ts(TrxHandleSlave::New(true, slave_pool_),
                         TrxHandleSlaveDeleter());

    gu_trace(ts->unserialize<true>(gcache_, act));
    ts->set_local(true);

    ts->update_stats(keys_count_, keys_bytes_, data_bytes_, unrd_bytes_);

    trx.add_replicated(ts);

    ++replicated_;
    replicated_bytes_ += rcode;

    assert(trx.source_id() == ts->source_id());
    assert(trx.conn_id()   == ts->conn_id());
    assert(trx.trx_id()    == ts->trx_id());

    assert(ts->global_seqno() == act.seqno_g);
    assert(ts->last_seen_seqno() >= 0);

    assert(trx.ts() == ts);

    wsrep_status_t retval(WSREP_TRX_FAIL);

    // ROLLBACK event shortcut to avoid blocking in monitors or
    // getting BF aborted inside provider
    if (gu_unlikely(ts->flags() & TrxHandle::F_ROLLBACK))
    {
        // ROLLBACK fragments should be replicated through ReplicatorSMM::send(),
        // assert here for debug builds to catch if this is not a case.
        assert(0);
        assert(ts->depends_seqno() > 0); // must be set at unserialization
        ts->cert_bypass(true);
        ts->mark_certified();

        TX_SET_STATE(trx, TrxHandle::S_MUST_ABORT);
        TX_SET_STATE(trx, TrxHandle::S_ABORTING);

        pending_cert_queue_.push(ts);
        cancel_monitors_for_local(*ts);

        goto out;
    }

    if (gu_unlikely(trx.state() == TrxHandle::S_MUST_ABORT))
    {
        retval = cert_for_aborted(ts);

        if (retval != WSREP_BF_ABORT)
        {
            assert(trx.state() == TrxHandle::S_MUST_ABORT);
            TX_SET_STATE(trx, TrxHandle::S_ABORTING);

            pending_cert_queue_.push(ts);
            cancel_monitors_for_local(*ts);

            assert(ts->is_dummy());
            assert(WSREP_OK != retval);
        }
        else
        {
            // If the transaction was committing, it must replay.
            if (ts->flags() & TrxHandle::F_COMMIT)
            {
                TX_SET_STATE(trx, TrxHandle::S_MUST_REPLAY);
            }
            else
            {
                TX_SET_STATE(trx, TrxHandle::S_ABORTING);

                pending_cert_queue_.push(ts);
                cancel_monitors_for_local(*ts);

                retval = WSREP_TRX_FAIL;
            }
        }
    }
    else
    {
        assert(trx.state() == TrxHandle::S_REPLICATING);
        retval = WSREP_OK;
    }

out:
    assert(trx.state() != TrxHandle::S_MUST_ABORT);
    assert(ts->global_seqno() >  0);
    assert(ts->global_seqno() == act.seqno_g);

    if (meta != 0) // whatever the retval, we must update GTID in meta
    {
        meta->gtid.uuid  = state_uuid_;
        meta->gtid.seqno = ts->global_seqno();
        meta->depends_on = ts->depends_seqno();
    }

    return retval;
}

wsrep_status_t
galera::ReplicatorSMM::abort_trx(TrxHandleMaster& trx, wsrep_seqno_t bf_seqno,
                                 wsrep_seqno_t* victim_seqno)
{
    assert(trx.local() == true);
    assert(trx.locked());

    const TrxHandleSlavePtr ts(trx.ts());

    if (ts)
    {
        log_debug << "aborting ts  " << *ts;
        assert(ts->global_seqno() != WSREP_SEQNO_UNDEFINED);
        if (ts->global_seqno() < bf_seqno &&
            (ts->flags() & TrxHandle::F_COMMIT))
        {
            log_debug << "seqno " << bf_seqno
                      << " trying to abort seqno " << ts->global_seqno();
            *victim_seqno = ts->global_seqno();
            return WSREP_NOT_ALLOWED;
        }
    }
    else
    {
        log_debug << "aborting trx " << trx;
    }

    wsrep_status_t retval(WSREP_OK);
    switch (trx.state())
    {
    case TrxHandle::S_MUST_ABORT:
    case TrxHandle::S_ABORTING:
    case TrxHandle::S_MUST_REPLAY:
        // victim trx was already BF aborted or it failed certification
        retval = WSREP_NOT_ALLOWED;
        break;
    case TrxHandle::S_EXECUTING:
        TX_SET_STATE(trx, TrxHandle::S_MUST_ABORT);
        break;
    case TrxHandle::S_REPLICATING:
    {
        // @note: it is important to place set_state() into beginning of
        // every case, because state must be changed AFTER switch() and
        // BEFORE entering monitors or taking any other action.
        TX_SET_STATE(trx, TrxHandle::S_MUST_ABORT);
        int rc;
        if (trx.gcs_handle() > 0 &&
            ((rc = gcs_.interrupt(trx.gcs_handle()))) != 0)
        {
            log_debug << "gcs_interrupt(): handle "
                      << trx.gcs_handle()
                      << " trx id " << trx.trx_id()
                      << ": " << strerror(-rc);
        }
        break;
    }
    case TrxHandle::S_CERTIFYING:
    {
        // trx is waiting in local monitor
        assert(ts);
        assert(ts->global_seqno() > 0);
        log_debug << "aborting ts: " << *ts << "; BF seqno: " << bf_seqno
                  << "; local position: " << local_monitor_.last_left();
        TX_SET_STATE(trx, TrxHandle::S_MUST_ABORT);
        LocalOrder lo(*ts);
        local_monitor_.interrupt(lo);
        break;
    }
    case TrxHandle::S_APPLYING:
    {
        // trx is waiting in apply monitor
        assert(ts);
        assert(ts->global_seqno() > 0);
        log_debug << "aborting ts: " << *ts << "; BF seqno: " << bf_seqno
                  << "; apply window: " << apply_monitor_.last_left() << " - "
                  << apply_monitor_.last_entered();
        TX_SET_STATE(trx, TrxHandle::S_MUST_ABORT);
        ApplyOrder ao(*ts);
        apply_monitor_.interrupt(ao);
        break;
    }
    case TrxHandle::S_COMMITTING:
    {
        // Trx is waiting in commit monitor
        assert(ts);
        assert(ts->global_seqno() > 0);
        log_debug << "aborting ts: " << *ts << "; BF seqno: " << bf_seqno
                  << "; commit position: " << last_committed();
        if (co_mode_ != CommitOrder::BYPASS)
        {
            CommitOrder co(*ts, co_mode_);
            bool const interrupted(commit_monitor_.interrupt(co));
            if (interrupted || !(ts->flags() & TrxHandle::F_COMMIT))
            {
                TX_SET_STATE(trx, TrxHandle::S_MUST_ABORT);
            }
            else
            {
                retval = WSREP_NOT_ALLOWED;
            }
        }
        break;
    }
    case TrxHandle::S_COMMITTED:
        assert(ts);
        assert(ts->global_seqno() > 0);
        if (ts->global_seqno() < bf_seqno &&
            (ts->flags() & TrxHandle::F_COMMIT))
        {
            retval = WSREP_NOT_ALLOWED;
        }
        else
        {
            retval = WSREP_OK;
        }
        break;
    case TrxHandle::S_ROLLING_BACK:
        log_error << "Attempt to enter commit monitor while holding "
            "locks in rollback by " << trx;
        // fallthrough
    default:
        log_warn << "invalid state " << trx.state()
                 << " in abort_trx for trx"
                 << trx;
        assert(0);
    }
    if (retval == WSREP_OK || retval == WSREP_NOT_ALLOWED)
    {
        *victim_seqno = (ts != 0 ? ts->global_seqno() : WSREP_SEQNO_UNDEFINED);
    }
    return retval;
}


wsrep_status_t galera::ReplicatorSMM::certify(TrxHandleMaster&  trx,
                                              wsrep_trx_meta_t* meta)
{
    assert(trx.state() == TrxHandle::S_REPLICATING);

    TrxHandleSlavePtr ts(trx.ts());
    assert(ts->state() == TrxHandle::S_REPLICATING);

    // Rollback should complete with post_rollback
    assert((ts->flags() & TrxHandle::F_ROLLBACK) == 0);

    assert(ts->local_seqno()  > 0);
    assert(ts->global_seqno() > 0);
    assert(ts->last_seen_seqno() >= 0);
    assert(ts->depends_seqno() >= -1);

    if (meta != 0)
    {
        assert(meta->gtid.uuid  == state_uuid_);
        assert(meta->gtid.seqno == ts->global_seqno());
        assert(meta->depends_on == ts->depends_seqno());
    }
    // State should not be checked here: If trx has been replicated,
    // it has to be certified and potentially applied. #528
    // if (state_() < S_JOINED) return WSREP_TRX_FAIL;

    wsrep_status_t retval(cert_and_catch(&trx, ts));

    assert((ts->flags() & TrxHandle::F_ROLLBACK) == 0 ||
           trx.state() == TrxHandle::S_ABORTING);

    if (gu_unlikely(retval != WSREP_OK))
    {
        switch(retval)
        {
        case WSREP_BF_ABORT:
            assert(ts->depends_seqno() >= 0);
            assert(trx.state() == TrxHandle::S_MUST_REPLAY ||
                   !(ts->flags() & TrxHandle::F_COMMIT));
            assert(ts->state() == TrxHandle::S_REPLICATING ||
                   ts->state() == TrxHandle::S_CERTIFYING);
            // apply monitor will be entered in due course during replay
            break;
        case WSREP_TRX_FAIL:
            /* committing fragment fails certification or non-committing BF'ed */
            // If the ts was queued, the depends seqno cannot be trusted
            // as it may be modified concurrently.
            assert(ts->queued() || ts->depends_seqno() < 0 ||
                   (ts->flags() & TrxHandle::F_COMMIT) == 0);
            assert(ts->state() == TrxHandle::S_CERTIFYING ||
                   ts->state() == TrxHandle::S_REPLICATING);
            if (ts->state() == TrxHandle::S_REPLICATING)
                TX_SET_STATE(*ts, TrxHandle::S_CERTIFYING);
            break;
        default:
            assert(0);
        }

        return retval;
    }
    else
    {
        if (meta) meta->depends_on = ts->depends_seqno();
        if (enter_apply_monitor_for_local(trx, ts))
        {
            TX_SET_STATE(*ts, TrxHandle::S_APPLYING);
            if (trx.state() == TrxHandle::S_MUST_ABORT)
                return WSREP_BF_ABORT;
            else
                return WSREP_OK;
        }
        else
        {
            return handle_apply_monitor_interrupted(trx, ts);
        }
    }
}


wsrep_status_t galera::ReplicatorSMM::replay_trx(TrxHandleMaster& trx,
                                                 TrxHandleLock& lock,
                                                 void* const      trx_ctx)
{
    TrxHandleSlavePtr tsp(trx.ts());
    assert(tsp);
    TrxHandleSlave& ts(*tsp);

    assert(ts.global_seqno() > last_committed());

    log_debug << "replay trx: " << trx << " ts: " << ts;

    if (trx.state() == TrxHandle::S_MUST_ABORT)
    {
        // BF aborted outside of provider.
        TX_SET_STATE(trx, TrxHandle::S_MUST_REPLAY);
    }

    assert(trx.state() == TrxHandle::S_MUST_REPLAY);
    assert(trx.trx_id() != static_cast<wsrep_trx_id_t>(-1));

    wsrep_status_t retval(WSREP_OK);

    // Note: We set submit NULL trx pointer below to avoid
    // interrupting replaying in any monitor during replay.

    switch (ts.state())
    {
    case TrxHandle::S_REPLICATING:
        retval = cert_and_catch(&trx, tsp);
        assert(ts.state() == TrxHandle::S_CERTIFYING);
        if (retval != WSREP_OK)
        {
            assert(retval == WSREP_TRX_FAIL);
            assert(ts.is_dummy());
            break;
        }
        // fall through
    case TrxHandle::S_CERTIFYING:
    {
        assert(ts.state() == TrxHandle::S_CERTIFYING);
        // safety measure to make sure that all preceding trxs finish before
        // replaying
        wsrep_seqno_t const ds(ts.depends_seqno());
        ts.set_depends_seqno(ts.global_seqno() - 1);

        ApplyOrder ao(ts);
        assert(apply_monitor_.entered(ao) == false);
        gu_trace(apply_monitor_.enter(ao));

        // restore dependency info
        ts.set_depends_seqno(WSREP_SEQNO_UNDEFINED);
        ts.set_depends_seqno(ds);
        TX_SET_STATE(ts, TrxHandle::S_APPLYING);
    }
    // fall through
    case TrxHandle::S_APPLYING:
        //
        // Commit monitor will be entered from commit_order_enter_remote.
        //
        // fall through
    case TrxHandle::S_COMMITTING:
        ++local_replays_;

        TX_SET_STATE(trx, TrxHandle::S_REPLAYING);
        try
        {
            // Only committing transactions should be replayed
            assert(ts.flags() & TrxHandle::F_COMMIT);

            wsrep_trx_meta_t meta = {{ state_uuid_,    ts.global_seqno() },
                                     { ts.source_id(), ts.trx_id(),
                                       ts.conn_id()                      },
                                     ts.depends_seqno()};

            /* failure to replay own trx is certainly a sign of inconsistency,
             * not trying to catch anything here */
            assert(trx.owned());
            bool unused(false);
            lock.unlock();
            gu_trace(ts.apply(trx_ctx, apply_cb_, meta, unused));
            lock.lock();
            assert(false == unused);
            log_debug << "replayed " << ts.global_seqno();
            assert(ts.state() == TrxHandle::S_COMMITTED);
            assert(trx.state() == TrxHandle::S_COMMITTED);
        }
        catch (gu::Exception& e)
        {
            on_inconsistency();
            return WSREP_NODE_FAIL;
        }

        // apply, commit monitors are released in post commit
        return WSREP_OK;
    default:
        assert(0);
        gu_throw_fatal << "Invalid state in replay for trx " << trx;
    }

    log_debug << "replaying failed for trx " << trx;
    assert(trx.state() == TrxHandle::S_ABORTING);

    return retval;
}

static void
dump_buf(std::ostream& os, const void* const buf, size_t const buf_len)
{
    std::ios_base::fmtflags const saved_flags(os.flags());
    char                    const saved_fill (os.fill('0'));

    os << std::oct;

    const char* const str(static_cast<const char*>(buf));
    for (size_t i(0); i < buf_len; ++i)
    {
        char const c(str[i]);

        if ('\0' == c) break;

        try
        {
            if (isprint(c) || isspace(c))
            {
                os.put(c);
            }
            else
            {
                os << '\\' << std::setw(2) << int(c);
            }
        }
        catch (std::ios_base::failure& f)
        {
            log_warn << "Failed to dump " << i << "th byte: " << f.what();
            break;
        }
    }

    os.flags(saved_flags);
    os.fill (saved_fill);
}

wsrep_status_t
galera::ReplicatorSMM::handle_commit_interrupt(TrxHandleMaster& trx,
                                               const TrxHandleSlave& ts)
{
    assert(trx.state() == TrxHandle::S_MUST_ABORT);

    if (ts.flags() & TrxHandle::F_COMMIT)
    {
        TX_SET_STATE(trx, TrxHandle::S_MUST_REPLAY);
        return WSREP_BF_ABORT;
    }
    else
    {
        TX_SET_STATE(trx, TrxHandle::S_ABORTING);
        return WSREP_TRX_FAIL;
    }
}

wsrep_status_t
galera::ReplicatorSMM::commit_order_enter_local(TrxHandleMaster& trx)
{
    assert(trx.local());
    assert(trx.ts() && trx.ts()->global_seqno() > 0);
    assert(trx.locked());

    assert(trx.state() == TrxHandle::S_APPLYING  ||
           trx.state() == TrxHandle::S_ABORTING  ||
           trx.state() == TrxHandle::S_REPLAYING);

    TrxHandleSlavePtr tsp(trx.ts());
    TrxHandleSlave& ts(*tsp);

    if (trx.state() != TrxHandle::S_APPLYING)
    {
        // Transactions which are rolling back or replaying
        // may not have grabbed apply monitor so far. Do it
        // before proceeding.
        enter_apply_monitor_for_local_not_committing(trx, ts);
    }
#ifndef NDEBUG
    {
        ApplyOrder ao(ts);
        assert(apply_monitor_.entered(ao));
    }
#endif // NDEBUG

    TrxHandle::State const next_state
        (trx.state() == TrxHandle::S_ABORTING ?
         TrxHandle::S_ROLLING_BACK : TrxHandle::S_COMMITTING);

    TX_SET_STATE(trx, next_state);

    if (co_mode_ == CommitOrder::BYPASS)
    {
        TX_SET_STATE(ts, TrxHandle::S_COMMITTING);
        return WSREP_OK;
    }

    CommitOrder co(ts, co_mode_);
    if (ts.state() < TrxHandle::S_COMMITTING)
    {
        assert(!commit_monitor_.entered(co));
    }
    else
    {
        // was BF'ed after having entered commit monitor. This may happen
        // for SR fragment.
        assert(commit_monitor_.entered(co));
        return WSREP_OK;
    }

    try
    {
        trx.unlock();
        GU_DBUG_SYNC_WAIT("before_local_commit_monitor_enter");
        gu_trace(commit_monitor_.enter(co));
        assert(commit_monitor_.entered(co));
        trx.lock();

        TX_SET_STATE(ts, TrxHandle::S_COMMITTING);

        /* non-committing fragments may be interrupted after having entered
         * commit_monitor_ */
        if (0 == (ts.flags() & TrxHandle::F_COMMIT) &&
            trx.state() == TrxHandle::S_MUST_ABORT)
            return handle_commit_interrupt(trx, ts);

        assert(trx.state() == TrxHandle::S_COMMITTING ||
               trx.state() == TrxHandle::S_ROLLING_BACK);

    }
    catch (gu::Exception& e)
    {
        assert(!commit_monitor_.entered(co));
        assert(next_state != TrxHandle::S_ROLLING_BACK);
        trx.lock();
        if (e.get_errno() == EINTR)
        {
            return handle_commit_interrupt(trx, ts);
        }
        else throw;
    }

    assert(ts.global_seqno() > last_committed());
    assert(trx.locked());

    assert(trx.state() == TrxHandle::S_COMMITTING ||
           trx.state() == TrxHandle::S_ROLLING_BACK);

    return WSREP_OK;
}

wsrep_status_t
galera::ReplicatorSMM::commit_order_enter_remote(TrxHandleSlave& trx)
{
    assert(trx.global_seqno() > 0);
    assert(trx.state() == TrxHandle::S_APPLYING  ||
           trx.state() == TrxHandle::S_ABORTING);

#ifndef NDEBUG
    if (trx.state() == TrxHandle::S_REPLAYING)
    {
        assert(trx.local());
        assert((trx.flags() & TrxHandle::F_ROLLBACK) == 0);

        ApplyOrder ao(trx);
        assert(apply_monitor_.entered(ao));
    }
#endif /* NDEBUG */

    CommitOrder co(trx, co_mode_);

    assert(!commit_monitor_.entered(co));

    if (gu_likely(co_mode_ != CommitOrder::BYPASS))
    {
        gu_trace(commit_monitor_.enter(co));
    }

    TX_SET_STATE(trx, TrxHandle::S_COMMITTING);

    return WSREP_OK;
}

void galera::ReplicatorSMM::process_apply_error(TrxHandleSlave& trx,
                                                const wsrep_buf_t& error)
{
    gu::GTID const gtid(state_uuid_, trx.global_seqno());
    int res;

    if (trx.local_seqno() != -1 || trx.nbo_end())
    {
        /* this must be done IN ORDER to avoid multiple elections, hence
         * anything else but LOCAL_OOOC and NO_OOOC is potentially broken */
        res = gcs_.vote(gtid, -1, error.ptr, error.len);
    }
    else res = 2;

    if (res != 0)
    {
        std::ostringstream os;

        switch (res)
        {
        case 2:
            os << "Failed on preordered " << gtid << ": inconsistency.";
            break;
        case 1:
            os << "Inconsistent by consensus on " << gtid;
            break;
        default:
            os << "Could not reach consensus on " << gtid
               << " (rcode: " << res << "), assuming inconsistency.";
        }

        galera::ApplyException ae(os.str(), NULL, error.ptr, error.len);
        GU_TRACE(ae);
        throw ae;
    }
    else
    {
        /* mark action as invalid (skip seqno) and return normally */
        gcache_.seqno_skip(trx.action().first,
                           trx.global_seqno(), GCS_ACT_WRITESET);
    }
}

wsrep_status_t
galera::ReplicatorSMM::handle_apply_error(TrxHandleSlave&    ts,
                                          const wsrep_buf_t& error,
                                          const std::string& custom_msg)
{
    assert(error.len > 0);

    std::ostringstream os;

    os << custom_msg << ts.global_seqno() << ", error: ";
    dump_buf(os, error.ptr, error.len);
    log_debug << "handle_apply_error(): " << os.str();

    try
    {
        if (!st_.corrupt())
            gu_trace(process_apply_error(ts, error));
        return WSREP_OK;
    }
    catch (ApplyException& e)
    {
        log_error << "Inconsistency detected: " << e.what();
        on_inconsistency();
    }
    catch (gu::Exception& e)
    {
        log_error << "Unexpected exception: " << e.what();
            assert(0);
            abort();
    }
    catch (...)
    {
        log_error << "Unknown exception";
        assert(0);
        abort();
    }

    return WSREP_NODE_FAIL;
}

wsrep_status_t
galera::ReplicatorSMM::commit_order_leave(TrxHandleSlave&          ts,
                                          const wsrep_buf_t* const error)
{
    assert(ts.state() == TrxHandle::S_COMMITTING);

#ifndef NDEBUG
    {
        CommitOrder co(ts, co_mode_);
        assert(co_mode_ != CommitOrder::BYPASS || commit_monitor_.entered(co));
    }
#endif

    wsrep_status_t retval(WSREP_OK);

    if (gu_unlikely(error != NULL && error->ptr != NULL))
    {
        retval = handle_apply_error(ts, *error, "Failed to apply writeset ");
    }

    if (gu_likely(co_mode_ != CommitOrder::BYPASS))
    {
        CommitOrder co(ts, co_mode_);
        commit_monitor_.leave(co);
    }

    TX_SET_STATE(ts, TrxHandle::S_COMMITTED);
    /* master state will be set upon release */

    return retval;
}

wsrep_status_t galera::ReplicatorSMM::release_commit(TrxHandleMaster& trx)
{
    TrxHandleSlavePtr tsp(trx.ts());
    assert(tsp);
    TrxHandleSlave& ts(*tsp);

#ifndef NDEBUG
    {
        CommitOrder co(ts, co_mode_);
        assert(co_mode_ == CommitOrder::BYPASS ||
               commit_monitor_.entered(co) == false);
    }
#endif

    log_debug << "release_commit() for trx: " << trx << " ts: " << ts;

    assert((ts.flags() & TrxHandle::F_ROLLBACK) == 0);
    assert(ts.local_seqno() > 0 && ts.global_seqno() > 0);
    assert(ts.state() == TrxHandle::S_COMMITTED);
    // Streaming transaction may enter here in aborting state if the
    // BF abort happens during fragment commit ordering. Otherwise
    // should always be committed.
    assert(trx.state() == TrxHandle::S_COMMITTED ||
           (trx.state() == TrxHandle::S_ABORTING &&
            (ts.flags() & TrxHandle::F_COMMIT) == 0));
    assert(!ts.is_committed());

    wsrep_seqno_t const safe_to_discard(cert_.set_trx_committed(ts));

    ApplyOrder ao(ts);
    apply_monitor_.leave(ao);

    if ((ts.flags() & TrxHandle::F_COMMIT) == 0 &&
        trx.state() == TrxHandle::S_COMMITTED)
    {
        // continue streaming
        TX_SET_STATE(trx, TrxHandle::S_EXECUTING);
    }

    trx.reset_ts();

    ++local_commits_;

    report_last_committed(safe_to_discard);

    return WSREP_OK;
}


wsrep_status_t galera::ReplicatorSMM::release_rollback(TrxHandleMaster& trx)
{
    assert(trx.locked());

    if (trx.state() == TrxHandle::S_MUST_ABORT) // BF abort before replicaiton
        TX_SET_STATE(trx, TrxHandle::S_ABORTING);

    if (trx.state() == TrxHandle::S_ABORTING ||
        trx.state() == TrxHandle::S_EXECUTING)
        TX_SET_STATE(trx, TrxHandle::S_ROLLED_BACK);

    assert(trx.state() == TrxHandle::S_ROLLED_BACK);

    TrxHandleSlavePtr tsp(trx.ts());
    if (tsp)
    {
        TrxHandleSlave& ts(*tsp);
        log_debug << "release_rollback() trx: " << trx << ", ts: " << ts;
        assert(ts.global_seqno() > 0);
        if (ts.global_seqno() > 0)
        {
            ApplyOrder ao(ts.global_seqno(), 0, ts.local());

            // Enter and leave monitors if they were not entered/canceled
            // already.
            if (ts.state() < TrxHandle::S_COMMITTED)
            {
                if (ts.state() < TrxHandle::S_CERTIFYING)
                {
                    TX_SET_STATE(ts, TrxHandle::S_CERTIFYING);
                }
                if (ts.state() < TrxHandle::S_APPLYING)
                {
                    apply_monitor_.enter(ao);
                    TX_SET_STATE(ts, TrxHandle::S_APPLYING);
                }
                CommitOrder co(ts, co_mode_);
                if (ts.state() < TrxHandle::S_COMMITTING)
                {
                    commit_monitor_.enter(co);
                    TX_SET_STATE(ts, TrxHandle::S_COMMITTING);
                }
                commit_monitor_.leave(co);
                assert(commit_monitor_.last_left() >= ts.global_seqno());
                TX_SET_STATE(ts, TrxHandle::S_COMMITTED);
            }

            /* Queued transactions will be set committed in the queue */
            wsrep_seqno_t const safe_to_discard
                (ts.queued() ?
                 WSREP_SEQNO_UNDEFINED : cert_.set_trx_committed(ts));
            apply_monitor_.leave(ao);
            if (safe_to_discard != WSREP_SEQNO_UNDEFINED)
                report_last_committed(safe_to_discard);
        }
    }
    else
    {
        log_debug << "release_rollback() trx: " << trx << ", ts: nil";
    }

    // Trx was either rolled back by user or via certification failure,
    // last committed report not needed since cert index state didn't change.
    // report_last_committed();

    trx.reset_ts();
    ++local_rollbacks_;

    return WSREP_OK;
}


wsrep_status_t galera::ReplicatorSMM::sync_wait(wsrep_gtid_t* upto,
                                                int           tout,
                                                wsrep_gtid_t* gtid)
{
    gu::GTID wait_gtid;
    gu::datetime::Date wait_until(gu::datetime::Date::calendar() +
                                  ((tout == -1) ?
                                   gu::datetime::Period(causal_read_timeout_) :
                                   gu::datetime::Period(tout * gu::datetime::Sec)));

    if (upto == 0)
    {
        try
        {
            gcs_.caused(wait_gtid, wait_until);
        }
        catch (gu::Exception& e)
        {
            log_warn << "gcs_caused() returned " << -e.get_errno()
                     << " (" << strerror(e.get_errno()) << ")";
            return WSREP_TRX_FAIL;
        }
    }
    else
    {
        wait_gtid.set(upto->uuid, upto->seqno);
    }

    try
    {
        // @note: Using timed wait for monitor is currently a hack
        // to avoid deadlock resulting from race between monitor wait
        // and drain during configuration change. Instead of this,
        // monitor should have proper mechanism to interrupt waiters
        // at monitor drain and disallowing further waits until
        // configuration change related operations (SST etc) have been
        // finished.

        // Note: Since wsrep API 26 application may request release of
        // commit monitor before the commit actually happens (commit
        // may have been ordered/queued on application side for later
        // processing). Therefore we now rely on apply_monitor on sync
        // wait. This is sufficient since apply_monitor is always released
        // only after the whole transaction is over.
        apply_monitor_.wait(wait_gtid, wait_until);

        if (gtid != 0)
        {
            (void)last_committed_id(gtid);
        }
        ++causal_reads_;
        return WSREP_OK;
    }
    catch (gu::NotFound& e)
    {
        log_debug << "monitor wait failed for sync_wait: UUID mismatch";
        return WSREP_TRX_MISSING;
    }
    catch (gu::Exception& e)
    {
        log_debug << "monitor wait failed for sync_wait: " << e.what();
        return WSREP_TRX_FAIL;
    }
}


wsrep_status_t galera::ReplicatorSMM::last_committed_id(wsrep_gtid_t* gtid) const
{
    // Note that we need to use apply monitor to determine last committed
    // here. Due to group commit implementation, the commit monitor may
    // be released before the commit has finished and the changes
    // made by the transaction have become visible. Therefore we rely
    // on apply monitor since it remains grabbed until the whole
    // commit is over.
    apply_monitor_.last_left_gtid(*gtid);
    return WSREP_OK;
}


wsrep_status_t galera::ReplicatorSMM::wait_nbo_end(TrxHandleMaster* trx,
                                                   wsrep_trx_meta_t* meta)
{
    gu::shared_ptr<NBOCtx>::type
        nbo_ctx(cert_.nbo_ctx(meta->gtid.seqno));

    // Send end message
    trx->set_state(TrxHandle::S_REPLICATING);

    WriteSetNG::GatherVector actv;
    size_t const actv_size(
        trx->write_set_out().gather(trx->source_id(),
                                    trx->conn_id(),
                                    trx->trx_id(),
                                    actv));
  resend:
    wsrep_seqno_t lc(last_committed());
    if (lc == WSREP_SEQNO_UNDEFINED)
    {
        // Provider has been closed
        return WSREP_NODE_FAIL;
    }
    trx->finalize(lc);

    trx->unlock();
    int err(gcs_.sendv(actv, actv_size, GCS_ACT_WRITESET, false, false));
    trx->lock();

    if (err == -EAGAIN || err == -ENOTCONN || err == -EINTR)
    {
        // Send was either interrupted due to states excahnge (EAGAIN),
        // due to non-prim (ENOTCONN) or due to timeout in send monitor
        // (EINTR).
        return WSREP_CONN_FAIL;
    }
    else if (err < 0)
    {
        log_error << "Failed to send NBO-end: " << err << ": "
                  << ::strerror(-err);
        return WSREP_NODE_FAIL;
    }

    TrxHandleSlavePtr end_ts;
    while ((end_ts = nbo_ctx->wait_ts()) == 0)
    {
        if (closing_ || state_() == S_CLOSED)
        {
            log_error << "Closing during nonblocking operation. "
                "Node will be left in inconsistent state and must be "
                "re-initialized either by full SST or from backup.";
            return WSREP_FATAL;
        }

        if (nbo_ctx->aborted())
        {
            log_debug << "NBO wait aborted, retrying send";
            // Wait was aborted by view change, resend message
            goto resend;
        }
    }

    assert(end_ts->ends_nbo() != WSREP_SEQNO_UNDEFINED);

    trx->add_replicated(end_ts);

    meta->gtid.uuid  = state_uuid_;
    meta->gtid.seqno = end_ts->global_seqno();
    meta->depends_on = end_ts->depends_seqno();

    ApplyOrder ao(*end_ts);
    apply_monitor_.enter(ao);

    CommitOrder co(*end_ts, co_mode_);
    if (co_mode_ != CommitOrder::BYPASS)
    {
        commit_monitor_.enter(co);
    }
    end_ts->set_state(TrxHandle::S_APPLYING);
    end_ts->set_state(TrxHandle::S_COMMITTING);

    trx->set_state(TrxHandle::S_CERTIFYING);
    trx->set_state(TrxHandle::S_APPLYING);
    trx->set_state(TrxHandle::S_COMMITTING);

    // Unref
    cert_.erase_nbo_ctx(end_ts->ends_nbo());

    return WSREP_OK;
}


wsrep_status_t galera::ReplicatorSMM::to_isolation_begin(TrxHandleMaster&  trx,
                                                         wsrep_trx_meta_t* meta)
{
    assert(trx.locked());

    if (trx.nbo_end())
    {
        return wait_nbo_end(&trx, meta);
    }

    TrxHandleSlavePtr ts_ptr(trx.ts());
    TrxHandleSlave& ts(*ts_ptr);

    if (meta != 0)
    {
        assert(meta->gtid.seqno > 0);
        assert(meta->gtid.seqno == ts.global_seqno());
        assert(meta->depends_on == ts.depends_seqno());
    }

    assert(trx.state() == TrxHandle::S_REPLICATING);
    assert(trx.trx_id() == static_cast<wsrep_trx_id_t>(-1));
    assert(ts.local_seqno() > -1 && ts.global_seqno() > -1);
    assert(ts.global_seqno() > last_committed());

    CommitOrder co(ts, co_mode_);
    wsrep_status_t const retval(cert_and_catch(&trx, ts_ptr));

    ApplyOrder ao(ts);
    gu_trace(apply_monitor_.enter(ao));

    switch (retval)
    {
    case WSREP_OK:
    {
        TX_SET_STATE(trx, TrxHandle::S_APPLYING);
        TX_SET_STATE(ts, TrxHandle::S_APPLYING);
        TX_SET_STATE(trx, TrxHandle::S_COMMITTING);
        TX_SET_STATE(ts, TrxHandle::S_COMMITTING);
        break;
    }
    case WSREP_TRX_FAIL:
        break;
    default:
        assert(0);
        gu_throw_fatal << "unrecognized retval " << retval
                       << " for to isolation certification for " << ts;
        break;
    }

    if (co_mode_ != CommitOrder::BYPASS)
        try
        {
            commit_monitor_.enter(co);

            if (ts.state() == TrxHandle::S_COMMITTING)
            {
                log_debug << "Executing TO isolated action: " << ts;
                st_.mark_unsafe();
            }
            else
            {
                log_debug << "Grabbed TO for failed isolated action: " << ts;
                assert(trx.state() == TrxHandle::S_ABORTING);
            }
        }
        catch (...)
        {
            gu_throw_fatal << "unable to enter commit monitor: " << ts;
        }

    return retval;
}


wsrep_status_t
galera::ReplicatorSMM::to_isolation_end(TrxHandleMaster&         trx,
                                        const wsrep_buf_t* const err)
{
    TrxHandleSlavePtr ts_ptr(trx.ts());
    TrxHandleSlave& ts(*ts_ptr);

    log_debug << "Done executing TO isolated action: " << ts;

    assert(trx.state() == TrxHandle::S_COMMITTING ||
           trx.state() == TrxHandle::S_ABORTING);
    assert(ts.state() == TrxHandle::S_COMMITTING ||
           ts.state() == TrxHandle::S_CERTIFYING);

    wsrep_status_t ret(WSREP_OK);
    if (NULL != err && NULL != err->ptr)
    {
        ret = handle_apply_error(ts, *err, "Failed to execute TOI action ");
    }

    CommitOrder co(ts, co_mode_);
    if (co_mode_ != CommitOrder::BYPASS) commit_monitor_.leave(co);

    wsrep_seqno_t const safe_to_discard(cert_.set_trx_committed(ts));

    ApplyOrder ao(ts);
    apply_monitor_.leave(ao);

    if (ts.state() == TrxHandle::S_COMMITTING)
    {
        assert(trx.state() == TrxHandle::S_COMMITTING);
        TX_SET_STATE(trx, TrxHandle::S_COMMITTED);
        TX_SET_STATE(ts, TrxHandle::S_COMMITTED);

        if (trx.nbo_start() == false) st_.mark_safe();
    }
    else
    {
        assert(trx.state() == TrxHandle::S_ABORTING);
        assert(ts.state() == TrxHandle::S_CERTIFYING);
        TX_SET_STATE(trx, TrxHandle::S_ROLLED_BACK);
        TX_SET_STATE(ts, TrxHandle::S_APPLYING);
        TX_SET_STATE(ts, TrxHandle::S_COMMITTING);
        TX_SET_STATE(ts, TrxHandle::S_COMMITTED);
    }

    report_last_committed(safe_to_discard);

    return ret;
}


namespace galera
{

static WriteSetOut*
writeset_from_handle (wsrep_po_handle_t&             handle,
                      const TrxHandleMaster::Params& trx_params)
{
    WriteSetOut* ret = static_cast<WriteSetOut*>(handle.opaque);

    if (NULL == ret)
    {
        try
        {
            ret = new WriteSetOut(
//                gu::String<256>(trx_params.working_dir_) << '/' << &handle,
                trx_params.working_dir_, wsrep_trx_id_t(&handle),
                /* key format is not essential since we're not adding keys */
                KeySet::version(trx_params.key_format_), NULL, 0, 0,
                trx_params.record_set_ver_,
                WriteSetNG::MAX_VERSION, DataSet::MAX_VERSION, DataSet::MAX_VERSION,
                trx_params.max_write_set_size_);

            handle.opaque = ret;
        }
        catch (std::bad_alloc& ba)
        {
            gu_throw_error(ENOMEM) << "Could not create WriteSetOut";
        }
    }

    return ret;
}

} /* namespace galera */

wsrep_status_t
galera::ReplicatorSMM::preordered_collect(wsrep_po_handle_t&            handle,
                                          const struct wsrep_buf* const data,
                                          size_t                  const count,
                                          bool                    const copy)
{
    WriteSetOut* const ws(writeset_from_handle(handle, trx_params_));

    for (size_t i(0); i < count; ++i)
    {
        ws->append_data(data[i].ptr, data[i].len, copy);
    }

    return WSREP_OK;
}


wsrep_status_t
galera::ReplicatorSMM::preordered_commit(wsrep_po_handle_t&         handle,
                                         const wsrep_uuid_t&        source,
                                         uint64_t             const flags,
                                         int                  const pa_range,
                                         bool                 const commit)
{
    WriteSetOut* const ws(writeset_from_handle(handle, trx_params_));

    if (gu_likely(true == commit))
    {
        assert(source != WSREP_UUID_UNDEFINED);

        ws->set_flags (WriteSetNG::wsrep_flags_to_ws_flags(flags) |
                       WriteSetNG::F_PREORDERED);

        /* by loooking at trx_id we should be able to detect gaps / lost events
         * (however resending is not implemented yet). Something like
         *
         * wsrep_trx_id_t const trx_id(cert_.append_preordered(source, ws));
         *
         * begs to be here. */
        wsrep_trx_id_t const trx_id(preordered_id_.add_and_fetch(1));

        WriteSetNG::GatherVector actv;

        size_t const actv_size(ws->gather(source, 0, trx_id, actv));

        ws->finalize_preordered(pa_range); // also adds checksum

        int rcode;
        do
        {
            rcode = gcs_.sendv(actv, actv_size, GCS_ACT_WRITESET, false, false);
        }
        while (rcode == -EAGAIN && (usleep(1000), true));

        if (rcode < 0)
            gu_throw_error(-rcode)
                << "Replication of preordered writeset failed.";
    }

    delete ws; // cleanup regardless of commit flag

    handle.opaque = NULL;

    return WSREP_OK;
}


wsrep_status_t
galera::ReplicatorSMM::sst_sent(const wsrep_gtid_t& state_id, int rcode)
{
    assert (rcode <= 0);
    assert (rcode == 0 || state_id.seqno == WSREP_SEQNO_UNDEFINED);
    assert (rcode != 0 || state_id.seqno >= 0);

    if (state_() != S_DONOR)
    {
        log_error << "sst sent called when not SST donor, state " << state_();
        return WSREP_CONN_FAIL;
    }

    if (state_id.uuid != state_uuid_ && rcode >= 0)
    {
        // state we have sent no longer corresponds to the current group state
        // mark an error
        rcode = -EREMCHG;
    }

    try {
        if (rcode == 0)
            gcs_.join(gu::GTID(state_id.uuid, state_id.seqno), rcode);
        else
            /* stamp error message with the current state */
            gcs_.join(gu::GTID(state_uuid_, commit_monitor_.last_left()), rcode);

        return WSREP_OK;
    }
    catch (gu::Exception& e)
    {
        log_error << "failed to recover from DONOR state: " << e.what();
        return WSREP_CONN_FAIL;
    }
}

// Checks if the seqno has been assgined for the gcache buffer.
// If yes, discard the old and use the one assigned in IST.
// This is required to make the correct gcache buffer associated
// with certification index entries.
galera::TrxHandleSlavePtr
galera::ReplicatorSMM::get_real_ts_with_gcache_buffer(
    const TrxHandleSlavePtr& ts)
{
    try
    {
        ssize_t size;
        const void* buf(gcache_.seqno_get_ptr(ts->global_seqno(), size));
        // GCache seqno_get_ptr() did not throw, so there was a matching
        // entry in GCache. Construct a new TrxHandleSlavePtr from
        // existing gcache buffer and discard the old one.
        TrxHandleSlavePtr ret(TrxHandleSlave::New(false, slave_pool_),
                              TrxHandleSlaveDeleter());
        if (size > 0)
        {
            gu_trace(ret->unserialize<false>(
                         gcs_action{ts->global_seqno(), WSREP_SEQNO_UNDEFINED,
                                 buf, int32_t(size), GCS_ACT_WRITESET}));
            ret->set_local(false);
            assert(ret->global_seqno() == ts->global_seqno());
            assert(ret->depends_seqno() >= 0 || ts->nbo_end());
            assert(ret->action().first && ret->action().second);
            ret->verify_checksum();
        }
        else
        {
            ret->set_global_seqno(ts->global_seqno());
            ret->mark_dummy_with_action(buf);
        }

        // The bufs should never match as the seqno should not have been
        // yet assigned to buf on this codepath.
        assert(ts->action().first != buf);
        // Free duplicate buffer.
        if (ts->action().first != buf)
        {
            gcache_.free(const_cast<void*>(ts->action().first));
        }
        return ret;
    }
    catch (const gu::NotFound&)
    {
        // Seqno was not assigned to this buffer, so it was not part of
        // IST processing and was allocated by GCS.
        gcache_.seqno_assign(ts->action().first, ts->global_seqno(),
                             GCS_ACT_WRITESET, false);
        return ts;
    }
}

void galera::ReplicatorSMM::handle_trx_overlapping_ist(
    const TrxHandleSlavePtr& ts)
{
    // Out of order processing. IST has already applied the
    // trx.
    assert (ts->global_seqno() <= apply_monitor_.last_left());

    assert(not ts->local());
    // Use local seqno from original ts for local monitor.
    LocalOrder lo(ts->local_seqno(), ts.get());

    // Get real_ts pointing to GCache buffer with will not be discarded
    // if there is overlap. Do not try to access ts after this line.
    auto real_ts(get_real_ts_with_gcache_buffer(ts));
    local_monitor_.enter(lo);
    // If global seqno is higher than certification position, this
    // trx was not part of the preload ad must be appended to
    // certification index.
    if (real_ts->global_seqno() > cert_.position())
    {
        // We don't care about the result, just populate the index
        // and mark trx committed in certification.
        (void)cert_.append_trx(real_ts);
        report_last_committed(cert_.set_trx_committed(*real_ts));
    }
    local_monitor_.leave(lo);
}

void galera::ReplicatorSMM::process_trx(void* recv_ctx,
                                        const TrxHandleSlavePtr& ts_ptr)
{
    assert(recv_ctx != 0);
    assert(ts_ptr != 0);

    TrxHandleSlave& ts(*ts_ptr);

    assert(ts.local_seqno() > 0);
    assert(ts.global_seqno() > 0);
    assert(ts.last_seen_seqno() >= 0);
    assert(ts.depends_seqno() == -1 || ts.version() >= 4);
    assert(ts.state() == TrxHandle::S_REPLICATING);

    // SST thread drains monitors after IST, so this should be
    // safe way to check if the ts was contained in IST.
    if (ts.global_seqno() <= apply_monitor_.last_left())
    {
        handle_trx_overlapping_ist(ts_ptr);
        return;
    }

    wsrep_status_t const retval(cert_and_catch(0, ts_ptr));

    switch (retval)
    {
    case WSREP_TRX_FAIL:
        assert(ts.is_dummy());
        /* fall through to apply_trx() */
    case WSREP_OK:
        try
        {
            if (ts.nbo_end() == true)
            {
                // NBO-end events are for internal operation only, not to be
                // consumed by application. If the NBO end happens with
                // different seqno than the current event's global seqno,
                // release monitors. In other case monitors will be grabbed
                // by local NBO handler threads.
                if (ts.ends_nbo() == WSREP_SEQNO_UNDEFINED)
                {
                    assert(WSREP_OK != retval);
                    assert(ts.is_dummy());
                }
                else
                {
                    assert(WSREP_OK == retval);
                    assert(ts.ends_nbo() > 0);
                    // Signal NBO waiter here after leaving local ordering
                    // critical section.
                    gu::shared_ptr<NBOCtx>::type nbo_ctx(
                        cert_.nbo_ctx(ts.ends_nbo()));
                    assert(nbo_ctx != 0);
                    nbo_ctx->set_ts(ts_ptr);
                    break;
                }
            }

            gu_trace(apply_trx(recv_ctx, ts));
        }
        catch (std::exception& e)
        {
            log_fatal << "Failed to apply trx: " << ts;
            log_fatal << e.what();
            log_fatal << "Node consistency compromized, leaving cluster...";
            mark_corrupt_and_close();
            assert(0); // this is an unexpected exception
            // keep processing events from the queue until provider is closed
        }
        break;
    default:
        // this should not happen for remote actions
        gu_throw_error(EINVAL)
            << "unrecognized retval for remote trx certification: "
            << retval << " trx: " << ts;
    }
}


void galera::ReplicatorSMM::process_commit_cut(wsrep_seqno_t const seq,
                                               wsrep_seqno_t const seqno_l)
{
    assert(seq > 0);
    assert(seqno_l > 0);

    LocalOrder lo(seqno_l);

    gu_trace(local_monitor_.enter(lo));

    if (seq >= cc_seqno_) /* Refs #782. workaround for
                           * assert(seqno >= seqno_released_) in gcache. */
        cert_.purge_trxs_upto(seq, true);

    local_monitor_.leave(lo);
    log_debug << "Got commit cut from GCS: " << seq;
}


/* NB: the only use for this method is in cancel_seqnos() below */
void galera::ReplicatorSMM::cancel_seqno(wsrep_seqno_t const seqno)
{
    assert(seqno > 0);

    ApplyOrder ao(seqno, seqno - 1);
    apply_monitor_.self_cancel(ao);

    if (co_mode_ != CommitOrder::BYPASS)
    {
        CommitOrder co(seqno, co_mode_);
        commit_monitor_.self_cancel(co);
    }
}

/* NB: the only use for this method is to dismiss the slave queue
 *     in corrupt state */
void galera::ReplicatorSMM::cancel_seqnos(wsrep_seqno_t const seqno_l,
                                          wsrep_seqno_t const seqno_g)
{
    if (seqno_l > 0)
    {
        LocalOrder lo(seqno_l);
        local_monitor_.self_cancel(lo);
    }

    if (seqno_g > 0) cancel_seqno(seqno_g);
}


void galera::ReplicatorSMM::drain_monitors(wsrep_seqno_t const upto)
{
    apply_monitor_.drain(upto);
    if (co_mode_ != CommitOrder::BYPASS) commit_monitor_.drain(upto);
}


void galera::ReplicatorSMM::process_vote(wsrep_seqno_t const seqno_g,
                                         wsrep_seqno_t const seqno_l,
                                         int64_t       const code)
{
    assert(seqno_g > 0);
    assert(seqno_l > 0);

    std::ostringstream msg;

    LocalOrder lo(seqno_l);
    gu_trace(local_monitor_.enter(lo));

    gu::GTID const gtid(state_uuid_, seqno_g);

    if (code > 0)  /* vote request */
    {
        assert(GCS_VOTE_REQUEST == code);
        log_info << "Got vote request for seqno " << gtid; //remove
        /* make sure WS was either successfully applied or already voted */
        if (last_committed() < seqno_g) drain_monitors(seqno_g);
        if (st_.corrupt()) goto out;

        int const ret(gcs_.vote(gtid, 0, NULL, 0));

        switch (ret)
        {
        case 0:         /* majority agrees */
            log_info << "Vote 0 (success) on " << gtid
                     << " is consistent with group. Continue.";
            goto out;
        case -EALREADY: /* already voted */
            log_info << gtid << " already voted on. Continue.";
            goto out;
        case 1:         /* majority disagrees */
            msg << "Vote 0 (success) on " << gtid
                << " is inconsistent with group. Leaving cluster.";
            goto fail;
        default:        /* general error */
            assert(ret < 0);
            msg << "Failed to vote on request for " << gtid << ": "
                << -ret << " (" << ::strerror(-ret) << "). "
                "Assuming inconsistency";
            goto fail;
        }
    }
    else if (code < 0)
    {
        msg << "Got negative vote on successfully applied " << gtid;
    fail:
        log_error << msg.str();
        on_inconsistency();
    }
    else
    {
        /* seems we are in majority */
    }
out:
    local_monitor_.leave(lo);
}


void galera::ReplicatorSMM::set_initial_position(const wsrep_uuid_t&  uuid,
                                                 wsrep_seqno_t const seqno)
{
    update_state_uuid(uuid);

    apply_monitor_.set_initial_position(uuid, seqno);
    if (co_mode_ != CommitOrder::BYPASS)
        commit_monitor_.set_initial_position(uuid, seqno);
}

static std::tuple<int, enum gu::RecordSet::Version>
get_trx_protocol_versions(int proto_ver)
{
    enum gu::RecordSet::Version record_set_ver(gu::RecordSet::EMPTY);
    int trx_ver(-1);
    switch (proto_ver)
    {
    case 1:
        trx_ver = 1;
        record_set_ver = gu::RecordSet::VER1;
        break;
    case 2:
        trx_ver = 1;
        record_set_ver = gu::RecordSet::VER1;
        break;
    case 3:
    case 4:
        trx_ver = 2;
        record_set_ver = gu::RecordSet::VER1;
        break;
    case 5:
        trx_ver = 3;
        record_set_ver = gu::RecordSet::VER1;
        break;
    case 6:
        trx_ver  = 3;
        record_set_ver = gu::RecordSet::VER1;
        break;
    case 7:
        // Protocol upgrade to handle IST SSL backwards compatibility,
        // no effect to TRX or STR protocols.
        trx_ver = 3;
        record_set_ver = gu::RecordSet::VER1;
        break;
    case 8:
        // Protocol upgrade to enforce 8-byte alignment in writesets and CCs
        trx_ver = 3;
        record_set_ver = gu::RecordSet::VER2;
        break;
    case 9:
        // Protocol upgrade to enable support for semi-shared key type.
        trx_ver = 4;
        record_set_ver = gu::RecordSet::VER2;
        break;
    case 10:
        // Protocol upgrade to enable support for:
        trx_ver = 5;// PA range preset in the writeset,
                                 // WSREP_KEY_UPDATE support (API v26)
        record_set_ver = gu::RecordSet::VER2;
        break;
    default:
        gu_throw_error(EPROTO)
            << "Configuration change resulted in an unsupported protocol "
            "version: " << proto_ver << ". Can't continue.";
    };
    return std::make_tuple(trx_ver, record_set_ver);
}

void galera::ReplicatorSMM::establish_protocol_versions (int proto_ver)
{
    try
    {
        const auto trx_versions(get_trx_protocol_versions(proto_ver));
        trx_params_.version_ = std::get<0>(trx_versions);
        trx_params_.record_set_ver_ = std::get<1>(trx_versions);
        protocol_version_ = proto_ver;
        log_info << "REPL Protocols: " << protocol_version_ << " ("
                 << trx_params_.version_ << ")";
    }
    catch (const gu::Exception& e)
    {
        log_fatal << "Caught exception: " << e.what();
        abort();
    }
}

void galera::ReplicatorSMM::record_cc_seqnos(wsrep_seqno_t cc_seqno,
                                             const char* source)
{
    cc_seqno_ = cc_seqno;
    cc_lowest_trx_seqno_ = cert_.lowest_trx_seqno();
    log_info << "Lowest cert indnex boundary for CC from " << source
             << ": " << cc_lowest_trx_seqno_;;
    log_info << "Min available from gcache for CC from " << source
             << ": " << gcache_.seqno_min();
    // Lowest TRX must not have been released from gcache at this
    // point.
    assert(cc_lowest_trx_seqno_ >= gcache_.seqno_min());
}

void
galera::ReplicatorSMM::update_incoming_list(const wsrep_view_info_t& view)
{
    static char const separator(',');

    ssize_t new_size(0);

    if (view.memb_num > 0)
    {
        new_size += view.memb_num - 1; // separators

        for (int i = 0; i < view.memb_num; ++i)
        {
            new_size += strlen(view.members[i].incoming);
        }
    }

    gu::Lock lock(incoming_mutex_);

    incoming_list_.clear();
    incoming_list_.resize(new_size);

    if (new_size <= 0) return;

    incoming_list_ = view.members[0].incoming;

    for (int i = 1; i < view.memb_num; ++i)
    {
        incoming_list_ += separator;
        incoming_list_ += view.members[i].incoming;
    }
}

static galera::Replicator::State state2repl(gcs_node_state const my_state,
                                            int const            my_idx)
{
    switch (my_state)
    {
    case GCS_NODE_STATE_NON_PRIM:
    case GCS_NODE_STATE_PRIM:
        return galera::Replicator::S_CONNECTED;
    case GCS_NODE_STATE_JOINER:
        return galera::Replicator::S_JOINING;
    case GCS_NODE_STATE_JOINED:
        return galera::Replicator::S_JOINED;
    case GCS_NODE_STATE_SYNCED:
        return galera::Replicator::S_SYNCED;
    case GCS_NODE_STATE_DONOR:
        return galera::Replicator::S_DONOR;
    case GCS_NODE_STATE_MAX:
        assert(0);
    }

    gu_throw_fatal << "unhandled gcs state: " << my_state;
    GU_DEBUG_NORETURN;
}

void
galera::ReplicatorSMM::submit_view_info(void*                    recv_ctx,
                                        const wsrep_view_info_t* view_info)
{
    wsrep_cb_status_t const rcode
        (view_cb_(app_ctx_, recv_ctx, view_info, 0, 0));

    if (WSREP_CB_SUCCESS != rcode)
    {
        gu_throw_fatal << "View callback failed. "
            "This is unrecoverable, restart required.";
    }
}

void
galera::ReplicatorSMM::process_conf_change(void*                    recv_ctx,
                                           const gcs_act_cchange&   conf,
                                           const struct gcs_action& cc)
{
    assert(cc.seqno_l > 0); // Must not be from IST

    LocalOrder lo(cc.seqno_l);
    local_monitor_.enter(lo);
    if (conf.conf_id < 0)
    {
        process_non_prim_conf_change(recv_ctx, conf, cc.seqno_g);
        gcache_.free(const_cast<void*>(cc.buf));
    }
    else
    {
        process_prim_conf_change(recv_ctx, conf, cc.seqno_g,
                                 const_cast<void*>(cc.buf));
    }
    local_monitor_.leave(lo);

    if (conf.memb.size() == 0)
    {
        log_debug << "Received SELF-LEAVE. Connection closed.";
        assert(conf.conf_id < 0 && cc.seqno_g < 0);
        gu::Lock lock(closing_mutex_);
        shift_to_CLOSED();
    }
}

void galera::ReplicatorSMM::drain_monitors_for_local_conf_change()
{
    wsrep_seqno_t const upto(cert_.position());
    assert(upto >= last_committed());
    if (upto >= last_committed())
    {
        log_debug << "Drain monitors from " << last_committed()
                  << " upto " << upto;
        gu_trace(drain_monitors(upto));
    }
    else
    {
        log_warn << "Cert position " << upto << " less than last committed "
                 << last_committed();
    }
}

void galera::ReplicatorSMM::process_non_prim_conf_change(
    void* recv_ctx,
    const gcs_act_cchange& conf,
    int const my_index)
{
    assert(conf.seqno == WSREP_SEQNO_UNDEFINED);

    wsrep_uuid_t new_uuid(uuid_);
    wsrep_view_info_t* const view_info
        (galera_view_info_create(conf,
                                 capabilities(conf.repl_proto_ver),
                                 my_index, new_uuid));
    // Non-prim should not change UUID
    assert(uuid_ == WSREP_UUID_UNDEFINED || new_uuid == uuid_);
    assert(view_info->status == WSREP_VIEW_NON_PRIMARY);

    // Draining monitors could hang when the state is corrupt as
    // there may be blocked appliers.
    if (not st_.corrupt())
    {
        drain_monitors_for_local_conf_change();
    }

    // reset sst_seqno_ every time we disconnct from PC
    sst_seqno_ = WSREP_SEQNO_UNDEFINED;

    update_incoming_list(*view_info);

    try
    {
        submit_view_info(recv_ctx, view_info);
        free(view_info);
    }
    catch (gu::Exception& e)
    {
        free(view_info);
        log_fatal << e.what();
        abort();
    }

    {
        gu::Lock lock(closing_mutex_);
        if (state_() > S_CONNECTED)
        {
            state_.shift_to(S_CONNECTED);
        }
    }

    resume_recv();
}

static void validate_local_prim_view_info(const wsrep_view_info_t* view_info,
                                          const wsrep_uuid_t& my_uuid)
{
    assert(view_info->status == WSREP_VIEW_PRIMARY);
    if (view_info->memb_num > 0 &&
        (view_info->my_idx < 0 || view_info->my_idx >= view_info->memb_num))
        // something went wrong, member must be present in own view
    {
        std::ostringstream msg;
        msg << "Node UUID " << my_uuid << " is absent from the view:\n";
        for (int m(0); m < view_info->memb_num; ++m)
        {
            msg << '\t' << view_info->members[m].id << '\n';
        }
        msg << "most likely due to unexpected node identity change. "
            "Aborting.";
        log_fatal << msg.str();
        abort();
    }
}

void galera::ReplicatorSMM::process_first_view(
    const wsrep_view_info_t* view_info, const wsrep_uuid_t& new_uuid)
{
    assert(uuid_ == WSREP_UUID_UNDEFINED && new_uuid != WSREP_UUID_UNDEFINED);
    assert(view_info->state_id.uuid != WSREP_UUID_UNDEFINED);
    uuid_ = new_uuid;
    log_info << "Process first view: " << view_info->state_id.uuid
             << " my uuid: " << new_uuid;
    if (connected_cb_)
    {
        wsrep_cb_status_t cret(connected_cb_(app_ctx_, view_info));
        if (cret != WSREP_CB_SUCCESS)
        {
            log_fatal << "Application returned error "
                      << cret
                      << " from connect callback, aborting";
            abort();
        }
    }
}

void galera::ReplicatorSMM::process_group_change(
    const wsrep_view_info_t* view_info)
{
    assert(state_uuid_ != view_info->state_id.uuid);
    log_info << "Process group change: "
             << state_uuid_ << " -> " << view_info->state_id.uuid;
    if (connected_cb_)
    {
        wsrep_cb_status_t cret(connected_cb_(app_ctx_, view_info));
        if (cret != WSREP_CB_SUCCESS)
        {
            log_fatal << "Application returned error "
                      << cret
                      << " from connect callback, aborting";
            abort();
        }
    }
}

void galera::ReplicatorSMM::process_st_required(
    void* recv_ctx,
    int const group_proto_ver,
    const wsrep_view_info_t* view_info)
{
    const wsrep_seqno_t group_seqno(view_info->state_id.seqno);
    const wsrep_uuid_t& group_uuid (view_info->state_id.uuid);

    void*  app_req(0);
    size_t app_req_len(0);
#ifndef NDEBUG
    bool   app_waits_sst(false);
#endif
    log_info << "State transfer required: "
             << "\n\tGroup state: " << group_uuid << ":" << group_seqno
             << "\n\tLocal state: " << state_uuid_<< ":" << last_committed();

    if (S_CONNECTED != state_()) state_.shift_to(S_CONNECTED);

    wsrep_cb_status_t const rcode(sst_request_cb_(app_ctx_,
                                                  &app_req, &app_req_len));

    if (WSREP_CB_SUCCESS != rcode)
    {
        assert(app_req_len <= 0);
        log_fatal << "SST request callback failed. This is unrecoverable, "
                  << "restart required.";
        abort();
    }
    else if (0 == app_req_len && state_uuid_ != group_uuid)
    {
        log_fatal << "Local state UUID " << state_uuid_
                  << " is different from group state UUID " << group_uuid
                  << ", and SST request is null: restart required.";
        abort();
    }
#ifndef NDEBUG
    app_waits_sst = (app_req_len > 0) &&
        (app_req_len != (strlen(WSREP_STATE_TRANSFER_NONE) + 1) ||
         memcmp(app_req, WSREP_STATE_TRANSFER_NONE, app_req_len));
    log_info << "App waits SST: " << app_waits_sst;
#endif
    // GCache::seqno_reset() happens here
    request_state_transfer (recv_ctx,
                            group_proto_ver, group_uuid, group_seqno, app_req,
                            app_req_len);
    free(app_req);

    finish_local_prim_conf_change(group_proto_ver, group_seqno, "sst");
    // No need to submit view info. It is always contained either
    // in SST or applied in IST.
}

void galera::ReplicatorSMM::reset_index_if_needed(
    const wsrep_view_info_t* view_info,
    int const prev_protocol_version,
    int const next_protocol_version,
    bool const st_required)
{
    const wsrep_seqno_t group_seqno(view_info->state_id.seqno);
    const wsrep_uuid_t& group_uuid (view_info->state_id.uuid);

    //
    // Starting from protocol_version_ 8 joiner's cert index is rebuilt
    // from IST.
    //
    // The reasons to reset cert index:
    // - Protocol version lower than PROTO_VER_ORDERED_CC (ALL)
    // - Protocol upgrade                       (ALL)
    // - State transfer will take place         (JOINER)
    //
    bool index_reset(next_protocol_version < PROTO_VER_ORDERED_CC ||
                     prev_protocol_version != next_protocol_version ||
                     // this last condition is a bit too strict. In fact
                     // checking for app_waits_sst would be enough, but in
                     // that case we'd have to skip cert index rebuilding
                     // when there is none.
                     // This would complicate the logic with little to no
                     // benefits...
                     st_required);

    if (index_reset)
    {
        gu::GTID position;
        int trx_proto_ver;
        if (next_protocol_version < PROTO_VER_ORDERED_CC)
        {
            position.set(group_uuid, group_seqno);
            trx_proto_ver = std::get<0>(get_trx_protocol_versions(
                                            next_protocol_version));
        }
        else
        {
            position = gu::GTID();
            // With PROTO_VER_ORDERED_CC/index preload the cert protocol version
            // is adjusted during IST/cert index preload.
            // See process_ist_conf_change().
            trx_proto_ver = -1;
        }

        /* 2 reasons for this here:
         * 1 - compatibility with protocols < PROTO_VER_ORDERED_CC
         * 2 - preparing cert index for preloading by setting seqno to 0 */
        log_info << "Cert index reset to " << position << " (proto: "
                 << next_protocol_version << "), state transfer needed: "
                 << (st_required ? "yes" : "no");
        /* flushes service thd, must be called before gcache_.seqno_reset()*/
        cert_.assign_initial_position(position, trx_proto_ver);
    }
    else
    {
        log_info << "Skipping cert index reset";
    }

}

void galera::ReplicatorSMM::shift_to_next_state(Replicator::State next_state)
{
    if (state_() == S_CONNECTED || state_() == S_DONOR)
    {
        switch (next_state)
        {
        case S_JOINING:
            state_.shift_to(S_JOINING);
            break;
        case S_DONOR:
            if (state_() == S_CONNECTED)
            {
                state_.shift_to(S_DONOR);
            }
            break;
        case S_JOINED:
            state_.shift_to(S_JOINED);
            break;
        case S_SYNCED:
            state_.shift_to(S_SYNCED);
            if (synced_cb_(app_ctx_) != WSREP_CB_SUCCESS)
            {
                log_fatal << "Synced callback failed. This is "
                          << "unrecoverable, restart required.";
                abort();
            }
            break;
        default:
            log_debug << "next_state " << next_state;
            break;
        }
    }
    st_.set(state_uuid_, WSREP_SEQNO_UNDEFINED, safe_to_bootstrap_);
}

void galera::ReplicatorSMM::become_joined_if_needed()
{
    if (state_() == S_JOINING && sst_state_ != SST_NONE)
    {
        /* There are two reasons we can be here:
         * 1) we just got state transfer in request_state_transfer().
         * 2) we failed here previously (probably due to partition).
         */
        try {
            gcs_.join(gu::GTID(state_uuid_, sst_seqno_), 0);
            sst_state_ = SST_NONE;
        }
        catch (gu::Exception& e)
        {
            if (e.get_errno() == ENOTCONN)
            {
                log_info << "Failed to JOIN due to non-Prim";
            }
            else
            {
                log_warn << "Failed to JOIN the cluster after SST "
                         << e.what();
            }
        }
    }
}

void galera::ReplicatorSMM::submit_ordered_view_info(
    void* recv_ctx,
    const wsrep_view_info_t* view_info)
{
    try
    {
        submit_view_info(recv_ctx, view_info);
    }
    catch (gu::Exception& e)
    {
        log_fatal << e.what();
        abort();
    }
}

void galera::ReplicatorSMM::finish_local_prim_conf_change(
    int const group_proto_ver __attribute__((unused)),
    wsrep_seqno_t const seqno,
    const char* context)
{
    become_joined_if_needed();
    record_cc_seqnos(seqno, context);
    // GCache must contain some actions, at least this CC
    bool const ordered __attribute__((unused))
        (group_proto_ver >= PROTO_VER_ORDERED_CC);
    assert(gcache_.seqno_min() > 0 || not ordered);
    resume_recv();
}

namespace {
    // Deleter for view_info.
    struct ViewInfoDeleter { void operator()(void* ptr) { ::free(ptr); } };
}

void galera::ReplicatorSMM::process_prim_conf_change(void* recv_ctx,
                                                     const gcs_act_cchange& conf,
                                                     int const my_index,
                                                     void* cc_buf)
{
    assert(conf.seqno > 0);
    assert(my_index >= 0);

    // Helper to discard cc_buf automatically when it goes out of scope.
    // Method keep() should be called if the buffer should be kept in
    // gcache.
    class CcBufDiscard
    {
    public:
        CcBufDiscard(gcache::GCache& gcache, void* cc_buf)
            : gcache_(gcache)
            , cc_buf_(cc_buf) { }
        CcBufDiscard(const CcBufDiscard&) = delete;
        CcBufDiscard& operator=(const CcBufDiscard&) = delete;
        ~CcBufDiscard()
        {
            if (cc_buf_) gcache_.free(cc_buf_);
        }
        void keep() { cc_buf_ = 0; }
    private:
        gcache::GCache& gcache_;
        void* cc_buf_;
    } cc_buf_discard(gcache_, cc_buf);

    if (conf.seqno <= sst_seqno_)
    {
        log_info << "####### skipping CC " << conf.seqno << ", local";
        // applied already in SST, skip
        resume_recv();
        return;
    }

    // Processing local primary conf change, so this node must always
    // be in conf change as indicated by my_index.
    assert(my_index >= 0);
    int const group_proto_version(conf.repl_proto_ver);

    wsrep_uuid_t new_uuid(uuid_);
    auto const view_info(std::unique_ptr<wsrep_view_info_t, ViewInfoDeleter>(
                             galera_view_info_create(
                                 conf,
                                 capabilities(group_proto_version),
                                 my_index, new_uuid)));
    assert(view_info->my_idx == my_index);
    // Will abort if validation fails
    validate_local_prim_view_info(view_info.get(), uuid_);

    bool const ordered(conf.repl_proto_ver >= PROTO_VER_ORDERED_CC);
    const wsrep_uuid_t& group_uuid (view_info->state_id.uuid);
    wsrep_seqno_t const group_seqno(view_info->state_id.seqno);

    assert(group_seqno == conf.seqno);
    assert(not ordered || group_seqno > 0);

    log_info << "####### processing CC " << group_seqno
             << ", local"
             << (ordered ? ", ordered" : ", unordered");

    gu_trace(process_pending_queue(group_seqno));

    drain_monitors_for_local_conf_change();

    int const prev_protocol_version(protocol_version_);

    const bool first_view(uuid_ == WSREP_UUID_UNDEFINED);
    if (first_view)
    {
        process_first_view(view_info.get(), new_uuid);
    }
    else if (state_uuid_ != group_uuid)
    {
        process_group_change(view_info.get());
    }

    log_info << "####### My UUID: " << uuid_;

    safe_to_bootstrap_ = (view_info->memb_num == 1);

    gcs_node_state_t const my_state(conf.memb[my_index].state_);

    assert(my_state > GCS_NODE_STATE_NON_PRIM);
    assert(my_state < GCS_NODE_STATE_MAX);

    update_incoming_list(*view_info);

    bool const st_required
        (state_transfer_required(*view_info, group_proto_version,
                                 my_state == GCS_NODE_STATE_PRIM));
    Replicator::State const next_state(state2repl(my_state, my_index));

    // if protocol version >= PROTO_VER_ORDERED_CC, first CC already
    // carries seqno 1, so it can't be less than 1. For older protocols
    // it can be 0.
    assert(group_seqno >= (group_proto_version >= PROTO_VER_ORDERED_CC));

    reset_index_if_needed(view_info.get(),
                          prev_protocol_version,
                          group_proto_version,
                          st_required);

    if (st_required)
    {
        process_st_required(recv_ctx, group_proto_version, view_info.get());
        return;
    }

    // From this point on the CC is known to be processed in order.
    assert(group_seqno > cert_.position());

    // This CC is processed in order. Establish protocol versions,
    // it must be done before cert_.adjust_position().
    establish_protocol_versions (group_proto_version);
    /* since CC does not pass certification, need to adjust cert
     * position explicitly (when processed in order) */
    /* flushes service thd, must be called before gcache_.seqno_reset()*/
    cert_.adjust_position(*view_info,
                          gu::GTID(group_uuid, group_seqno),
                          trx_params_.version_);

    if (first_view)
    {
        set_initial_position(group_uuid, group_seqno - 1);
    }
    else
    {
        // Note: Monitor initial position setting is not needed as this CC
        // is processing in order.
        update_state_uuid(group_uuid);
    }

    /* CCs from IST already have seqno assigned and cert. position
     * adjusted */
    if (ordered)
    {
        gu_trace(gcache_.seqno_assign(cc_buf, group_seqno,
                                      GCS_ACT_CCHANGE, false));
        cc_buf_discard.keep();
    }
    shift_to_next_state(next_state);

    submit_ordered_view_info(recv_ctx, view_info.get());

    finish_local_prim_conf_change(group_proto_version, group_seqno, "group");

    // Cancel monitors after view event has been processed by the
    // application. Otherwise last_committed_id() will return incorrect
    // value if called from view callback.
    if (ordered)
        cancel_seqno(group_seqno);
}

void galera::ReplicatorSMM::process_join(wsrep_seqno_t seqno_j,
                                         wsrep_seqno_t seqno_l)
{
    LocalOrder lo(seqno_l);

    gu_trace(local_monitor_.enter(lo));

    wsrep_seqno_t const upto(cert_.position());
    drain_monitors(upto);

    if (seqno_j < 0 && S_JOINING == state_())
    {
        // #595, @todo: find a way to re-request state transfer
        log_fatal << "Failed to receive state transfer: " << seqno_j
                  << " (" << strerror (-seqno_j) << "), need to restart.";
        abort();
    }
    else
    {
        state_.shift_to(S_JOINED);
    }

    local_monitor_.leave(lo);
}


void galera::ReplicatorSMM::process_sync(wsrep_seqno_t seqno_l)
{
    LocalOrder lo(seqno_l);

    gu_trace(local_monitor_.enter(lo));

    wsrep_seqno_t const upto(cert_.position());
    drain_monitors(upto);

    state_.shift_to(S_SYNCED);
    if (synced_cb_(app_ctx_) != WSREP_CB_SUCCESS)
    {
        log_fatal << "Synced callback failed. This is unrecoverable, "
                  << "restart required.";
        abort();
    }
    local_monitor_.leave(lo);
}

wsrep_seqno_t galera::ReplicatorSMM::pause()
{
    // Grab local seqno for local_monitor_
    wsrep_seqno_t const local_seqno(
        static_cast<wsrep_seqno_t>(gcs_.local_sequence()));
    LocalOrder lo(local_seqno);
    local_monitor_.enter(lo);

    // Local monitor should take care that concurrent
    // pause requests are enqueued
    assert(pause_seqno_ == WSREP_SEQNO_UNDEFINED);
    pause_seqno_ = local_seqno;

    // Get drain seqno from cert index
    wsrep_seqno_t const upto(cert_.position());
    drain_monitors(upto);

    assert (apply_monitor_.last_left() >= upto);
    if (co_mode_ != CommitOrder::BYPASS)
    {
        assert (commit_monitor_.last_left() >= upto);
        assert (commit_monitor_.last_left() == apply_monitor_.last_left());
    }

    wsrep_seqno_t const ret(last_committed());
    st_.set(state_uuid_, ret, safe_to_bootstrap_);

    log_info << "Provider paused at " << state_uuid_ << ':' << ret
             << " (" << pause_seqno_ << ")";

    return ret;
}

void galera::ReplicatorSMM::resume()
{
    if (pause_seqno_ == WSREP_SEQNO_UNDEFINED)
    {
        log_warn << "tried to resume unpaused provider";
        return;
    }

    st_.set(state_uuid_, WSREP_SEQNO_UNDEFINED, safe_to_bootstrap_);
    log_info << "resuming provider at " << pause_seqno_;
    LocalOrder lo(pause_seqno_);
    pause_seqno_ = WSREP_SEQNO_UNDEFINED;
    local_monitor_.leave(lo);
    log_info << "Provider resumed.";
}

void galera::ReplicatorSMM::desync()
{
    wsrep_seqno_t seqno_l;

    ssize_t const ret(gcs_.desync(seqno_l));

    if (seqno_l > 0)
    {
        LocalOrder lo(seqno_l); // need to process it regardless of ret value

        if (ret == 0)
        {
/* #706 - the check below must be state request-specific. We are not holding
          any locks here and must be able to wait like any other action.
          However practice may prove different, leaving it here as a reminder.
            if (local_monitor_.would_block(seqno_l))
            {
                gu_throw_error (-EDEADLK) << "Ran out of resources waiting to "
                                          << "desync the node. "
                                          << "The node must be restarted.";
            }
*/
            local_monitor_.enter(lo);
            if (state_() != S_DONOR) state_.shift_to(S_DONOR);
            local_monitor_.leave(lo);
        }
        else
        {
            local_monitor_.self_cancel(lo);
        }
    }

    if (ret)
    {
        gu_throw_error (-ret) << "Node desync failed.";
    }
}

void galera::ReplicatorSMM::resync()
{
    gcs_.join(gu::GTID(state_uuid_, commit_monitor_.last_left()), 0);
}


//////////////////////////////////////////////////////////////////////
//////////////////////////////////////////////////////////////////////
////                           Private
//////////////////////////////////////////////////////////////////////
//////////////////////////////////////////////////////////////////////

/* process pending queue events scheduled before seqno */
void galera::ReplicatorSMM::process_pending_queue(wsrep_seqno_t seqno)
{
    // pending_cert_queue_ contains all writesets that:
    //   a) were BF aborted before being certified
    //   b) are not going to be replayed even though
    //      cert_for_aborted() returned TEST_OK for them
    //
    // Before certifying the current seqno, check if
    // pending_cert_queue contains any smaller seqno.
    // This avoids the certification index to diverge
    // across nodes.
    TrxHandleSlavePtr queued_ts;
    while ((queued_ts = pending_cert_queue_.must_cert_next(seqno)) != NULL)
    {
        log_debug << "must cert next " << seqno << " aborted ts " << *queued_ts;

        Certification::TestResult const result(cert_.append_trx(queued_ts));

        log_debug << "trx in pending cert queue certified, result: " << result;

        assert(!queued_ts->cert_bypass() ||
               Certification::TestResult::TEST_OK == result);

        bool const skip(Certification::TestResult::TEST_FAILED == result &&
                        !(queued_ts->cert_bypass()/* expl. ROLLBACK */));

        /* at this point we are still assigning seqno to buffer in order */
        gcache_.seqno_assign(queued_ts->action().first,
                             queued_ts->global_seqno(),
                             GCS_ACT_WRITESET, skip);

        cert_.set_trx_committed(*queued_ts);
    }
}

bool galera::ReplicatorSMM::enter_local_monitor_for_cert(
    TrxHandleMaster* trx,
    const TrxHandleSlavePtr& ts)
{
    bool       in_replay(trx != 0 &&
                         trx->state() == TrxHandle::S_MUST_REPLAY);

    bool interrupted(false);
    try
    {
        if (trx != 0)
        {
            if (in_replay == false) TX_SET_STATE(*trx, TrxHandle::S_CERTIFYING);
            trx->unlock();
        }
        LocalOrder lo(*ts);
        if (in_replay == false || local_monitor_.entered(lo) == false)
        {
            gu_trace(local_monitor_.enter(lo));
        }

        if (trx != 0) trx->lock();

        assert(trx == 0 ||
               (trx->state() == TrxHandle::S_CERTIFYING ||
                trx->state() == TrxHandle::S_MUST_ABORT ||
                trx->state() == TrxHandle::S_MUST_REPLAY));

        TX_SET_STATE(*ts, TrxHandle::S_CERTIFYING);
    }
    catch (gu::Exception& e)
    {
        if (trx != 0) trx->lock();
        if (e.get_errno() == EINTR) { interrupted = true; }
        else throw;
    }
    return (not interrupted);
}

wsrep_status_t galera::ReplicatorSMM::handle_local_monitor_interrupted(
    TrxHandleMaster* trx,
    const TrxHandleSlavePtr& ts)
{
    assert(trx != 0);
    // Did not enter local monitor.
    assert(ts->state() == TrxHandle::S_REPLICATING);
    wsrep_status_t retval(cert_for_aborted(ts));

    if (WSREP_TRX_FAIL != retval)
    {
        assert(ts->state() == TrxHandle::S_REPLICATING ||
               ts->state() == TrxHandle::S_CERTIFYING);
        assert(WSREP_BF_ABORT == retval);
        assert(trx != 0);

        // If the transaction was committing, it must replay.
        if (ts->flags() & TrxHandle::F_COMMIT)
        {
            // Return immediately without canceling local monitor,
            // it needs to be grabbed again in replay stage.
            TX_SET_STATE(*trx, TrxHandle::S_MUST_REPLAY);
            return retval;
        }
        // if not - we need to rollback, so pretend that certification
        // failed, but still update cert index to match slaves
        else
        {
            pending_cert_queue_.push(ts);
            retval = WSREP_TRX_FAIL;
        }
    }
    else
    {
        assert(WSREP_SEQNO_UNDEFINED == ts->depends_seqno());
        pending_cert_queue_.push(ts);
    }

    assert(WSREP_TRX_FAIL == retval);
    TX_SET_STATE(*trx, TrxHandle::S_ABORTING);

    LocalOrder lo(*ts);
    local_monitor_.self_cancel(lo);
    // Cert for aborted returned certification failure, so this
    // trx will roll back. Mark it as certified to denote that
    // local monitor must not be accessed again.
    TX_SET_STATE(*ts, TrxHandle::S_CERTIFYING);

    assert((retval == WSREP_TRX_FAIL && ts->is_dummy()) ||
           retval == WSREP_BF_ABORT || ts->queued());
    return retval;
}

wsrep_status_t galera::ReplicatorSMM::finish_cert(
    TrxHandleMaster* trx,
    const TrxHandleSlavePtr& ts)
{
    assert(ts->state() == TrxHandle::S_CERTIFYING);

    gu_trace(process_pending_queue(ts->global_seqno()));

    // Write sets which would overlap with IST must have already been
    // filtered out before getting here.
    assert(ts->global_seqno() == cert_.position() + 1);

    wsrep_status_t retval;
    switch (cert_.append_trx(ts))
    {
    case Certification::TEST_OK:
        // NBO_END should certify positively only if it ends NBO
        assert(ts->ends_nbo() > 0 || !ts->nbo_end());
        if (trx != 0 && trx->state() == TrxHandle::S_MUST_ABORT)
        {
            if (ts->flags() & TrxHandle::F_COMMIT)
            {
                TX_SET_STATE(*trx, TrxHandle::S_MUST_REPLAY);
                // apply monitor will be entered during replay
            }
            else
            {
                // Abort the transaction if non-committing
                // fragment was BF aborted during certification.
                TX_SET_STATE(*trx, TrxHandle::S_ABORTING);
            }
            retval = WSREP_BF_ABORT;
        }
        else
        {
            retval = WSREP_OK;
        }
        assert(ts->depends_seqno() >= 0);
        break;
    case Certification::TEST_FAILED:
        if (ts->nbo_end()) assert(ts->ends_nbo() == WSREP_SEQNO_UNDEFINED);
        local_cert_failures_ += ts->local();
        if (trx != 0) TX_SET_STATE(*trx, TrxHandle::S_ABORTING);
        retval = WSREP_TRX_FAIL;
        break;
    default:
        retval = WSREP_TRX_FAIL;
        assert(0);
        break;
    }

    // at this point we are about to leave local_monitor_. Make sure
    // trx checksum was alright before that.
    ts->verify_checksum();

    // we must do seqno assignment 'in order' for std::map reasons,
    // so keeping it inside the monitor. NBO end should never be skipped.
    bool const skip(ts->depends_seqno() < 0 && !ts->nbo_end());
    gcache_.seqno_assign (ts->action().first, ts->global_seqno(),
                          GCS_ACT_WRITESET, skip);

    LocalOrder lo(*ts);
    local_monitor_.leave(lo);

    return retval;
}

/* don't use this directly, use cert_and_catch() instead */
inline
wsrep_status_t galera::ReplicatorSMM::cert(TrxHandleMaster* trx,
                                           const TrxHandleSlavePtr& ts)
{
    assert(trx == 0 ||
           (trx->state() == TrxHandle::S_REPLICATING ||
            trx->state() == TrxHandle::S_MUST_REPLAY));
    assert(ts->state() == TrxHandle::S_REPLICATING);

    assert(ts->local_seqno()     != WSREP_SEQNO_UNDEFINED);
    assert(ts->global_seqno()    != WSREP_SEQNO_UNDEFINED);
    assert(ts->last_seen_seqno() >= 0);
    assert(ts->last_seen_seqno() < ts->global_seqno());

    LocalOrder lo(*ts);
    // Local monitor is either released or canceled in
    // handle_local_monitor_interrupted(), finish_cert().
    bool interrupted(not enter_local_monitor_for_cert(trx, ts));

    if (gu_unlikely (interrupted))
    {
        return handle_local_monitor_interrupted(trx, ts);
    }
    else
    {
        return finish_cert(trx, ts);
    }
}

/* pretty much any exception in cert() is fatal as it blocks local_monitor_ */
wsrep_status_t galera::ReplicatorSMM::cert_and_catch(
    TrxHandleMaster* trx,
    const TrxHandleSlavePtr& ts)
{
    try
    {
        return cert(trx, ts);
    }
    catch (std::exception& e)
    {
        log_fatal << "Certification exception: " << e.what();
    }
    catch (...)
    {
        log_fatal << "Unknown certification exception";
    }
    assert(0);
    abort();
}

/* This must be called BEFORE local_monitor_.self_cancel() due to
 * gcache_.seqno_assign() */
wsrep_status_t galera::ReplicatorSMM::cert_for_aborted(
    const TrxHandleSlavePtr& ts)
{
    // trx was BF aborted either while it was replicating or
    // while it was waiting for local monitor
    assert(ts->state() == TrxHandle::S_REPLICATING ||
           ts->state() == TrxHandle::S_CERTIFYING);

    Certification::TestResult const res(cert_.test(ts, false));

    switch (res)
    {
    case Certification::TEST_OK:
        return WSREP_BF_ABORT;

    case Certification::TEST_FAILED:
        // Next step will be monitors release. Make sure that ws was not
        // corrupted and cert failure is real before proceeding with that.
 //gcf788 - this must be moved to cert(), the caller method
        assert(ts->is_dummy());
        ts->verify_checksum();
        assert(!ts->nbo_end()); // should never be skipped in seqno_assign()
        return WSREP_TRX_FAIL;

    default:
        log_fatal << "Unexpected return value from Certification::test(): "
                  << res;
        abort();
    }
}

bool galera::ReplicatorSMM::enter_apply_monitor_for_local(
    TrxHandleMaster& trx,
    const TrxHandleSlavePtr& ts)
{
    assert(ts->global_seqno() > last_committed());
    assert(ts->depends_seqno() >= 0);

    TX_SET_STATE(trx, TrxHandle::S_APPLYING);

    ApplyOrder ao(*ts);
    bool interrupted(false);

    try
    {
        trx.unlock();
        GU_DBUG_SYNC_WAIT("before_certify_apply_monitor_enter");
        gu_trace(apply_monitor_.enter(ao));
        GU_DBUG_SYNC_WAIT("after_certify_apply_monitor_enter");
        trx.lock();
        assert(trx.state() == TrxHandle::S_APPLYING ||
               trx.state() == TrxHandle::S_MUST_ABORT);
    }
    catch (gu::Exception& e)
    {
        trx.lock();
        if (e.get_errno() == EINTR)
        {
            interrupted = true;
        }
        else throw;
    }
    return (not interrupted);
}

wsrep_status_t galera::ReplicatorSMM::handle_apply_monitor_interrupted(
    TrxHandleMaster& trx,
    const TrxHandleSlavePtr& ts)
{
    assert(trx.state() == TrxHandle::S_MUST_ABORT);
    assert(ts->state() == TrxHandle::S_CERTIFYING);

    wsrep_status_t retval;
    if (ts->flags() & TrxHandle::F_COMMIT)
    {
        TX_SET_STATE(trx, TrxHandle::S_MUST_REPLAY);
        retval = WSREP_BF_ABORT;
    }
    else
    {
        TX_SET_STATE(trx, TrxHandle::S_ABORTING);
        retval = WSREP_TRX_FAIL;
    }
    return retval;
}

void galera::ReplicatorSMM::enter_apply_monitor_for_local_not_committing(
    const TrxHandleMaster& trx,
    TrxHandleSlave& ts)
{
    assert(trx.state() == TrxHandle::S_ABORTING ||
           trx.state() == TrxHandle::S_REPLAYING);
    assert(ts.state() < TrxHandle::S_COMMITTING);
    switch (ts.state())
    {
    case TrxHandle::S_REPLICATING:
        TX_SET_STATE(ts, TrxHandle::S_CERTIFYING);
        // fall through
    case TrxHandle::S_CERTIFYING:
    {
        ApplyOrder ao(ts);
        apply_monitor_.enter(ao);
        TX_SET_STATE(ts, TrxHandle::S_APPLYING);
        break;
    }
    case TrxHandle::S_APPLYING:
        break;
    default:
        assert(0); // Should never happen
    }
}

void
galera::ReplicatorSMM::update_state_uuid (const wsrep_uuid_t& uuid)
{
    if (state_uuid_ != uuid)
    {
        *(const_cast<wsrep_uuid_t*>(&state_uuid_)) = uuid;

        std::ostringstream os; os << state_uuid_;
        // Copy only non-nil terminated part of the source string
        // and terminate the string explicitly to silence a warning
        // generated by Wstringop-truncation
        char* str(const_cast<char*>(state_uuid_str_));
        strncpy(str, os.str().c_str(), sizeof(state_uuid_str_) - 1);
        str[sizeof(state_uuid_str_) - 1] = '\0';
    }

    st_.set(uuid, WSREP_SEQNO_UNDEFINED, safe_to_bootstrap_);
}

void
galera::ReplicatorSMM::abort()
{
    log_info << "ReplicatorSMM::abort()";
    gcs_.close();
    gu_abort();
}<|MERGE_RESOLUTION|>--- conflicted
+++ resolved
@@ -1,9 +1,5 @@
 //
-<<<<<<< HEAD
-// Copyright (C) 2010-2019 Codership Oy <info@codership.com>
-=======
 // Copyright (C) 2010-2020 Codership Oy <info@codership.com>
->>>>>>> ff43452e
 //
 
 #include "galera_common.hpp"
@@ -2000,6 +1996,7 @@
         if (size > 0)
         {
             gu_trace(ret->unserialize<false>(
+                         gcache_,
                          gcs_action{ts->global_seqno(), WSREP_SEQNO_UNDEFINED,
                                  buf, int32_t(size), GCS_ACT_WRITESET}));
             ret->set_local(false);
