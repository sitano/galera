--- conflicted
+++ resolved
@@ -130,13 +130,8 @@
     ist_receiver_       (config_, gcache_, slave_pool_,*this,args->node_address),
     ist_senders_        (gcache_),
     wsdb_               (),
-<<<<<<< HEAD
     cert_               (config_, gcache_, &service_thd_),
-    pending_cert_queue_ (),
-=======
-    cert_               (config_, &service_thd_),
     pending_cert_queue_ (gcache_),
->>>>>>> fb60b994
     local_monitor_      (),
     apply_monitor_      (),
     commit_monitor_     (),
