//
// Copyright (C) 2010 Codership Oy <info@codership.com>
//


#include "replicator_smm.hpp"
#include "galera_exception.hpp"
#include "uuid.hpp"
#include "serialization.hpp"

extern "C"
{
#include "galera_info.h"
}

#include <fstream>
#include <sstream>
#include <iostream>


static inline void
apply_wscoll(void*                    recv_ctx,
             wsrep_apply_cb_t         apply_cb,
             const galera::TrxHandle& trx)
    throw (galera::ApplyException, gu::Exception)
{
    const galera::MappedBuffer& wscoll(trx.write_set_collection());
    // skip over trx header
    size_t offset(galera::serial_size(trx));
    galera::WriteSet ws(trx.version());

    while (offset < wscoll.size())
    {
        offset = unserialize(&wscoll[0], wscoll.size(), offset, ws);

        wsrep_status_t err = apply_cb (recv_ctx,
                                       &ws.get_data()[0],
                                       ws.get_data().size(),
                                       trx.global_seqno());

        if (gu_unlikely(err != WSREP_OK))
        {
            const char* const err_str(galera::wsrep_status_str(err));
            std::ostringstream os;

            os << "Failed to apply app buffer: " << &ws.get_data()[0]
               << ", seqno: "<< trx.global_seqno() << ", status: " << err_str;

            galera::ApplyException ae(os.str(), err);

            GU_TRACE(ae);

            throw ae;
        }
    }

    assert(offset == wscoll.size());

    return;
}


static void
apply_trx_ws(void*                    recv_ctx,
             wsrep_apply_cb_t         apply_cb,
             wsrep_rollback_cb_t      rollback_cb,
             const galera::TrxHandle& trx)
    throw (galera::ApplyException, gu::Exception)
{
    static const size_t max_apply_attempts(10);
    size_t attempts(1);

    do
    {
        try
        {
#if 0
            if (trx.flags() & galera::TrxHandle::F_ISOLATION)
            {
                log_info << "Executing TO isolated action: " << trx;
            }
#endif
            gu_trace(apply_wscoll(recv_ctx, apply_cb, trx));
#if 0
            if (trx.flags() & galera::TrxHandle::F_ISOLATION)
            {
                log_info << "Done executing TO isolated action: "
                          << trx.global_seqno();
            }
#endif
            break;
        }
        catch (galera::ApplyException& e)
        {
            if (trx.flags() & galera::TrxHandle::F_ISOLATION)
            {
                log_warn << "Ignoring error for TO isolated action: " << trx;
                break;
            }
            else
            {
                wsrep_status_t err = e.wsrep_status();

                if (WSREP_TRX_FAIL == err)
                {
                    int const rcode(rollback_cb(recv_ctx, trx.global_seqno()));
                    if (WSREP_OK != rcode)
                    {
                        gu_throw_fatal << "Rollback failed. Trx: " << trx;
                    }

                    ++attempts;

                    if (attempts <= max_apply_attempts)
                    {
                        log_warn << e.what()
                                 << "\nRetrying " << attempts << "th time";
                    }
                }
                else
                {
                    GU_TRACE(e);
                    throw;
                }
            }
        }
    }
    while (attempts <= max_apply_attempts);

    if (gu_unlikely(attempts > max_apply_attempts))
    {
        std::ostringstream msg;

        msg << "Failed to apply trx " << trx.global_seqno() << " "
            << max_apply_attempts << " times";

        throw galera::ApplyException(msg.str(), WSREP_TRX_FAIL);
    }

    return;
}


std::ostream& galera::operator<<(std::ostream& os, ReplicatorSMM::State state)
{
    switch (state)
    {
    case ReplicatorSMM::S_CLOSED:    return (os << "CLOSED");
    case ReplicatorSMM::S_CLOSING:   return (os << "CLOSING");
    case ReplicatorSMM::S_CONNECTED: return (os << "CONNECTED");
    case ReplicatorSMM::S_JOINING:   return (os << "JOINING");
    case ReplicatorSMM::S_JOINED:    return (os << "JOINED");
    case ReplicatorSMM::S_SYNCED:    return (os << "SYNCED");
    case ReplicatorSMM::S_DONOR:     return (os << "DONOR");
    }

    gu_throw_fatal << "invalid state " << static_cast<int>(state);
    throw;
}

//////////////////////////////////////////////////////////////////////
//////////////////////////////////////////////////////////////////////
//                           Public
//////////////////////////////////////////////////////////////////////
//////////////////////////////////////////////////////////////////////

galera::ReplicatorSMM::ReplicatorSMM(const struct wsrep_init_args* args)
    :
    logger_             (reinterpret_cast<gu_log_cb_t>(args->logger_cb)),
    config_             (args->options),
    set_defaults_       (config_, defaults),
    trx_proto_ver_      (-1),
    str_proto_ver_      (-1),
    protocol_version_   (-1),
    state_              (S_CLOSED),
    sst_state_          (SST_NONE),
    co_mode_            (CommitOrder::from_string(
                             config_.get(Param::commit_order))),
    data_dir_           (args->data_dir),
    state_file_         (data_dir_ + "/grastate.dat"),
    uuid_               (WSREP_UUID_UNDEFINED),
    state_uuid_         (WSREP_UUID_UNDEFINED),
    state_uuid_str_     (),
    app_ctx_            (args->app_ctx),
    view_cb_            (args->view_handler_cb),
    apply_cb_           (args->apply_cb),
    commit_cb_          (args->commit_cb),
    rollback_cb_        (args->rollback_cb),
    sst_donate_cb_      (args->sst_donate_cb),
    synced_cb_          (args->synced_cb),
    sst_donor_          (),
    sst_uuid_           (WSREP_UUID_UNDEFINED),
    sst_seqno_          (WSREP_SEQNO_UNDEFINED),
    sst_mutex_          (),
    sst_cond_           (),
    sst_retry_sec_      (1),
    ist_sst_            (false),
    gcache_             (config_, data_dir_),
    gcs_                (config_, gcache_, MAX_PROTO_VER, args->proto_ver,
                         args->node_name, args->node_incoming),
    service_thd_        (gcs_),
    as_                 (0),
    gcs_as_             (gcs_, *this, gcache_),
    ist_receiver_       (config_, args->node_incoming),
    ist_senders_        (gcs_, gcache_),
    wsdb_               (),
    cert_               (config_),
    local_monitor_      (),
    apply_monitor_      (),
    commit_monitor_     (),
    receivers_          (),
    replicated_         (),
    replicated_bytes_   (),
    local_commits_      (),
    local_rollbacks_    (),
    local_cert_failures_(),
    local_bf_aborts_    (),
    local_replays_      (),
    wsrep_stats_        ()
{
    strncpy (const_cast<char*>(state_uuid_str_), 
             "00000000-0000-0000-0000-000000000000", sizeof(state_uuid_str_));

    // @todo add guards (and perhaps actions)
    state_.add_transition(Transition(S_CLOSED,  S_CONNECTED));
    state_.add_transition(Transition(S_CLOSING, S_CLOSED));

    state_.add_transition(Transition(S_CONNECTED, S_CLOSING));
    state_.add_transition(Transition(S_CONNECTED, S_CONNECTED));
    state_.add_transition(Transition(S_CONNECTED, S_JOINING));
    // the following is possible only when bootstrapping new cluster
    // (trivial wsrep_cluster_address)
    state_.add_transition(Transition(S_CONNECTED, S_JOINED));
    // the following are possible on PC remerge
    state_.add_transition(Transition(S_CONNECTED, S_DONOR));
    state_.add_transition(Transition(S_CONNECTED, S_SYNCED));

    state_.add_transition(Transition(S_JOINING, S_CLOSING));
    // the following is possible if one non-prim conf follows another
    state_.add_transition(Transition(S_JOINING, S_CONNECTED));
    state_.add_transition(Transition(S_JOINING, S_JOINED));

    state_.add_transition(Transition(S_JOINED, S_CLOSING));
    state_.add_transition(Transition(S_JOINED, S_CONNECTED));
    state_.add_transition(Transition(S_JOINED, S_SYNCED));

    state_.add_transition(Transition(S_SYNCED, S_CLOSING));
    state_.add_transition(Transition(S_SYNCED, S_CONNECTED));
    state_.add_transition(Transition(S_SYNCED, S_DONOR));

    state_.add_transition(Transition(S_DONOR, S_CLOSING));
    state_.add_transition(Transition(S_DONOR, S_CONNECTED));
    state_.add_transition(Transition(S_DONOR, S_JOINED));

    local_monitor_.set_initial_position(0);

    build_stats_vars(wsrep_stats_);
}

galera::ReplicatorSMM::~ReplicatorSMM()
{
    log_info << "dtor state: " << state_();
    switch (state_())
    {
    case S_CONNECTED:
    case S_JOINING:
    case S_JOINED:
    case S_SYNCED:
    case S_DONOR:
        close();
    case S_CLOSING:
        // @todo wait that all users have left the building
    case S_CLOSED:
        ist_senders_.cancel();
        break;
    }
}


wsrep_status_t galera::ReplicatorSMM::connect(const std::string& cluster_name,
                                              const std::string& cluster_url,
                                              const std::string& state_donor)
{
    restore_state(state_file_);
    sst_donor_ = state_donor;
    service_thd_.reset();

    ssize_t err;
    wsrep_status_t ret(WSREP_OK);

    log_info << "Setting initial position to " << state_uuid_ << ':'
             << cert_.position();

    if ((err = gcs_.set_initial_position(state_uuid_, cert_.position())) != 0)
    {
        log_error << "gcs init failed:" << strerror(-err);
        ret = WSREP_NODE_FAIL;
    }

//    gcache_.seqno_init(cert_.position());
    gcache_.reset();

    if (ret == WSREP_OK &&
        (err = gcs_.connect(cluster_name, cluster_url)) != 0)
    {
        log_error << "gcs connect failed: " << strerror(-err);
        ret = WSREP_NODE_FAIL;
    }

    if (ret == WSREP_OK)
    {
        state_.shift_to(S_CONNECTED);
    }

    return ret;
}


wsrep_status_t galera::ReplicatorSMM::close()
{
    if (state_() != S_CLOSED)
    {
        gcs_.close();
    }

    return WSREP_OK;
}



wsrep_status_t galera::ReplicatorSMM::async_recv(void* recv_ctx)
{
    assert(recv_ctx != 0);

    if (state_() == S_CLOSED || state_() == S_CLOSING)
    {
        log_error <<"async recv cannot start, provider in closed/closing state";
        return WSREP_FATAL;
    }

    ++receivers_;
    as_ = &gcs_as_;

    wsrep_status_t retval(WSREP_OK);

    while (state_() != S_CLOSING)
    {
        ssize_t rc;

        while ((rc = as_->process(recv_ctx)) == -ECANCELED)
        {
            recv_IST(recv_ctx);
            // hack: prevent fast looping until ist controlling thread
            // resumes gcs prosessing
            usleep(10000);
        }

        if (rc <= 0)
        {
            retval = WSREP_CONN_FAIL;
        }
    }

    if (receivers_.sub_and_fetch(1) == 0)
    {
        state_.shift_to(S_CLOSED);
    }

    return retval;
}

galera::TrxHandle*
galera::ReplicatorSMM::local_trx(wsrep_trx_id_t trx_id)
{
    return wsdb_.get_trx(trx_proto_ver_, uuid_, trx_id, false);
}

galera::TrxHandle*
galera::ReplicatorSMM::local_trx(wsrep_trx_handle_t* handle, bool create)
{
    TrxHandle* trx;
    assert(handle != 0);

    if (handle->opaque != 0)
    {
        trx = reinterpret_cast<TrxHandle*>(handle->opaque);
        assert(trx->trx_id() == handle->trx_id);
        trx->ref();
    }
    else
    {
        trx = wsdb_.get_trx(trx_proto_ver_, uuid_, handle->trx_id, create);
        handle->opaque = trx;
    }

    return trx;
}


void galera::ReplicatorSMM::unref_local_trx(TrxHandle* trx)
{
    wsdb_.unref_trx(trx);
}


void galera::ReplicatorSMM::discard_local_trx(wsrep_trx_id_t trx_id)
{
    wsdb_.discard_trx(trx_id);
}


galera::TrxHandle*
galera::ReplicatorSMM::local_conn_trx(wsrep_conn_id_t conn_id, bool create)
{
    return wsdb_.get_conn_query(trx_proto_ver_, uuid_, conn_id, create);
}


void galera::ReplicatorSMM::discard_local_conn_trx(wsrep_conn_id_t conn_id)
{
    wsdb_.discard_conn_query(conn_id);
}


void galera::ReplicatorSMM::discard_local_conn(wsrep_conn_id_t conn_id)
{
    wsdb_.discard_conn(conn_id);
}


void galera::ReplicatorSMM::apply_trx(void* recv_ctx, TrxHandle* trx)
    throw (ApplyException)
{
    assert(trx != 0);
    assert(trx->global_seqno() > 0);
    assert(trx->is_certified() == true);
    assert(trx->global_seqno() > apply_monitor_.last_left());
    assert(trx->is_local() == false);

    ApplyOrder ao(*trx);
    CommitOrder co(*trx, co_mode_);

    gu_trace(apply_monitor_.enter(ao));
    gu_trace(apply_trx_ws(recv_ctx, apply_cb_, rollback_cb_, *trx));
    // at this point any exception in apply_trx_ws() is fatal, not
    // catching anything.
    if (gu_likely(co_mode_ != CommitOrder::BYPASS))
    {
        gu_trace(commit_monitor_.enter(co));

        if (gu_unlikely (WSREP_OK != commit_cb_(recv_ctx, trx->global_seqno())))
            gu_throw_fatal << "Commit failed. Trx: " << trx;

        commit_monitor_.leave(co);
    }
    else
    {
        if (gu_unlikely (WSREP_OK != commit_cb_(recv_ctx, trx->global_seqno())))
            gu_throw_fatal << "Commit failed. Trx: " << trx;
    }
    apply_monitor_.leave(ao);

    if (trx->local_seqno() != -1)
    {
        // trx with local seqno -1 originates from IST (or other source not gcs)
        cert_.set_trx_committed(trx);
    }
    report_last_committed();
}

wsrep_status_t galera::ReplicatorSMM::replicate(TrxHandle* trx)
{
    if (state_() < S_JOINED) return WSREP_TRX_FAIL;

    assert(trx->state() == TrxHandle::S_EXECUTING ||
           trx->state() == TrxHandle::S_MUST_ABORT);
    assert(trx->local_seqno() == WSREP_SEQNO_UNDEFINED &&
           trx->global_seqno() == WSREP_SEQNO_UNDEFINED);

    wsrep_status_t retval(WSREP_TRX_FAIL);

    if (trx->state() == TrxHandle::S_MUST_ABORT)
    {
    must_abort:
        trx->set_state(TrxHandle::S_ABORTING);
        return retval;
    }

    trx->set_last_seen_seqno(apply_monitor_.last_left());
    trx->flush(0);
    trx->set_state(TrxHandle::S_REPLICATING);

    const MappedBuffer& wscoll(trx->write_set_collection());
    ssize_t rcode;

    gcs_action act;
    act.size = wscoll.size();
    act.type = GCS_ACT_TORDERED;
#ifndef NDEBUG
    act.seqno_g = GCS_SEQNO_ILL;
#endif

    do
    {
        act.buf = &wscoll[0];
        assert(act.buf);
        assert(act.seqno_g == GCS_SEQNO_ILL);

        const ssize_t gcs_handle(gcs_.schedule());

        if (gu_unlikely(gcs_handle < 0))
        {
            log_debug << "gcs schedule " << strerror(-gcs_handle);
            trx->set_state(TrxHandle::S_MUST_ABORT);
            goto must_abort;
        }

        trx->set_gcs_handle(gcs_handle);
        trx->unlock();

        rcode = gcs_.repl(act, true);

        trx->lock();
    }
    while (rcode == -EAGAIN && trx->state() != TrxHandle::S_MUST_ABORT &&
           (usleep(1000), true));

    if (rcode < 0)
    {
        if (rcode != -EINTR)
        {
            log_debug << "gcs_repl() failed with " << strerror(-rcode)
                      << " for trx " << *trx;
        }

        assert(rcode != -EINTR || trx->state() == TrxHandle::S_MUST_ABORT);
        assert(act.seqno_l == GCS_SEQNO_ILL && act.seqno_g == GCS_SEQNO_ILL);

        if (trx->state() != TrxHandle::S_MUST_ABORT)
        {
            trx->set_state(TrxHandle::S_MUST_ABORT);
        }

        trx->set_gcs_handle(-1);
        goto must_abort;
    }

    assert(act.buf);
    assert(act.seqno_l != GCS_SEQNO_ILL && act.seqno_g != GCS_SEQNO_ILL);

    ++replicated_;
    replicated_bytes_ += wscoll.size();
    trx->set_gcs_handle(-1);
    trx->set_received(act.buf, act.seqno_l, act.seqno_g);

    if (trx->state() == TrxHandle::S_MUST_ABORT)
    {
        retval = cert_for_aborted(trx);

        if (retval != WSREP_BF_ABORT)
        {
            LocalOrder  lo(*trx);
            ApplyOrder  ao(*trx);
            CommitOrder co(*trx, co_mode_);
            local_monitor_.self_cancel(lo);
            apply_monitor_.self_cancel(ao);
            if (co_mode_ !=CommitOrder::BYPASS) commit_monitor_.self_cancel(co);
        }

        if (trx->state() == TrxHandle::S_MUST_ABORT) goto must_abort;
    }
    else
    {
        retval = WSREP_OK;
    }

    return retval;
}

void
galera::ReplicatorSMM::abort_trx(TrxHandle* trx) throw (gu::Exception)
{
    assert(trx != 0);
    assert(trx->is_local() == true);

    log_debug << "aborting trx " << *trx << " " << trx;

    ++local_bf_aborts_;

    switch (trx->state())
    {
    case TrxHandle::S_MUST_ABORT:
    case TrxHandle::S_ABORTING: // guess this is here because we can have a race
        return;
    case TrxHandle::S_EXECUTING:
        trx->set_state(TrxHandle::S_MUST_ABORT);
        break;
    case TrxHandle::S_REPLICATING:
    {
        trx->set_state(TrxHandle::S_MUST_ABORT);
        // trx is in gcs repl
        int rc;
        if (trx->gcs_handle() > 0 &&
            ((rc = gcs_.interrupt(trx->gcs_handle()))) != 0)
        {
            log_debug << "gcs_interrupt(): handle "
                      << trx->gcs_handle()
                      << " trx id " << trx->trx_id()
                      << ": " << strerror(-rc);
        }
        break;
    }
    case TrxHandle::S_CERTIFYING:
    {
        trx->set_state(TrxHandle::S_MUST_ABORT);
        // trx is waiting in local monitor
        LocalOrder lo(*trx);
        trx->unlock();
        local_monitor_.interrupt(lo);
        trx->lock();
        break;
    }
    case TrxHandle::S_APPLYING:
    {
        trx->set_state(TrxHandle::S_MUST_ABORT);
        // trx is waiting in apply monitor
        ApplyOrder ao(*trx);
        trx->unlock();
        apply_monitor_.interrupt(ao);
        trx->lock();
        break;
    }
    case TrxHandle::S_COMMITTING:
        trx->set_state(TrxHandle::S_MUST_ABORT);
        if (co_mode_ != CommitOrder::BYPASS)
        {
            // trx waiting in commit monitor
            CommitOrder co(*trx, co_mode_);
            trx->unlock();
            commit_monitor_.interrupt(co);
            trx->lock();
        }
        break;
    default:
        gu_throw_fatal << "invalid state " << trx->state();
        throw;
    }
}


wsrep_status_t galera::ReplicatorSMM::pre_commit(TrxHandle* trx)
{
    // State should not be checked here: If trx has been replicated,
    // it has to be certified and potentially applied. #528
    // if (state_() < S_JOINED) return WSREP_TRX_FAIL;

    assert(trx->state() == TrxHandle::S_REPLICATING);
    assert(trx->local_seqno() > -1 && trx->global_seqno() > -1);

    wsrep_status_t retval(cert(trx));

    if (gu_unlikely(retval != WSREP_OK))
    {
        assert(trx->state() == TrxHandle::S_MUST_ABORT ||
               trx->state() == TrxHandle::S_MUST_REPLAY_AM ||
               trx->state() == TrxHandle::S_MUST_CERT_AND_REPLAY);

        if (trx->state() == TrxHandle::S_MUST_ABORT)
        {
            trx->set_state(TrxHandle::S_ABORTING);
        }

        return retval;
    }

    assert(trx->state() == TrxHandle::S_CERTIFYING);
    assert(trx->global_seqno() > apply_monitor_.last_left());
    trx->set_state(TrxHandle::S_APPLYING);

    ApplyOrder ao(*trx);
    CommitOrder co(*trx, co_mode_);
    bool interrupted(false);

    try
    {
        gu_trace(apply_monitor_.enter(ao));
    }
    catch (gu::Exception& e)
    {
        if (e.get_errno() == EINTR) { interrupted = true; }
        else throw;
    }

    if (gu_unlikely(interrupted) || trx->state() == TrxHandle::S_MUST_ABORT)
    {
        assert(trx->state() == TrxHandle::S_MUST_ABORT);
        if (interrupted) trx->set_state(TrxHandle::S_MUST_REPLAY_AM);
        else             trx->set_state(TrxHandle::S_MUST_REPLAY_CM);
        retval = WSREP_BF_ABORT;
    }
    else if ((trx->flags() & TrxHandle::F_COMMIT) != 0)
    {
        trx->set_state(TrxHandle::S_COMMITTING);
        if (co_mode_ != CommitOrder::BYPASS)
        {
            try
            {
                gu_trace(commit_monitor_.enter(co));
            }
            catch (gu::Exception& e)
            {
                if (e.get_errno() == EINTR) { interrupted = true; }
                else throw;
            }

            if (gu_unlikely(interrupted) ||
                trx->state() == TrxHandle::S_MUST_ABORT)
            {
                assert(trx->state() == TrxHandle::S_MUST_ABORT);
                if (interrupted) trx->set_state(TrxHandle::S_MUST_REPLAY_CM);
                else             trx->set_state(TrxHandle::S_MUST_REPLAY);
                retval = WSREP_BF_ABORT;
            }
        }
    }
    else
    {
        trx->set_state(TrxHandle::S_EXECUTING);
    }

    assert((retval == WSREP_OK && (trx->state() == TrxHandle::S_COMMITTING ||
                                   trx->state() == TrxHandle::S_EXECUTING))
           ||
           (retval == WSREP_TRX_FAIL && trx->state() == TrxHandle::S_ABORTING)
           ||
           (retval == WSREP_BF_ABORT && (
               trx->state() == TrxHandle::S_MUST_REPLAY_AM ||
               trx->state() == TrxHandle::S_MUST_REPLAY_CM ||
               trx->state() == TrxHandle::S_MUST_REPLAY)));

    return retval;
}

wsrep_status_t galera::ReplicatorSMM::replay_trx(TrxHandle* trx, void* trx_ctx)
{
    assert(trx->state() == TrxHandle::S_MUST_CERT_AND_REPLAY ||
           trx->state() == TrxHandle::S_MUST_REPLAY_AM       ||
           trx->state() == TrxHandle::S_MUST_REPLAY_CM       ||
           trx->state() == TrxHandle::S_MUST_REPLAY);
    assert(trx->trx_id() != static_cast<wsrep_trx_id_t>(-1));
    assert(trx->global_seqno() > apply_monitor_.last_left());

    wsrep_status_t retval(WSREP_OK);

    switch (trx->state())
    {
    case TrxHandle::S_MUST_CERT_AND_REPLAY:
        retval = cert(trx);
        if (retval != WSREP_OK)
        {
            // apply monitor is self canceled in cert
            break;
        }
        trx->set_state(TrxHandle::S_MUST_REPLAY_AM);
        // fall through
    case TrxHandle::S_MUST_REPLAY_AM:
    {
        // safety measure to make sure that all preceding trxs finish before
        // replaying
        trx->set_depends_seqno(trx->global_seqno() - 1);
        ApplyOrder ao(*trx);
        gu_trace(apply_monitor_.enter(ao));
        trx->set_state(TrxHandle::S_MUST_REPLAY_CM);
        // fall through
    }
    case TrxHandle::S_MUST_REPLAY_CM:
        if (co_mode_ != CommitOrder::BYPASS)
        {
            CommitOrder co(*trx, co_mode_);
            gu_trace(commit_monitor_.enter(co));
        }
        trx->set_state(TrxHandle::S_MUST_REPLAY);
        // fall through
    case TrxHandle::S_MUST_REPLAY:
        ++local_replays_;
        trx->set_state(TrxHandle::S_REPLAYING);

        gu_trace(apply_trx_ws(trx_ctx, apply_cb_, rollback_cb_, *trx));

        if (gu_unlikely (WSREP_OK != commit_cb_(trx_ctx, trx->global_seqno())))
            gu_throw_fatal << "Commit failed. Trx: " << trx;

        // apply, commit monitors are released in post commit
        return WSREP_OK;
    default:
        gu_throw_fatal << "Invalid state in replay for trx " << *trx;
    }

    log_debug << "replaying failed for trx " << *trx;
    trx->set_state(TrxHandle::S_ABORTING);

    return retval;
}


wsrep_status_t galera::ReplicatorSMM::post_commit(TrxHandle* trx)
{
    if (trx->state() == TrxHandle::S_MUST_ABORT)
    {
        // This is possible in case of ALG: BF applier BF aborts
        // trx that has already grabbed commit monitor and is committing.
        // However, this should be acceptable assuming that commit
        // operation does not reserve any more resources and is able
        // to release already reserved resources.
        log_debug << "trx was BF aborted during commit: " << *trx;
        // manipulate state to avoid crash
        trx->set_state(TrxHandle::S_MUST_REPLAY);
        trx->set_state(TrxHandle::S_REPLAYING);
    }
    assert(trx->state() == TrxHandle::S_COMMITTING ||
           trx->state() == TrxHandle::S_REPLAYING);
    assert(trx->local_seqno() > -1 && trx->global_seqno() > -1);

    CommitOrder co(*trx, co_mode_);
    if (co_mode_ != CommitOrder::BYPASS) commit_monitor_.leave(co);

    ApplyOrder ao(*trx);
    apply_monitor_.leave(ao);

    cert_.set_trx_committed(trx);
    trx->set_state(TrxHandle::S_COMMITTED);

    report_last_committed();
    ++local_commits_;

    return WSREP_OK;
}


wsrep_status_t galera::ReplicatorSMM::post_rollback(TrxHandle* trx)
{
    if (trx->state() == TrxHandle::S_MUST_ABORT)
    {
        trx->set_state(TrxHandle::S_ABORTING);
    }

    assert(trx->state() == TrxHandle::S_ABORTING ||
           trx->state() == TrxHandle::S_EXECUTING);

    trx->set_state(TrxHandle::S_ROLLED_BACK);

    report_last_committed();
    ++local_rollbacks_;

    return WSREP_OK;
}


wsrep_status_t galera::ReplicatorSMM::causal_read(wsrep_seqno_t* seqno)
{
    wsrep_seqno_t cseq(static_cast<wsrep_seqno_t>(gcs_.caused()));
    if (cseq < 0) return WSREP_TRX_FAIL;
    apply_monitor_.wait(cseq);
    if (seqno != 0) *seqno = cseq;
    return WSREP_OK;
}


wsrep_status_t galera::ReplicatorSMM::to_isolation_begin(TrxHandle* trx)
{
    assert(trx->state() == TrxHandle::S_REPLICATING);
    assert(trx->trx_id() == static_cast<wsrep_trx_id_t>(-1));
    assert(trx->local_seqno() > -1 && trx->global_seqno() > -1);
    assert(trx->global_seqno() > apply_monitor_.last_left());

    wsrep_status_t retval;
    switch ((retval = cert(trx)))
    {
    case WSREP_OK:
    {
        ApplyOrder ao(*trx);
        CommitOrder co(*trx, co_mode_);

        gu_trace(apply_monitor_.enter(ao));

        if (co_mode_ != CommitOrder::BYPASS)
            try
            {
                commit_monitor_.enter(co);
            }
            catch (...)
            {
                gu_throw_fatal << "unable to enter commit monitor: " << *trx;
            }

        trx->set_state(TrxHandle::S_APPLYING);
        log_debug << "Executing TO isolated action: " << *trx;
        break;
    }
    case WSREP_TRX_FAIL:
        // Apply monitor is released in cert() in case of failure.
        log_warn << "Certification for TO isolated action faled: " << *trx;
        trx->set_state(TrxHandle::S_ABORTING);
        report_last_committed();
        break;
    default:
        log_error << "unrecognized retval "
                  << retval
                  << " for to isolation certification for "
                  << *trx;
        retval = WSREP_FATAL;
        break;
    }

    return retval;
}


wsrep_status_t galera::ReplicatorSMM::to_isolation_end(TrxHandle* trx)
{
    assert(trx->state() == TrxHandle::S_APPLYING);

    CommitOrder co(*trx, co_mode_);
    if (co_mode_ != CommitOrder::BYPASS) commit_monitor_.leave(co);
    ApplyOrder ao(*trx);
    apply_monitor_.leave(ao);

    cert_.set_trx_committed(trx);
    report_last_committed();

    return WSREP_OK;
}


wsrep_status_t
galera::ReplicatorSMM::sst_sent(const wsrep_uuid_t& uuid, wsrep_seqno_t seqno)
{
    if (state_() != S_DONOR)
    {
        log_error << "sst sent called when not SST donor, state " << state_();
        return WSREP_CONN_FAIL;
    }

    if (uuid != state_uuid_ && seqno >= 0)
    {
        // state we have sent no longer corresponds to the current group state
        // mark an error
        seqno = -EREMCHG;
    }

    try {
        // #557 - remove this if() when we return back to joining after SST
        if (!ist_sst_ || seqno < 0) gcs_.join(seqno);
        ist_sst_ = false;
        return WSREP_OK;
    }
    catch (gu::Exception& e)
    {
        log_error << "failed to recover from DONOR state: " << e.what();
        return WSREP_CONN_FAIL;
    }
}


void galera::ReplicatorSMM::process_trx(void* recv_ctx, TrxHandle* trx)
    throw (ApplyException)
{
    assert(recv_ctx != 0);
    assert(trx != 0);
    assert(trx->local_seqno() > 0);
    assert(trx->global_seqno() > 0);
    assert(trx->last_seen_seqno() >= 0);
    assert(trx->depends_seqno() == -1);
    assert(trx->state() == TrxHandle::S_REPLICATING);

    wsrep_status_t const retval(cert(trx));

    switch (retval)
    {
    case WSREP_OK:
        try
        {
            gu_trace(apply_trx(recv_ctx, trx));
        }
        catch (std::exception& e)
        {
            log_fatal << "Failed to apply trx: " << *trx;
            log_fatal << e.what();
            log_fatal << "Node consistency compromized, aborting...";
            abort();
        }
        break;
    case WSREP_TRX_FAIL:
        if (trx->flags() & galera::TrxHandle::F_ISOLATION) // REMOVE
        {
            log_warn << "Certification failed for TO isolated action: "
                     << *trx;
        }
        // certification failed, apply monitor has been canceled
        break;
    default:
        // this should not happen for remote actions
        gu_throw_error(EINVAL)
            << "unrecognized retval for remote trx certification: "
            << retval << " trx: " << *trx;
    }
}


void galera::ReplicatorSMM::process_commit_cut(wsrep_seqno_t seq,
                                               wsrep_seqno_t seqno_l)
    throw (gu::Exception)
{
    assert(seq > 0);
    assert(seqno_l > 0);
    LocalOrder lo(seqno_l);

    gu_trace(local_monitor_.enter(lo));
    cert_.purge_trxs_upto(seq);
    local_monitor_.leave(lo);
}

void galera::ReplicatorSMM::establish_protocol_versions (int proto_ver)
{
    switch (proto_ver)
    {
    case 0:
        trx_proto_ver_ = 0;
        str_proto_ver_ = 0;
        break;
    case 1: 
        trx_proto_ver_ = 1;
        str_proto_ver_ = 0;
        break;
    case 2:
        trx_proto_ver_ = 1;
        str_proto_ver_ = 1;
        break;
    default:
        log_fatal << "Configuration change resulted in an unsupported protocol "
            "version: " << proto_ver << ". Can't continue.";
        abort();
    };

    protocol_version_ = proto_ver;
    log_debug << "REPL Protocols: " << protocol_version_ << " ("
              << trx_proto_ver_ << ", " << str_proto_ver_ << ")";
}

void
galera::ReplicatorSMM::process_conf_change(void*                    recv_ctx,
                                           const wsrep_view_info_t& view_info,
                                           int                      repl_proto,
                                           State                    next_state,
                                           wsrep_seqno_t            seqno_l)
    throw (gu::Exception)
{
    assert(seqno_l > -1);
    LocalOrder lo(seqno_l);

    gu_trace(local_monitor_.enter(lo));

    wsrep_seqno_t const upto(cert_.position());

    apply_monitor_.drain(upto);

    if (co_mode_ != CommitOrder::BYPASS) commit_monitor_.drain(upto);

    wsrep_seqno_t const group_seqno(view_info.seqno);
    const wsrep_uuid_t& group_uuid(view_info.uuid);

    if (view_info.my_idx >= 0)
    {
        uuid_ = view_info.members[view_info.my_idx].id;
    }

    bool st_req(view_info.state_gap);

    if (st_req)
    {
        assert(view_info.view >= 0);

        if (state_uuid_ == group_uuid)
        {
            // common history
            if (state_() >= S_JOINING) /* See #442 - S_JOINING should be
                                          a valid state here */
            {
                st_req = (apply_monitor_.last_left() < group_seqno);
            }
            else
            {
                st_req = (apply_monitor_.last_left() != group_seqno);
            }
        }
    }

    if (st_req && S_CONNECTED != state_()) state_.shift_to(S_CONNECTED);

    void* app_req(0);
    ssize_t app_req_len(0);

    const_cast<wsrep_view_info_t&>(view_info).state_gap = st_req;
    view_cb_(app_ctx_, recv_ctx, &view_info, 0, 0, &app_req, &app_req_len);

    if (app_req_len < 0)
    {
        log_fatal << "View callback failed: " << -app_req_len << " ("
                  << strerror(-app_req_len) << "). This is unrecoverable, "
                  << "restart required.";
        abort();
    }

    if (view_info.view >= 0) // Primary configuration
    {
        establish_protocol_versions (repl_proto);

        // we have to reset cert initial position here, SST does not contain
        // cert index yet (see #197).
        cert_.assign_initial_position(group_seqno, trx_proto_ver_);

        if (st_req == true)
        {
            request_state_transfer (recv_ctx,
                                    group_uuid, group_seqno, app_req,
                                    app_req_len);
        }
        else
        {
            if (view_info.view == 1)
            {
                update_state_uuid (group_uuid);
                apply_monitor_.set_initial_position(group_seqno);
                if (co_mode_ != CommitOrder::BYPASS)
                    commit_monitor_.set_initial_position(group_seqno);
            }

            if (state_() == S_CONNECTED || state_() == S_DONOR)
            {
                switch (next_state)
                {
                case S_JOINING:
                    state_.shift_to(S_JOINING);
                    break;
                case S_DONOR:
                    if (state_() == S_CONNECTED)
                    {
                        state_.shift_to(S_DONOR);
                    }
                    break;
                case S_JOINED:
                    state_.shift_to(S_JOINED);
                    break;
                case S_SYNCED:
                    state_.shift_to(S_SYNCED);
                    synced_cb_(app_ctx_);
                    break;
                default:
                    log_debug << "next_state " << next_state;
                    break;
                }
            }

            invalidate_state(state_file_);
        }

        if (state_() == S_JOINING && sst_state_ != SST_NONE)
        {
            /* There are two reasons we can be here:
             * 1) we just got state transfer in request_state_transfer() above;
             * 2) we failed here previously (probably due to partition).
             */
            try {
                gcs_.join(sst_seqno_);
                sst_state_ = SST_NONE;
            }
            catch (gu::Exception& e)
            {
                log_error << "Failed to JOIN the cluster after SST";
            }
        }
    }
    else
    {
        // Non-primary configuration
        if (state_uuid_ != WSREP_UUID_UNDEFINED)
        {
            store_state(state_file_);
        }

        if (next_state != S_CONNECTED && next_state != S_CLOSING)
        {
            log_fatal << "Internal error: unexpected next state for "
                      << "non-prim: " << next_state << ". Restart required.";
            abort();
        }

        state_.shift_to(next_state);
    }

    local_monitor_.leave(lo);
    gcs_.resume_recv();
    free(app_req);
}


<<<<<<< HEAD
void galera::ReplicatorSMM::process_join(wsrep_seqno_t seqno_l)
=======
void galera::ReplicatorSMM::process_state_req(void* recv_ctx,
                                              const void* req,
                                              size_t req_size,
                                              wsrep_seqno_t const seqno_l,
                                              wsrep_seqno_t const donor_seq)
    throw (gu::Exception)
{
    assert(recv_ctx != 0);
    assert(seqno_l > -1);
    assert(req != 0);

    LocalOrder lo(seqno_l);

    gu_trace(local_monitor_.enter(lo));
    apply_monitor_.drain(donor_seq);

    if (co_mode_ != CommitOrder::BYPASS) commit_monitor_.drain(donor_seq);

    state_.shift_to(S_DONOR);

    // somehow the following does not work, string is initialized beyond
    // the first \0:
    // std::string const req_str(reinterpret_cast<const char*>(req), req_size);
    // have to resort to C ways.
    char* const tmp(strndup(reinterpret_cast<const char*>(req), req_size));
    std::string const req_str(tmp);
    free (tmp);
    bool const trivial_sst(req_str == TRIVIAL_SST);

    if (!trivial_sst)
    {
        sst_donate_cb_(app_ctx_, recv_ctx, req, req_size, &state_uuid_,
                       donor_seq, 0, 0, false);
    }

    local_monitor_.leave(lo);

    if (trivial_sst)
    {
        gcs_.join(donor_seq);
    }
}


void galera::ReplicatorSMM::process_join(wsrep_seqno_t seqno_j,
                                         wsrep_seqno_t seqno_l)
>>>>>>> 428c9b50
    throw (gu::Exception)
{
    LocalOrder lo(seqno_l);

    gu_trace(local_monitor_.enter(lo));

    wsrep_seqno_t const upto(cert_.position());

    apply_monitor_.drain(upto);

    if (co_mode_ != CommitOrder::BYPASS) commit_monitor_.drain(upto);

    if (seqno_j < 0 && S_JOINING == state_())
    {
        // #595, @todo: find a way to re-request state transfer
        log_fatal << "Failed to receive state transfer: " << seqno_j
                  << " (" << strerror (-seqno_j) << "), need to restart.";
        abort();
    }
    else
    {
        state_.shift_to(S_JOINED);
    }

    local_monitor_.leave(lo);
}


void galera::ReplicatorSMM::process_sync(wsrep_seqno_t seqno_l)
    throw (gu::Exception)
{
    LocalOrder lo(seqno_l);

    gu_trace(local_monitor_.enter(lo));

    wsrep_seqno_t const upto(cert_.position());

    apply_monitor_.drain(upto);

    if (co_mode_ != CommitOrder::BYPASS) commit_monitor_.drain(upto);

    state_.shift_to(S_SYNCED);
    synced_cb_(app_ctx_);
    local_monitor_.leave(lo);
}

wsrep_seqno_t galera::ReplicatorSMM::pause() throw (gu::Exception)
{
    gu_trace(local_monitor_.lock());

    wsrep_seqno_t const ret(cert_.position());

    apply_monitor_.drain(ret);
    assert (apply_monitor_.last_left() == ret);

    if (co_mode_ != CommitOrder::BYPASS)
    {
        commit_monitor_.drain(ret);
        assert (commit_monitor_.last_left() == ret);
    }

    log_info << "Provider paused at " << state_uuid_ << ':' << ret;

    return ret;
}

void galera::ReplicatorSMM::resume() throw ()
{
    local_monitor_.unlock();
    log_info << "Provider resumed.";
}

void galera::ReplicatorSMM::desync() throw (gu::Exception)
{
    wsrep_seqno_t const seqno_l(gcs_.desync());

    if (seqno_l >= 0)
    {
        if (local_monitor_.would_block(seqno_l))
        {
            gu_throw_error (-EDEADLK) << "Ran out of resources waiting to "
                                      << "desync the node."
                                      << "Application restart required";
        }

        LocalOrder lo(seqno_l);
        local_monitor_.enter(lo);
        state_.shift_to(S_DONOR);
        local_monitor_.leave(lo);
    }
    else
    {
        gu_throw_error (-seqno_l) << "Node desync failed";
    }
}

void galera::ReplicatorSMM::resync() throw (gu::Exception)
{
    gcs_.join(commit_monitor_.last_left());
}

void galera::ReplicatorSMM::store_state(const std::string& file) const
{
    std::ofstream fs(file.c_str(), std::ios::trunc);

    if (fs.fail() == true)
    {
        gu_throw_fatal << "could not store state";
    }

    fs << "# GALERA saved state, version: " << 0.8 << ", date: (todo)\n";
    fs << "uuid:  " << state_uuid_ << "\n";
    fs << "seqno: " << apply_monitor_.last_left() << "\n";
    fs << "cert_index:\n";
}

void galera::ReplicatorSMM::restore_state(const std::string& file)
{
    wsrep_uuid_t  uuid  (WSREP_UUID_UNDEFINED);
    wsrep_seqno_t seqno (WSREP_SEQNO_UNDEFINED);
    std::ifstream fs    (file.c_str());

    if (fs.fail() == true)
    {
        log_warn << "state file not found: " << file;
    }
    else
    {
        std::string line;

        getline(fs, line);

        if (fs.good() == false)
        {
            log_warn << "could not read header from state file: " << file;
        }
        else
        {
            log_debug << "read state header: "<< line;

            while (fs.good() == true)
            {
                getline(fs, line);

                if (fs.good() == false) break;

                std::istringstream istr(line);
                std::string        param;

                istr >> param;

                if (param == "uuid:")
                {
                    try
                    {
                        istr >> uuid;
                        log_debug << "read state uuid " << uuid;
                    }
                    catch (gu::Exception& e)
                    {
                        log_error << e.what();
                        uuid = WSREP_UUID_UNDEFINED;
                    }
                }
                else if (param == "seqno:")
                {
                    istr >> seqno;
                    log_debug << "read seqno " << seqno;
                }
                else if (param == "cert_index:")
                {
                    // @todo
                    log_debug << "cert index restore not implemented yet";
                }
            }
        }

        log_info << "Found saved state: " << uuid << ':' << seqno;
    }

    if (seqno < 0 && uuid != WSREP_UUID_UNDEFINED)
    {
        log_warn << "Negative seqno with valid UUID: "
                 << uuid << ':' << seqno << ". Discarding UUID.";
        uuid = WSREP_UUID_UNDEFINED;
    }

    update_state_uuid (uuid);
    apply_monitor_.set_initial_position(seqno);
    if (co_mode_ != CommitOrder::BYPASS) commit_monitor_.set_initial_position(seqno);
    cert_.assign_initial_position(seqno, trx_proto_ver_);
}


void galera::ReplicatorSMM::invalidate_state(const std::string& file) const
{
    std::ofstream fs(file.c_str(), std::ios::trunc);
    if (fs.fail() == true)
    {
        gu_throw_fatal << "could not store state";
    }

    fs << "# GALERA saved state, version: " << 0.8 << ", date: (todo)\n";
    fs << "uuid:  " << WSREP_UUID_UNDEFINED << "\n";
    fs << "seqno: " << WSREP_SEQNO_UNDEFINED << "\n";
    fs << "cert_index:\n";
}

//////////////////////////////////////////////////////////////////////
//////////////////////////////////////////////////////////////////////
////                           Private
//////////////////////////////////////////////////////////////////////
//////////////////////////////////////////////////////////////////////

wsrep_status_t galera::ReplicatorSMM::cert(TrxHandle* trx)
{
    assert(trx->state() == TrxHandle::S_REPLICATING ||
           trx->state() == TrxHandle::S_MUST_CERT_AND_REPLAY);

    assert(trx->local_seqno()     != WSREP_SEQNO_UNDEFINED &&
           trx->global_seqno()    != WSREP_SEQNO_UNDEFINED &&
           trx->last_seen_seqno() != WSREP_SEQNO_UNDEFINED);

    trx->set_state(TrxHandle::S_CERTIFYING);

    LocalOrder  lo(*trx);
    ApplyOrder  ao(*trx);
    CommitOrder co(*trx, co_mode_);
    bool interrupted(false);

    try
    {
        gu_trace(local_monitor_.enter(lo));
    }
    catch (gu::Exception& e)
    {
        if (e.get_errno() == EINTR) { interrupted = true; }
        else throw;
    }

    wsrep_status_t retval(WSREP_OK);

    if (gu_likely (!interrupted))
    {
        switch (cert_.append_trx(trx))
        {
        case Certification::TEST_OK:
            if (trx->global_seqno() > apply_monitor_.last_left())
            {
                if (trx->state() == TrxHandle::S_CERTIFYING)
                {
                    retval = WSREP_OK;
                }
                else
                {
                    assert(trx->state() == TrxHandle::S_MUST_ABORT);
                    trx->set_state(TrxHandle::S_MUST_REPLAY_AM);
                    retval = WSREP_BF_ABORT;
                }
            }
            else
            {
                // this can happen after SST position has been submitted
                // but not all actions preceding SST initial position
                // have been processed
                trx->set_state(TrxHandle::S_MUST_ABORT);
                local_cert_failures_ += trx->is_local();
                cert_.set_trx_committed(trx);
                retval = WSREP_TRX_FAIL;
            }
            break;
        case Certification::TEST_FAILED:
            if (trx->global_seqno() > apply_monitor_.last_left())
            {
                apply_monitor_.self_cancel(ao);
                if (co_mode_ != CommitOrder::BYPASS)
                    commit_monitor_.self_cancel(co);
            }
            trx->set_state(TrxHandle::S_MUST_ABORT);
            local_cert_failures_ += trx->is_local();
            cert_.set_trx_committed(trx);
            retval = WSREP_TRX_FAIL;
            break;
        }

        // we probably want to do it 'in order' for std::map reasons, so keeping
        // it inside the monitor
        /*! @todo: benchmark both variants on SMP */
        gcache_.seqno_assign (trx->action(),
                              trx->global_seqno(),
                              trx->depends_seqno(),
                              trx->is_local());  // frees local actions

        local_monitor_.leave(lo);
    }
    else
    {
        retval = cert_for_aborted(trx);

        if (retval != WSREP_BF_ABORT)
        {
            local_monitor_.self_cancel(lo);
            apply_monitor_.self_cancel(ao);

            if (co_mode_ != CommitOrder::BYPASS)
                commit_monitor_.self_cancel(co);
        }
    }

    return retval;
}


wsrep_status_t galera::ReplicatorSMM::cert_for_aborted(TrxHandle* trx)
{
    wsrep_status_t retval(WSREP_OK);
    switch (cert_.test(trx, false))
    {
    case Certification::TEST_OK:
        trx->set_state(TrxHandle::S_MUST_CERT_AND_REPLAY);
        retval = WSREP_BF_ABORT;
        break;
    case Certification::TEST_FAILED:
        if (trx->state() != TrxHandle::S_MUST_ABORT)
        {
            trx->set_state(TrxHandle::S_MUST_ABORT);
        }
        retval = WSREP_TRX_FAIL;

        gcache_.seqno_assign (trx->action(),
                              trx->global_seqno(),
                              -1,
                              trx->is_local());
        break;
    }
    return retval;
}


void
galera::ReplicatorSMM::update_state_uuid (const wsrep_uuid_t& uuid)
{
    if (state_uuid_ != uuid)
    {
        *(const_cast<wsrep_uuid_t*>(&state_uuid_)) = uuid;

        std::ostringstream os; os << state_uuid_;

        strncpy(const_cast<char*>(state_uuid_str_), os.str().c_str(),
                sizeof(state_uuid_str_));
    }
}

void
galera::ReplicatorSMM::abort() throw() /* aborts the program in a clean way */
{
    gcs_.close();
    gu_abort();
}<|MERGE_RESOLUTION|>--- conflicted
+++ resolved
@@ -1204,56 +1204,8 @@
 }
 
 
-<<<<<<< HEAD
-void galera::ReplicatorSMM::process_join(wsrep_seqno_t seqno_l)
-=======
-void galera::ReplicatorSMM::process_state_req(void* recv_ctx,
-                                              const void* req,
-                                              size_t req_size,
-                                              wsrep_seqno_t const seqno_l,
-                                              wsrep_seqno_t const donor_seq)
-    throw (gu::Exception)
-{
-    assert(recv_ctx != 0);
-    assert(seqno_l > -1);
-    assert(req != 0);
-
-    LocalOrder lo(seqno_l);
-
-    gu_trace(local_monitor_.enter(lo));
-    apply_monitor_.drain(donor_seq);
-
-    if (co_mode_ != CommitOrder::BYPASS) commit_monitor_.drain(donor_seq);
-
-    state_.shift_to(S_DONOR);
-
-    // somehow the following does not work, string is initialized beyond
-    // the first \0:
-    // std::string const req_str(reinterpret_cast<const char*>(req), req_size);
-    // have to resort to C ways.
-    char* const tmp(strndup(reinterpret_cast<const char*>(req), req_size));
-    std::string const req_str(tmp);
-    free (tmp);
-    bool const trivial_sst(req_str == TRIVIAL_SST);
-
-    if (!trivial_sst)
-    {
-        sst_donate_cb_(app_ctx_, recv_ctx, req, req_size, &state_uuid_,
-                       donor_seq, 0, 0, false);
-    }
-
-    local_monitor_.leave(lo);
-
-    if (trivial_sst)
-    {
-        gcs_.join(donor_seq);
-    }
-}
-
-
 void galera::ReplicatorSMM::process_join(wsrep_seqno_t seqno_j,
                                          wsrep_seqno_t seqno_l)
->>>>>>> 428c9b50
     throw (gu::Exception)
 {
     LocalOrder lo(seqno_l);
