//
// Copyright (C) 2010-2016 Codership Oy <info@codership.com>
//

#include "galera_common.hpp"
#include "replicator_smm.hpp"
#include "gcs_action_source.hpp"
#include "galera_exception.hpp"

#include "galera_info.hpp"

#include <gu_debug_sync.hpp>
#include <gu_abort.h>

#include <sstream>
#include <iostream>

std::ostream& galera::operator<<(std::ostream& os, ReplicatorSMM::State state)
{
    switch (state)
    {
    case ReplicatorSMM::S_DESTROYED: return (os << "DESTROYED");
    case ReplicatorSMM::S_CLOSED:    return (os << "CLOSED");
    case ReplicatorSMM::S_CONNECTED: return (os << "CONNECTED");
    case ReplicatorSMM::S_JOINING:   return (os << "JOINING");
    case ReplicatorSMM::S_JOINED:    return (os << "JOINED");
    case ReplicatorSMM::S_SYNCED:    return (os << "SYNCED");
    case ReplicatorSMM::S_DONOR:     return (os << "DONOR");
    }

    gu_throw_fatal << "invalid state " << static_cast<int>(state);
}

//////////////////////////////////////////////////////////////////////
//////////////////////////////////////////////////////////////////////
//                           Public
//////////////////////////////////////////////////////////////////////
//////////////////////////////////////////////////////////////////////

galera::ReplicatorSMM::ReplicatorSMM(const struct wsrep_init_args* args)
    :
    ist_event_queue_    (),
    init_lib_           (reinterpret_cast<gu_log_cb_t>(args->logger_cb)),
    config_             (),
    init_config_        (config_, args->node_address, args->data_dir),
    parse_options_      (*this, config_, args->options),
    init_ssl_           (config_),
    str_proto_ver_      (-1),
    protocol_version_   (-1),
    proto_max_          (gu::from_string<int>(config_.get(Param::proto_max))),
    state_              (S_CLOSED),
    closing_mutex_      (),
    closing_cond_       (),
    closing_            (false),
    sst_state_          (SST_NONE),
    co_mode_            (CommitOrder::from_string(
                             config_.get(Param::commit_order))),
    state_file_         (config_.get(BASE_DIR)+'/'+GALERA_STATE_FILE),
    st_                 (state_file_),
    safe_to_bootstrap_  (true),
    trx_params_         (config_.get(BASE_DIR), -1,
                         KeySet::version(config_.get(Param::key_format)),
                         gu::from_string<int>(config_.get(
                             Param::max_write_set_size))),
    uuid_               (WSREP_UUID_UNDEFINED),
    state_uuid_         (WSREP_UUID_UNDEFINED),
    state_uuid_str_     (),
    cc_seqno_           (WSREP_SEQNO_UNDEFINED),
    cc_lowest_trx_seqno_(WSREP_SEQNO_UNDEFINED),
    pause_seqno_        (WSREP_SEQNO_UNDEFINED),
    app_ctx_            (args->app_ctx),
    connected_cb_       (args->connected_cb),
    view_cb_            (args->view_cb),
    sst_request_cb_     (args->sst_request_cb),
    apply_cb_           (args->apply_cb),
    commit_cb_          (args->commit_cb),
    unordered_cb_       (args->unordered_cb),
    sst_donate_cb_      (args->sst_donate_cb),
    synced_cb_          (args->synced_cb),
    sst_donor_          (),
    sst_uuid_           (WSREP_UUID_UNDEFINED),
    sst_seqno_          (WSREP_SEQNO_UNDEFINED),
    sst_mutex_          (),
    sst_cond_           (),
    sst_retry_sec_      (1),
    sst_received_       (false),
    gcache_             (config_, config_.get(BASE_DIR)),
    gcs_                (config_, gcache_, proto_max_, args->proto_ver,
                         args->node_name, args->node_incoming),
    service_thd_        (gcs_, gcache_),
    slave_pool_         (sizeof(TrxHandleSlave), 1024, "TrxHandleSlave"),
    as_                 (new GcsActionSource(slave_pool_, gcs_, *this, gcache_)),
    ist_receiver_       (config_, gcache_, slave_pool_, *this, args->node_address),
    ist_senders_        (gcache_),
    wsdb_               (),
    cert_               (config_, &service_thd_),
    local_monitor_      (),
    apply_monitor_      (),
    commit_monitor_     (),
    causal_read_timeout_(config_.get(Param::causal_read_timeout)),
    receivers_          (),
    replicated_         (),
    replicated_bytes_   (),
    keys_count_         (),
    keys_bytes_         (),
    data_bytes_         (),
    unrd_bytes_         (),
    local_commits_      (),
    local_rollbacks_    (),
    local_cert_failures_(),
    local_replays_      (),
    causal_reads_       (),
    preordered_id_      (),
    incoming_list_      (""),
    incoming_mutex_     (),
    wsrep_stats_        ()
{
    // @todo add guards (and perhaps actions)
    state_.add_transition(Transition(S_CLOSED,  S_DESTROYED));
    state_.add_transition(Transition(S_CLOSED,  S_CONNECTED));

    state_.add_transition(Transition(S_CONNECTED, S_CLOSED));
    state_.add_transition(Transition(S_CONNECTED, S_CONNECTED));
    state_.add_transition(Transition(S_CONNECTED, S_JOINING));
    // the following is possible only when bootstrapping new cluster
    // (trivial wsrep_cluster_address)
    state_.add_transition(Transition(S_CONNECTED, S_JOINED));
    // the following are possible on PC remerge
    state_.add_transition(Transition(S_CONNECTED, S_DONOR));
    state_.add_transition(Transition(S_CONNECTED, S_SYNCED));

    state_.add_transition(Transition(S_JOINING, S_CLOSED));
    // the following is possible if one non-prim conf follows another
    state_.add_transition(Transition(S_JOINING, S_CONNECTED));
    state_.add_transition(Transition(S_JOINING, S_JOINED));

    state_.add_transition(Transition(S_JOINED, S_CLOSED));
    state_.add_transition(Transition(S_JOINED, S_CONNECTED));
    state_.add_transition(Transition(S_JOINED, S_SYNCED));
    // the following is possible if one desync() immediately follows another
    state_.add_transition(Transition(S_JOINED, S_DONOR));

    state_.add_transition(Transition(S_SYNCED, S_CLOSED));
    state_.add_transition(Transition(S_SYNCED, S_CONNECTED));
    state_.add_transition(Transition(S_SYNCED, S_DONOR));

    state_.add_transition(Transition(S_DONOR, S_CLOSED));
    state_.add_transition(Transition(S_DONOR, S_CONNECTED));
    state_.add_transition(Transition(S_DONOR, S_JOINED));

    local_monitor_.set_initial_position(WSREP_UUID_UNDEFINED, 0);

    wsrep_uuid_t  uuid;
    wsrep_seqno_t seqno;

    st_.get (uuid, seqno, safe_to_bootstrap_);

    if (0 != args->state_id &&
        args->state_id->uuid != WSREP_UUID_UNDEFINED &&
        args->state_id->uuid == uuid                 &&
        seqno                == WSREP_SEQNO_UNDEFINED)
    {
        /* non-trivial recovery information provided on startup, and db is safe
         * so use recovered seqno value */
        seqno = args->state_id->seqno;
    }

    log_debug << "End state: " << uuid << ':' << seqno << " #################";

    cc_seqno_ = seqno; // is it needed here?

    set_initial_position(uuid, seqno);
    gcache_.seqno_reset(gu::GTID(uuid, seqno));
    // update gcache position to one supplied by app.

    build_stats_vars(wsrep_stats_);
}

void galera::ReplicatorSMM::start_closing()
{
    assert(closing_mutex_.locked());
    assert(state_() >= S_CONNECTED);
    if (!closing_)
    {
        closing_ = true;
        gcs_.close();
    }
}

void galera::ReplicatorSMM::shift_to_CLOSED()
{
    assert(closing_mutex_.locked());
    assert(closing_);

    state_.shift_to(S_CLOSED);

    /* Cleanup for re-opening. */
    uuid_ = WSREP_UUID_UNDEFINED;
    closing_ = false;
    if (st_.corrupt())
    {
        /* this is a synchronization hack to make sure all receivers are done
         * with their work and won't access cert module any more. The usual
         * monitor drain is not enough here. */
        while (receivers_() > 1) usleep(1000);

        // this should erase the memory of a pre-existing state.
        set_initial_position(WSREP_UUID_UNDEFINED, WSREP_SEQNO_UNDEFINED);
        cert_.assign_initial_position(gu::GTID(GU_UUID_NIL, -1),
                                      trx_params_.version_);
        sst_uuid_            = WSREP_UUID_UNDEFINED;
        sst_seqno_           = WSREP_SEQNO_UNDEFINED;
        cc_seqno_            = WSREP_SEQNO_UNDEFINED;
        cc_lowest_trx_seqno_ = WSREP_SEQNO_UNDEFINED;
        pause_seqno_         = WSREP_SEQNO_UNDEFINED;
    }

    closing_cond_.broadcast();
}

void galera::ReplicatorSMM::wait_for_CLOSED(gu::Lock& lock)
{
    assert(closing_mutex_.locked());
    assert(closing_);
    while (state_() > S_CLOSED) lock.wait(closing_cond_);
    assert(!closing_);
    assert(WSREP_UUID_UNDEFINED == uuid_);
}

galera::ReplicatorSMM::~ReplicatorSMM()
{
    log_info << "dtor state: " << state_();

    gu::Lock lock(closing_mutex_);

    switch (state_())
    {
    case S_CONNECTED:
    case S_JOINING:
    case S_JOINED:
    case S_SYNCED:
    case S_DONOR:
        start_closing();
        wait_for_CLOSED(lock);
    case S_CLOSED:
        ist_senders_.cancel();
        break;
    case S_DESTROYED:
        break;
    }

    delete as_;
}


wsrep_status_t galera::ReplicatorSMM::connect(const std::string& cluster_name,
                                              const std::string& cluster_url,
                                              const std::string& state_donor,
                                              bool  const        bootstrap)
{
    sst_donor_ = state_donor;
    service_thd_.reset();

    // make sure there was a proper initialization/cleanup
    assert(WSREP_UUID_UNDEFINED == uuid_);

    ssize_t err;
    wsrep_status_t ret(WSREP_OK);
    wsrep_seqno_t const seqno(STATE_SEQNO());
    wsrep_uuid_t  const gcs_uuid(seqno < 0 ? WSREP_UUID_UNDEFINED :state_uuid_);
    gu::GTID      const inpos(gcs_uuid, seqno);

    log_info << "Setting GCS initial position to " << inpos;

    if ((bootstrap == true || cluster_url == "gcomm://")
        && safe_to_bootstrap_ == false)
    {
        log_error << "It may not be safe to bootstrap the cluster from this node. "
                  << "It was not the last one to leave the cluster and may "
                  << "not contain all the updates. To force cluster bootstrap "
                  << "with this node, edit the grastate.dat file manually and "
                  << "set safe_to_bootstrap to 1 .";
        ret = WSREP_NODE_FAIL;
    }

    if (ret == WSREP_OK && (err = gcs_.set_initial_position(inpos)) != 0)
    {
        log_error << "gcs init failed:" << strerror(-err);
        ret = WSREP_NODE_FAIL;
    }

    if (ret == WSREP_OK &&
        (err = gcs_.connect(cluster_name, cluster_url, bootstrap)) != 0)
    {
        log_error << "gcs connect failed: " << strerror(-err);
        ret = WSREP_NODE_FAIL;
    }

    if (ret == WSREP_OK)
    {
        state_.shift_to(S_CONNECTED);
    }

    return ret;
}


wsrep_status_t galera::ReplicatorSMM::close()
{
    gu::Lock lock(closing_mutex_);

    if (state_() > S_CLOSED)
    {
        start_closing();
        wait_for_CLOSED(lock);
    }

    return WSREP_OK;
}


wsrep_status_t galera::ReplicatorSMM::async_recv(void* recv_ctx)
{
    assert(recv_ctx != 0);

    if (state_() <= S_CLOSED)
    {
        log_error <<"async recv cannot start, provider in CLOSED state";
        return WSREP_FATAL;
    }

    ++receivers_;

    bool exit_loop(false);
    wsrep_status_t retval(WSREP_OK);

    while (WSREP_OK == retval && state_() > S_CLOSED)
    {
        ssize_t rc;

        while (gu_unlikely((rc = as_->process(recv_ctx, exit_loop))
                           == -ECANCELED))
        {
            recv_IST(recv_ctx);
            // hack: prevent fast looping until ist controlling thread
            // resumes gcs prosessing
            usleep(10000);
        }

        if (gu_unlikely(rc <= 0))
        {
            retval = WSREP_CONN_FAIL;
        }
        else if (gu_unlikely(exit_loop == true))
        {
            assert(WSREP_OK == retval);

            if (receivers_.sub_and_fetch(1) > 0)
            {
                log_info << "Slave thread exiting on request.";
                break;
            }

            ++receivers_;
            log_warn << "Refusing exit for the last slave thread.";
        }
    }

    /* exiting loop already did proper checks */
    if (!exit_loop && receivers_.sub_and_fetch(1) == 0)
    {
        gu::Lock lock(closing_mutex_);

        if (state_() > S_CLOSED && !closing_)
        {
            assert(WSREP_CONN_FAIL == retval);
            /* Last recv thread exiting due to error but replicator is not
             * closed. We need to at least gracefully leave the cluster.*/

            log_warn << "Broken shutdown sequence, provider state: "
                     << state_() << ", retval: " << retval;
            assert (0);

            /* avoid abort in production */
            start_closing();

            // Generate zero view before exit to notify application
            gcs_act_cchange const cc;
            wsrep_uuid_t tmp(uuid_);
            wsrep_view_info_t* const err_view
                (galera_view_info_create(cc, -1, tmp));
            view_cb_(app_ctx_, recv_ctx, err_view, 0, 0);
            free(err_view);

            shift_to_CLOSED();
        }
    }

    log_debug << "Slave thread exit. Return code: " << retval;

    return retval;
}

<<<<<<< HEAD
void galera::ReplicatorSMM::process_apply_exception(TrxHandleSlave& trx,
                                                    const ApplyException& ae)
{
    gu::GTID const gtid(state_uuid_, trx.global_seqno());
    int res;

    if (trx.local_seqno() != -1 || trx.nbo_end())
    {
        /* this must be done IN ORDER to avoid multiple elections, hence
         * anything else but LOCAL_OOOC and NO_OOOC is potentially broken */
        res = gcs_.vote(gtid, ae.status(), ae.data(), ae.data_len());
    }
    else res = 2;

    if (res != 0)
    {
        switch (res)
        {
        case 2:
            log_error << "Failed on preordered " << gtid
                      << ": inconsistency.";
            break;
        case 1:
            log_error << "Inconsistent by consensus on " << gtid;
            break;
        default:
            log_error
                << "Could not reach consensus on " << gtid
                << ", assuming inconsistency.";
        }

        GU_TRACE(ae);
        throw ae;
    }
    else
    {
        /* mark action as invalid (skip seqno) and return normally */
        gcache_.seqno_skip(trx.action().first,
                           trx.global_seqno(), GCS_ACT_WRITESET);
    }
}

=======
>>>>>>> 4dfdd1e8
void galera::ReplicatorSMM::apply_trx(void* recv_ctx, TrxHandleSlave& ts)
{
    assert(ts.global_seqno() > 0);
    if (!ts.skip_event())
    {
        assert(ts.trx_id() != uint64_t(-1) || ts.is_toi());
        assert(ts.certified() /*Repl*/ || ts.preordered() /*IST*/);
        assert(ts.local() == false || ts.nbo_end() ||
               (ts.flags() & TrxHandle::F_ROLLBACK));
        assert(ts.nbo_end() == false || ts.is_dummy());
    }

    ApplyException ae;

    ApplyOrder ao(ts);
    CommitOrder co(ts, co_mode_);

    uint32_t commit_flags(TrxHandle::trx_flags_to_wsrep_flags(ts.flags()));
    bool const aborting(TrxHandle::S_ABORTING == ts.state());
    bool const applying(!aborting || ts.pa_unsafe());

    if (gu_likely(applying))
    {
        gu_trace(apply_monitor_.enter(ao));
    }

    if (gu_unlikely(ts.nbo_start() == true))
    {
        // Non-blocking operation start, mark state unsafe.
        st_.mark_unsafe();
    }

    ts.set_state(TrxHandle::S_APPLYING);

    wsrep_trx_meta_t meta = { { state_uuid_,    ts.global_seqno() },
                              { ts.source_id(), ts.trx_id(), ts.conn_id() },
                              ts.depends_seqno() };

    try { gu_trace(ts.apply(recv_ctx, apply_cb_, meta)); }
    catch (ApplyException& e)
    {
<<<<<<< HEAD
        ae = e;
        assert(0 != ae.status());
        assert(NULL != ae.data() || 0 == ae.data_len());
        assert(0 != ae.data_len() || NULL == ae.data());
    }
    /* at this point any exception in apply_trx_ws() is fatal, not
     * catching anything. */
=======
        assert(0 != e.status());
        assert(NULL != e.data() || 0 == e.data_len());
        assert(0 != e.data_len() || NULL == e.data());

        if (ts.is_toi())
        {
            log_warn << "Ignoring error for TO isolated action: " << ts;
            e.free();
        }
        else
        {
            ae = e;
        }
    }
    /* at this point any other exception is fatal, not catching anything else. */
>>>>>>> 4dfdd1e8

    wsrep_bool_t exit_loop(false);

    if (gu_likely(co_mode_ != CommitOrder::BYPASS))
    {
        gu_trace(commit_monitor_.enter(co));
        assert(ts.global_seqno() > STATE_SEQNO());
    }
    ts.set_state(TrxHandle::S_COMMITTING);

    TrxHandle::State end_state(aborting ?
                               TrxHandle::S_ROLLED_BACK :TrxHandle::S_COMMITTED);

    if (gu_likely(0 == ae.status()))
    {
        assert(NULL == ae.data());
        assert(0    == ae.data_len());
    }
    else
    {
        assert(NULL == ae.data() || ae.data_len() > 0);
        commit_flags |= WSREP_FLAG_ROLLBACK;
        end_state = TrxHandle::S_ROLLED_BACK;
<<<<<<< HEAD
        try
        {
            if (!st_.corrupt())
                gu_trace(process_apply_exception(ts, ae));
        }
        catch (ApplyException& e)
        {
            mark_corrupt_and_close();
        }
        catch (gu::Exception& e)
        {
            log_error << "Unexpected exception: " << e.what();
            assert(0);
            abort();
        }
        catch (...)
        {
            log_error << "Unknown exception";
            assert(0);
            abort();
        }
=======

        if (!st_.corrupt()) mark_corrupt_and_close();

>>>>>>> 4dfdd1e8
        ae.free();
    }

    wsrep_cb_status_t const rcode(commit_cb_(recv_ctx, commit_flags,
                                             &meta, &exit_loop));

    if (gu_unlikely (rcode != WSREP_CB_SUCCESS))
        gu_throw_fatal << (commit_flags & WSREP_FLAG_ROLLBACK ?
                           "Rollback" : "Commit")
                       << " failed. Trx: " << ts;

    log_debug << "Slave " << (commit_flags & WSREP_FLAG_ROLLBACK ?
                              "rolled back " : "committed ")
              << ts.global_seqno();

    if (gu_likely(co_mode_ != CommitOrder::BYPASS))
    {
        commit_monitor_.leave(co);
    }

    ts.set_state(end_state);

    if (ts.local() == false)
    {
        GU_DBUG_SYNC_WAIT("after_commit_slave_sync");
    }

    wsrep_seqno_t const safe_to_discard(cert_.set_trx_committed(ts));
    if (gu_likely(ts.local_seqno() != -1 && 0 == ae.status()))
    {
        // trx with local seqno -1 originates from IST (or other source not gcs)
        report_last_committed(safe_to_discard);
    }

    if (gu_likely(applying))
    {
        /* For now need to keep it inside apply monitor to ensure all processing
         * ends by the time monitors are drained because of potential gcache
         * cleanup (and loss of the writeset buffer). Perhaps unordered monitor
         * is needed here. */
        ts.unordered(recv_ctx, unordered_cb_);

        apply_monitor_.leave(ao);
    }

    ts.set_exit_loop(exit_loop);
}


wsrep_status_t galera::ReplicatorSMM::send(TrxHandleMaster* trx,
                                           wsrep_trx_meta_t* meta)
{
    assert(trx->locked());
    if (state_() < S_JOINED) return WSREP_TRX_FAIL;

    // SR rollback
    const bool rollback(trx->flags() & TrxHandle::F_ROLLBACK);

    if (rollback)
    {
        assert(trx->state() == TrxHandle::S_ABORTING);
        assert((trx->flags() & TrxHandle::F_BEGIN) == 0);
        TrxHandleSlavePtr ts(TrxHandleSlave::New(true, slave_pool_),
                             TrxHandleSlaveDeleter());
        ts->set_global_seqno(0);
        trx->add_replicated(ts);
    }

    WriteSetNG::GatherVector actv;

    assert(trx->version() >= WS_NG_VERSION);
    size_t act_size = trx->write_set_out().gather(trx->source_id(),
                                                  trx->conn_id(),
                                                  trx->trx_id(),
                                                  actv);
    ssize_t rcode(0);
    do
    {
        const bool scheduled(!rollback);

        if (scheduled)
        {
            const ssize_t gcs_handle(gcs_.schedule());

            if (gu_unlikely(gcs_handle < 0))
            {
                log_debug << "gcs schedule " << strerror(-gcs_handle);
                rcode = gcs_handle;
                goto out;
            }
            trx->set_gcs_handle(gcs_handle);
        }

        assert(trx->version() >= WS_NG_VERSION);
        trx->finalize(last_committed());
        trx->unlock();
        // On rollback fragment, we instruct sendv to use gcs_sm_grab()
        // to avoid the scenario where trx is BF aborted but can't send
        // ROLLBACK fragment due to flow control, which results in
        // deadlock.
        // Otherwise sendv call was scheduled above, and we instruct
        // the call to use regular gcs_sm_enter()
        const bool grab(rollback);
        rcode = gcs_.sendv(actv, act_size,
                           GCS_ACT_WRITESET,
                           scheduled, grab);
        GU_DBUG_SYNC_WAIT("after_send_sync");
        trx->lock();
    }
    // TODO: Break loop after some timeout
    while (rcode == -EAGAIN && (usleep(1000), true));

    trx->set_gcs_handle(-1);

out:

    if (rcode <= 0)
    {
        log_debug << "ReplicatorSMM::send failed: " << -rcode;
    }

    return (rcode > 0 ? WSREP_OK : WSREP_TRX_FAIL);
}


wsrep_status_t galera::ReplicatorSMM::replicate(TrxHandleMaster* trx,
                                                wsrep_trx_meta_t* meta)
{
    assert(trx->locked());

    assert(trx->state() == TrxHandle::S_EXECUTING ||
           trx->state() == TrxHandle::S_MUST_ABORT);

    if (state_() < S_JOINED || trx->state() == TrxHandle::S_MUST_ABORT)
    {
    must_abort:
        if (trx->state() == TrxHandle::S_EXECUTING ||
            trx->state() == TrxHandle::S_REPLICATING)
            trx->set_state(TrxHandle::S_MUST_ABORT);

        trx->set_state(TrxHandle::S_ABORTING);

        if (trx->ts() != 0)
        {
            assert(trx->ts()->state() == TrxHandle::S_COMMITTED);
            trx->reset_ts();
        }

        return (st_.corrupt() ? WSREP_NODE_FAIL : WSREP_CONN_FAIL);
    }

    WriteSetNG::GatherVector actv;

    gcs_action act;
    act.type = GCS_ACT_WRITESET;
#ifndef NDEBUG
    act.seqno_g = GCS_SEQNO_ILL;
#endif

    assert(trx->version() >= WS_NG_VERSION);
    act.buf  = NULL;
    act.size = trx->write_set_out().gather(trx->source_id(),
                                           trx->conn_id(),
                                           trx->trx_id(),
                                           actv);

    trx->set_state(TrxHandle::S_REPLICATING);

    ssize_t rcode(-1);

    do
    {
        assert(act.seqno_g == GCS_SEQNO_ILL);

        const ssize_t gcs_handle(gcs_.schedule());

        if (gu_unlikely(gcs_handle < 0))
        {
            log_debug << "gcs schedule " << strerror(-gcs_handle);
            goto must_abort;
        }

        trx->set_gcs_handle(gcs_handle);

        assert(trx->version() >= WS_NG_VERSION);
        trx->finalize(last_committed());
        trx->unlock();
        assert (act.buf == NULL); // just a sanity check
        rcode = gcs_.replv(actv, act, true);

        GU_DBUG_SYNC_WAIT("after_replicate_sync")
        trx->lock();
    }
    while (rcode == -EAGAIN && trx->state() != TrxHandle::S_MUST_ABORT &&
           (usleep(1000), true));

    trx->set_gcs_handle(-1);

    if (rcode < 0)
    {
        if (rcode != -EINTR)
        {
            log_debug << "gcs_repl() failed with " << strerror(-rcode)
                      << " for trx " << *trx;
        }

        assert(rcode != -EINTR || trx->state() == TrxHandle::S_MUST_ABORT);
        assert(act.seqno_l == GCS_SEQNO_ILL && act.seqno_g == GCS_SEQNO_ILL);
        assert(NULL == act.buf);

        if (trx->state() != TrxHandle::S_MUST_ABORT)
        {
            trx->set_state(TrxHandle::S_MUST_ABORT);
        }

        goto must_abort;
    }

    assert(act.buf != NULL);
    assert(act.size == rcode);
    assert(act.seqno_l > 0);
    assert(act.seqno_g > 0);

    TrxHandleSlavePtr ts(TrxHandleSlave::New(true, slave_pool_),
                         TrxHandleSlaveDeleter());

    gu_trace(ts->unserialize<true>(act));
    ts->set_local(true);

    ts->update_stats(keys_count_, keys_bytes_, data_bytes_, unrd_bytes_);

    trx->add_replicated(ts);

    ++replicated_;
    replicated_bytes_ += rcode;

    assert(trx->version() >= WS_NG_VERSION);

    assert(trx->source_id() == ts->source_id());
    assert(trx->conn_id()   == ts->conn_id());
    assert(trx->trx_id()    == ts->trx_id());

    assert(ts->global_seqno() == act.seqno_g);
    assert(ts->last_seen_seqno() >= 0);

    assert(trx->ts() == ts);

    wsrep_status_t retval(WSREP_TRX_FAIL);

    // ROLLBACK event shortcut to avoid blocking in monitors or
    // getting BF aborted inside provider
    if (gu_unlikely(trx->flags() & TrxHandle::F_ROLLBACK))
    {
        assert(ts->depends_seqno() > 0); // must be set at unserialization
        ts->cert_bypass(true);
        ts->mark_certified();
        gcache_.seqno_assign(ts->action().first, ts->global_seqno(),
                             GCS_ACT_WRITESET, false);
        cancel_monitors<true>(*ts);

        trx->set_state(TrxHandle::S_MUST_ABORT);
        trx->set_state(TrxHandle::S_ABORTING);
        ts->set_state(TrxHandle::S_ABORTING); // to pass asserts in post_rollback

        goto out;
    }

    if (gu_unlikely(trx->state() == TrxHandle::S_MUST_ABORT))
    {
        retval = cert_for_aborted(ts);

        if (retval != WSREP_BF_ABORT)
        {
            cancel_monitors<true>(*ts);

            assert(trx->state() == TrxHandle::S_MUST_ABORT);
            trx->set_state(TrxHandle::S_ABORTING);
            assert(ts->is_dummy());
            assert(WSREP_OK != retval);
        }
        else
        {
            // If the transaction was committing, it must replay.
            if (ts->flags() & TrxHandle::F_COMMIT)
            {
                trx->set_state(TrxHandle::S_MUST_CERT_AND_REPLAY);
            }
            else
            {
                cancel_monitors<true>(*ts);

                trx->set_state(TrxHandle::S_ABORTING);
                ts->mark_dummy();

                retval = WSREP_TRX_FAIL;
            }
        }
    }
    else
    {
        assert(trx->state() == TrxHandle::S_REPLICATING);
        retval = WSREP_OK;
    }

out:
    assert(trx->state() != TrxHandle::S_MUST_ABORT);
    assert(ts->global_seqno() >  0);
    assert(ts->global_seqno() == act.seqno_g);

    if (meta != 0) // whatever the retval, we must update GTID in meta
    {
        meta->gtid.uuid  = state_uuid_;
        meta->gtid.seqno = ts->global_seqno();
        meta->depends_on = ts->depends_seqno();
    }

    return retval;
}

void
galera::ReplicatorSMM::abort_trx(TrxHandleMaster* trx, wsrep_seqno_t bf_seqno)
{
    assert(trx != 0);
    assert(trx->local() == true);
    assert(trx->locked());

    const TrxHandleSlavePtr ts(trx->ts());

    if (ts)
    {
        log_debug << "aborting ts  " << *ts;
        if (ts->global_seqno() < bf_seqno)
        {
            log_debug << "seqno " << bf_seqno
                      << " trying to abort seqno " << ts->global_seqno();

            if ((((ts->flags() & TrxHandle::F_BEGIN) == 0) &&
                 ((ts->flags() & TrxHandle::F_COMMIT) != 0)) &&
                (trx->state() == TrxHandle::S_APPLYING ||
                 trx->state() == TrxHandle::S_COMMITTING))
            {
                log_debug << "ts abort skipped";
                return;
            }
        }
    }
    else
    {
        log_debug << "aborting trx " << *trx;
    }

    switch (trx->state())
    {
    case TrxHandle::S_MUST_ABORT:
    case TrxHandle::S_ABORTING:
        // trx was aready BF aborted or it failed certification
        return;
    case TrxHandle::S_EXECUTING:
        trx->set_state(TrxHandle::S_MUST_ABORT);
        break;
    case TrxHandle::S_REPLICATING:
    {
        // @note: it is important to place set_state() into beginning of
        // every case, because state must be changed AFTER switch() and
        // BEFORE entering monitors or taking any other action.
        trx->set_state(TrxHandle::S_MUST_ABORT);
        int rc;
        if (trx->gcs_handle() > 0 &&
            ((rc = gcs_.interrupt(trx->gcs_handle()))) != 0)
        {
            log_debug << "gcs_interrupt(): handle "
                      << trx->gcs_handle()
                      << " trx id " << trx->trx_id()
                      << ": " << strerror(-rc);
        }
        break;
    }
    case TrxHandle::S_CERTIFYING:
    {
        // trx is waiting in local monitor
        assert(ts);
        assert(ts->global_seqno() > 0);
        log_debug << "aborting ts: " << *ts << "; BF seqno: " << bf_seqno
                  << "; local position: " << local_monitor_.last_left();
        trx->set_state(TrxHandle::S_MUST_ABORT);
        LocalOrder lo(*ts);
        local_monitor_.interrupt(lo);
        break;
    }
    case TrxHandle::S_APPLYING:
    {
        // trx is waiting in apply monitor
        assert(ts);
        assert(ts->global_seqno() > 0);
        log_debug << "aborting ts: " << *ts << "; BF seqno: " << bf_seqno
                  << "; apply window: " << apply_monitor_.last_left() << " - "
                  << apply_monitor_.last_entered();
        trx->set_state(TrxHandle::S_MUST_ABORT);
        ApplyOrder ao(*ts);
        apply_monitor_.interrupt(ao);
        break;
    }
    case TrxHandle::S_COMMITTING:
    {
        // Trx is waiting in commit monitor
        assert(ts);
        assert(ts->global_seqno() > 0);
        log_debug << "aborting ts: " << *ts << "; BF seqno: " << bf_seqno
                  << "; commit position: " << last_committed();
        if (co_mode_ != CommitOrder::BYPASS)
        {
            CommitOrder co(*ts, co_mode_);
            commit_monitor_.interrupt(co);
        }
        break;
    }
    default:
        log_warn << "invalid state " << trx->state()
                 << " in abort_trx for trx"
                 << *trx;
        assert(0);
    }
}


wsrep_status_t galera::ReplicatorSMM::pre_commit(TrxHandleMaster*  trx,
                                                 wsrep_trx_meta_t* meta)
{
    assert(trx->state() == TrxHandle::S_REPLICATING);

    TrxHandleSlavePtr ts(trx->ts());
    assert(ts->state() == TrxHandle::S_REPLICATING);

    // Rollback should complete with post_rollback
    assert((ts->flags() & TrxHandle::F_ROLLBACK) == 0);

    assert(ts->local_seqno()  > 0);
    assert(ts->global_seqno() > 0);
    assert(ts->last_seen_seqno() >= 0);
    assert(ts->depends_seqno() >= -1);

    if (meta != 0)
    {
        assert(meta->gtid.uuid  == state_uuid_);
        assert(meta->gtid.seqno == ts->global_seqno());
        assert(meta->depends_on == ts->depends_seqno());
    }
    // State should not be checked here: If trx has been replicated,
    // it has to be certified and potentially applied. #528
    // if (state_() < S_JOINED) return WSREP_TRX_FAIL;

    wsrep_status_t retval(cert_and_catch(trx, ts));

    assert((ts->flags() & TrxHandle::F_ROLLBACK) == 0 ||
           trx->state() == TrxHandle::S_ABORTING);

    if (gu_unlikely(retval != WSREP_OK))
    {
        switch(retval)
        {
        case WSREP_BF_ABORT:
            assert(ts->depends_seqno() >= 0);
            assert(trx->state() == TrxHandle::S_MUST_CERT_AND_REPLAY ||
                   trx->state() == TrxHandle::S_MUST_REPLAY_AM);
            break;
        case WSREP_TRX_FAIL:
            assert(ts->depends_seqno() < 0);
            assert(trx->state() == TrxHandle::S_ABORTING);
            break;
        default:
            assert(0);
        }

        return retval;
    }

    assert(ts->global_seqno() > STATE_SEQNO());
    assert(ts->depends_seqno() >= 0);

    trx->set_state(TrxHandle::S_APPLYING);

    ApplyOrder  ao(*ts);
    CommitOrder co(*ts, co_mode_);
    bool interrupted(false);

    try
    {
        trx->unlock();
        GU_DBUG_SYNC_WAIT("before_pre_commit_apply_monitor_enter");
        gu_trace(apply_monitor_.enter(ao));
        GU_DBUG_SYNC_WAIT("after_pre_commit_apply_monitor_enter");
        trx->lock();
        assert(trx->state() == TrxHandle::S_APPLYING ||
               trx->state() == TrxHandle::S_MUST_ABORT);
    }
    catch (gu::Exception& e)
    {
        trx->lock();
        if (e.get_errno() == EINTR)
        {
            interrupted = true;
        }
        else throw;
    }

    if (gu_unlikely(interrupted || trx->state() == TrxHandle::S_MUST_ABORT))
    {
        assert(trx->state() == TrxHandle::S_MUST_ABORT);
        if (ts->flags() & TrxHandle::F_COMMIT)
        {
            trx->set_state(TrxHandle::S_MUST_REPLAY_AM);
        }
        else
        {
            if (interrupted == true)
            {
                apply_monitor_.self_cancel(ao);
            }
            else if (apply_monitor_.entered(ao))
            {
                apply_monitor_.leave(ao);
            }

            ts->set_state(TrxHandle::S_ABORTING);
            trx->set_state(TrxHandle::S_ABORTING);
        }
        retval = WSREP_BF_ABORT;
    }
    else
    {
        assert(apply_monitor_.entered(ao));
//gcf788        ts->set_state(TrxHandle::S_APPLYING);
        // this is a departure from the convention that ts state is set to
        // APPLYING as soon as apply_monitor_ is entered. But I'd hate to add
        // APPLYING->ABORTING transition that we need in one case below as we
        // already have ABORTING->APPLYING transition
        trx->set_state(TrxHandle::S_COMMITTING);

        if (co_mode_ != CommitOrder::BYPASS)
        {
            try
            {
                trx->unlock();
                GU_DBUG_SYNC_WAIT("before_pre_commit_commit_monitor_enter");
                gu_trace(commit_monitor_.enter(co));
                trx->lock();
                assert(trx->state() == TrxHandle::S_COMMITTING);
            }
            catch (gu::Exception& e)
            {
                trx->lock();
                if (e.get_errno() == EINTR)
                {
                    interrupted = true;
                }
                else throw;
            }

            assert(trx->state() == TrxHandle::S_COMMITTING);

            if (gu_unlikely(interrupted))
            {
                trx->set_state(TrxHandle::S_MUST_ABORT);

                if (ts->flags() & TrxHandle::F_COMMIT)
                {
                    ts->set_state(TrxHandle::S_APPLYING);
                    trx->set_state(TrxHandle::S_MUST_REPLAY_CM);
                    retval = WSREP_BF_ABORT;
                }
                else
                {
                    apply_monitor_.leave(ao);

                    ts->set_state(TrxHandle::S_ABORTING);
                    trx->set_state(TrxHandle::S_ABORTING);
                    retval = WSREP_TRX_FAIL;
                }
            }
            else
            {
                /* successfully entered TO critical section */
                ts->set_state(TrxHandle::S_APPLYING);
                ts->set_state(TrxHandle::S_COMMITTING);
            }
        }
    }

    assert((retval == WSREP_OK && (ts->state() == TrxHandle::S_COMMITTING ||
                                   trx->state() == TrxHandle::S_EXECUTING))
           ||
           (retval == WSREP_BF_ABORT && (
               trx->state() == TrxHandle::S_MUST_REPLAY_AM ||
               trx->state() == TrxHandle::S_MUST_REPLAY_CM ||
               trx->state() == TrxHandle::S_ABORTING))
           ||
           (retval == WSREP_TRX_FAIL && trx->state() == TrxHandle::S_ABORTING)
        );

    if (meta) meta->depends_on = ts->depends_seqno();

    return retval;
}


wsrep_status_t galera::ReplicatorSMM::replay_trx(TrxHandleMaster* trx,
                                                 void*            trx_ctx)
{
    assert(trx->state() == TrxHandle::S_MUST_CERT_AND_REPLAY ||
           trx->state() == TrxHandle::S_MUST_REPLAY_AM       ||
           trx->state() == TrxHandle::S_MUST_REPLAY_CM);
    assert(trx->trx_id() != static_cast<wsrep_trx_id_t>(-1));

    TrxHandleSlavePtr ts(trx->ts());
    assert(ts);
    assert(ts->global_seqno() > STATE_SEQNO());

    log_debug << "replay trx: " << *trx << " ts: " << *ts;

    wsrep_status_t retval(WSREP_OK);

    // Note: We set submit NULL trx pointer below to avoid
    // interrupting replaying in any monitor during replay.

    switch (trx->state())
    {
    case TrxHandle::S_MUST_CERT_AND_REPLAY:
        retval = cert_and_catch(trx, ts);
        if (retval != WSREP_OK)
        {
            assert(retval == WSREP_TRX_FAIL);
            assert(trx->state() == TrxHandle::S_ABORTING);
            // apply monitor is self canceled in cert
            break;
        }
        trx->set_state(TrxHandle::S_MUST_REPLAY_AM);
        // fall through
    case TrxHandle::S_MUST_REPLAY_AM:
    {
        // safety measure to make sure that all preceding trxs finish before
        // replaying
        ts->set_depends_seqno(ts->global_seqno() - 1);
        ApplyOrder ao(*ts);
        if (apply_monitor_.entered(ao) == false)
        {
            gu_trace(apply_monitor_.enter(ao));
        }
        ts->set_state(TrxHandle::S_APPLYING);
        trx->set_state(TrxHandle::S_MUST_REPLAY_CM);
        // fall through
    }
    case TrxHandle::S_MUST_REPLAY_CM:
        if (co_mode_ != CommitOrder::BYPASS)
        {
            CommitOrder co(*ts, co_mode_);
            if (commit_monitor_.entered(co) == false)
            {
                gu_trace(commit_monitor_.enter(co));
            }
        }
        ts->set_state(TrxHandle::S_COMMITTING);
        trx->set_state(TrxHandle::S_MUST_REPLAY);
        // fall through
    case TrxHandle::S_MUST_REPLAY:
        ++local_replays_;

        trx->set_state(TrxHandle::S_REPLAYING);
        try
        {
            // Only committing transactions should be replayed
            assert(trx->flags() & TrxHandle::F_COMMIT);
            TrxHandleSlavePtr ts(trx->ts());

            wsrep_trx_meta_t meta = {{ state_uuid_,     ts->global_seqno() },
                                     { ts->source_id(), ts->trx_id(),
                                       ts->conn_id()                       },
                                     ts->depends_seqno()};

            /* failure to replay own trx is certainly a sign of inconsistency,
             * not trying to catch anything here */
            gu_trace(ts->apply(trx_ctx, apply_cb_, meta));

            uint32_t const commit_flags
                (TrxHandle::trx_flags_to_wsrep_flags(ts->flags()));
            wsrep_bool_t unused(false);
            wsrep_cb_status_t const rcode
                (commit_cb_(trx_ctx, commit_flags, &meta, &unused));

            if (gu_unlikely(rcode != WSREP_CB_SUCCESS))
                gu_throw_fatal << (commit_flags & WSREP_FLAG_ROLLBACK ?
                                   "Rollback" : "Commit")
                               << " failed. Trx: " << *ts;

            log_debug << "replayed " << ts->global_seqno();
            // trx, ts states will be set to COMMITTED in post_commit()
        }
        catch (gu::Exception& e)
        {
            mark_corrupt_and_close();
            return WSREP_NODE_FAIL;
        }

        // apply, commit monitors are released in post commit
        return WSREP_OK;
    default:
        assert(0);
        gu_throw_fatal << "Invalid state in replay for trx " << *trx;
    }

    log_debug << "replaying failed for trx " << *trx;
    assert(trx->state() == TrxHandle::S_ABORTING);

    return retval;
}


wsrep_status_t galera::ReplicatorSMM::post_rollback(TrxHandleMaster* trx)
{
    // * Cert failure or BF abort while inside pre_commit() call or
    // * BF abort between pre_commit() and pre_rollback() call
    assert(trx->state() == TrxHandle::S_EXECUTING ||
           trx->state() == TrxHandle::S_ABORTING  ||
           trx->state() == TrxHandle::S_MUST_ABORT);

    if (trx->state() == TrxHandle::S_MUST_ABORT)
    {
        trx->set_state(TrxHandle::S_ABORTING);
    }

    TrxHandleSlavePtr ts(trx->ts());

    if (ts)
    {
        assert(ts->global_seqno() > 0); // BF'ed
        assert(trx->state() == TrxHandle::S_ABORTING);
        // We shold not care about ts state here, ts may have
        // been replicated succesfully and the transaction
        // has been BF aborted after ts has been applied.
        // assert(ts->state()  == TrxHandle::S_ABORTING);

        // There are two ways we can end up here:
        // 1) writeset must be skipped/trx rolled back
        // 2) trx passed certification and must commit,
        //    but was BF aborted and must replay
        assert((ts->flags() & TrxHandle::F_ROLLBACK) ||
               (ts->depends_seqno() >= 0));

        if (ts->pa_unsafe())
        {
            ApplyOrder ao(*ts);
            apply_monitor_.enter(ao);
        }

        if (co_mode_ != CommitOrder::BYPASS)
        {
            CommitOrder co(*ts, co_mode_);
            commit_monitor_.enter(co);
        }
    }

    return WSREP_OK;
}


wsrep_status_t galera::ReplicatorSMM::release_commit(TrxHandleMaster* trx)
{
    TrxHandleSlavePtr ts(trx->ts());

    assert(ts);

    log_debug << "release_commit() for trx: " << *trx << " ts: " << *ts;

    assert((ts->flags() & TrxHandle::F_ROLLBACK) == 0);
    assert(trx->state() == TrxHandle::S_COMMITTING ||
           trx->state() == TrxHandle::S_REPLAYING);
    assert(ts->state() == TrxHandle::S_COMMITTING);
    assert(ts->local_seqno() > -1 && ts->global_seqno() > -1);

    CommitOrder co(*ts, co_mode_);
    if (co_mode_ != CommitOrder::BYPASS) commit_monitor_.leave(co);

    ApplyOrder ao(*ts);
    apply_monitor_.leave(ao);

    ts->set_state(TrxHandle::S_COMMITTED);

    report_last_committed(cert_.set_trx_committed(*ts));

    if (gu_likely((ts->flags() & TrxHandle::F_COMMIT) != 0))
    {
        trx->set_state(TrxHandle::S_COMMITTED);
    }
    else
    {
        // continue streaming
        trx->set_state(TrxHandle::S_EXECUTING);
    }

    ++local_commits_;

    return WSREP_OK;
}


wsrep_status_t galera::ReplicatorSMM::release_rollback(TrxHandleMaster* trx)
{
    if (trx->state() == TrxHandle::S_MUST_ABORT) // BF abort before replicaiton
        trx->set_state(TrxHandle::S_ABORTING);

    assert(trx->state() == TrxHandle::S_EXECUTING || // voluntary rollback
           trx->state() == TrxHandle::S_ABORTING);   // BF abort / cert. failure

    TrxHandleSlavePtr ts(trx->ts());

    // Release monitors if ts was not committed. We may enter here
    // with ts->state() == TrxHandle::S_COMMITTED if transaction
    // replicated a fragment succesfully and then voluntarily rolled
    // back by sending async rollback event via ReplicatorSMM::send()
    if (ts && ts->state() != TrxHandle::S_COMMITTED)
    {
        log_debug << "release_rollback() trx: " << *trx << ", ts: " << *ts;
        assert(ts->global_seqno() > 0); // BF'ed
        assert(trx->state() == TrxHandle::S_ABORTING);
        // We shold not care about ts state here, ts may have
        // been replicated succesfully and the transaction
        // has been BF aborted after ts has been applied.
        // assert(ts->state()  == TrxHandle::S_ABORTING);

        log_debug << "Master rolled back " << ts->global_seqno();

        ApplyOrder ao(*ts);
        if (ts->pa_unsafe()) /* apply_monitor_ was entered */
        {
            assert(apply_monitor_.entered(ao));
            apply_monitor_.leave(ao);
        }
        else
        {
            assert(!apply_monitor_.entered(ao));
        }

        if (co_mode_ != CommitOrder::BYPASS)
        {
            CommitOrder co(*ts, co_mode_);
            assert(commit_monitor_.entered(co));
            commit_monitor_.leave(co);
        }

        ts->set_state(TrxHandle::S_ROLLED_BACK);

        report_last_committed(cert_.set_trx_committed(*ts));
    }
    else
    {
        log_debug << "release_rollback() trx: " << *trx;
    }

    trx->set_state(TrxHandle::S_ROLLED_BACK);

    // Trx was either rolled back by user or via certification failure,
    // last committed report not needed since cert index state didn't change.
    // report_last_committed();
    ++local_rollbacks_;

    return WSREP_OK;
}


wsrep_status_t galera::ReplicatorSMM::sync_wait(wsrep_gtid_t* upto,
                                                int           tout,
                                                wsrep_gtid_t* gtid)
{
    gu::GTID wait_gtid;

    if (upto == 0)
    {
        long ret = gcs_.caused(wait_gtid);
        if (ret < 0)
        {
            log_warn << "gcs_caused() returned " << ret
                     << " ("  << strerror(-ret) << ')';
            return WSREP_TRX_FAIL;
        }
    }
    else
    {
        wait_gtid.set(upto->uuid, upto->seqno);
    }

    try
    {
        // @note: Using timed wait for monitor is currently a hack
        // to avoid deadlock resulting from race between monitor wait
        // and drain during configuration change. Instead of this,
        // monitor should have proper mechanism to interrupt waiters
        // at monitor drain and disallowing further waits until
        // configuration change related operations (SST etc) have been
        // finished.
        gu::datetime::Period timeout(causal_read_timeout_);
        if (tout != -1)
        {
            timeout = gu::datetime::Period(tout * gu::datetime::Sec);
        }
        gu::datetime::Date wait_until(gu::datetime::Date::calendar() + timeout);

        if (gu_likely(co_mode_ != CommitOrder::BYPASS))
        {
            commit_monitor_.wait(wait_gtid, wait_until);
        }
        else
        {
            apply_monitor_.wait(wait_gtid, wait_until);
        }
        if (gtid != 0)
        {
            commit_monitor_.last_left_gtid(*gtid);
        }
        ++causal_reads_;
        return WSREP_OK;
    }
    catch (gu::NotFound& e)
    {
        log_debug << "monitor wait failed for sync_wait: UUID mismatch";
        return WSREP_TRX_MISSING;
    }
    catch (gu::Exception& e)
    {
        log_debug << "monitor wait failed for sync_wait: " << e.what();
        return WSREP_TRX_FAIL;
    }
}

wsrep_status_t galera::ReplicatorSMM::last_committed_id(wsrep_gtid_t* gtid)
{
    commit_monitor_.last_left_gtid(*gtid);
    return WSREP_OK;
}




wsrep_status_t galera::ReplicatorSMM::wait_nbo_end(TrxHandleMaster* trx,
                                                   wsrep_trx_meta_t* meta)
{
    boost::shared_ptr<NBOCtx> nbo_ctx(cert_.nbo_ctx(meta->gtid.seqno));

    // Send end message
    trx->set_state(TrxHandle::S_REPLICATING);

    WriteSetNG::GatherVector actv;
    size_t const actv_size(
        trx->write_set_out().gather(trx->source_id(),
                                    trx->conn_id(),
                                    trx->trx_id(),
                                    actv));
  resend:
    wsrep_seqno_t lc(last_committed());
    if (lc == WSREP_SEQNO_UNDEFINED)
    {
        // Provider has been closed
        return WSREP_NODE_FAIL;
    }
    trx->finalize(lc);

    trx->unlock();
    int err(gcs_.sendv(actv, actv_size, GCS_ACT_WRITESET, false, false));
    trx->lock();

    if (err == -EAGAIN || err == -ENOTCONN || err == -EINTR)
    {
        // Send was either interrupted due to states excahnge (EAGAIN),
        // due to non-prim (ENOTCONN) or due to timeout in send monitor
        // (EINTR).
        return WSREP_CONN_FAIL;
    }
    else if (err < 0)
    {
        log_error << "Failed to send NBO-end: " << err << ": "
                  << ::strerror(-err);
        return WSREP_NODE_FAIL;
    }

    TrxHandleSlavePtr end_ts;
    while ((end_ts = nbo_ctx->wait_ts()) == 0)
    {
        if (closing_ || state_() == S_CLOSED)
        {
            log_error << "Closing during nonblocking operation. "
                "Node will be left in inconsistent state and must be "
                "re-initialized either by full SST or from backup.";
            return WSREP_FATAL;
        }

        if (nbo_ctx->aborted())
        {
            log_debug << "NBO wait aborted, retrying send";
            // Wait was aborted by view change, resend message
            goto resend;
        }
    }

    assert(end_ts->ends_nbo() != WSREP_SEQNO_UNDEFINED);

    trx->add_replicated(end_ts);

    meta->gtid.uuid  = state_uuid_;
    meta->gtid.seqno = end_ts->global_seqno();
    meta->depends_on = end_ts->depends_seqno();

    ApplyOrder ao(*end_ts);
    apply_monitor_.enter(ao);

    CommitOrder co(*end_ts, co_mode_);
    if (co_mode_ != CommitOrder::BYPASS)
    {
        commit_monitor_.enter(co);
    }
    end_ts->set_state(TrxHandle::S_APPLYING);
    end_ts->set_state(TrxHandle::S_COMMITTING);

    trx->set_state(TrxHandle::S_CERTIFYING);
    trx->set_state(TrxHandle::S_APPLYING);
    trx->set_state(TrxHandle::S_COMMITTING);

    // Unref
    cert_.erase_nbo_ctx(end_ts->ends_nbo());

    return WSREP_OK;
}


wsrep_status_t galera::ReplicatorSMM::to_isolation_begin(TrxHandleMaster&  trx,
                                                         wsrep_trx_meta_t* meta)
{
    assert(trx.locked());

    if (trx.nbo_end())
    {
        return wait_nbo_end(&trx, meta);
    }

    TrxHandleSlavePtr ts_ptr(trx.ts());
    TrxHandleSlave& ts(*ts_ptr);

    if (meta != 0)
    {
        assert(meta->gtid.seqno > 0);
        assert(meta->gtid.seqno == ts.global_seqno());
        assert(meta->depends_on == ts.depends_seqno());
    }

    assert(trx.state() == TrxHandle::S_REPLICATING);
    assert(trx.trx_id() == static_cast<wsrep_trx_id_t>(-1));
    assert(ts.local_seqno() > -1 && ts.global_seqno() > -1);
    assert(ts.global_seqno() > STATE_SEQNO());

    CommitOrder co(ts, co_mode_);
    wsrep_status_t const retval(cert_and_catch(&trx, ts_ptr));
<<<<<<< HEAD
#if 0
    if (ts.nbo_start() == true || ts.nbo_end() == true)
    {
        log_info << "\n     MASTER processing NBO_"
                 << (ts.nbo_start() ? "START(" : "END(")
                 << ts.global_seqno() << ")"
                 << (WSREP_OK == retval ? ", must apply" : ", skip")
                 << ", ends NBO: " << ts.ends_nbo();
    }
#endif
=======
>>>>>>> 4dfdd1e8
    switch (retval)
    {
    case WSREP_OK:
    {
        ApplyOrder ao(ts);
        gu_trace(apply_monitor_.enter(ao));

        trx.set_state(TrxHandle::S_APPLYING);
        ts.set_state(TrxHandle::S_APPLYING);
        trx.set_state(TrxHandle::S_COMMITTING);
        ts.set_state(TrxHandle::S_COMMITTING);
        break;
    }
    case WSREP_TRX_FAIL:
        // Apply monitor is released in cert() in case of failure.
        assert(trx.state() == TrxHandle::S_ABORTING);
        break;
    default:
        assert(0);
        gu_throw_fatal << "unrecognized retval " << retval
                       << " for to isolation certification for " << ts;
        break;
    }

    if (co_mode_ != CommitOrder::BYPASS)
        try
        {
            commit_monitor_.enter(co);

            if (ts.state() == TrxHandle::S_COMMITTING)
            {
                log_debug << "Executing TO isolated action: " << ts;
                st_.mark_unsafe();
            }
            else
            {
                log_debug << "Grabbed TO for failed isolated action: " << ts;
                assert(trx.state() == TrxHandle::S_ABORTING);
            }
        }
        catch (...)
        {
            gu_throw_fatal << "unable to enter commit monitor: " << ts;
        }

    return retval;
}

static void
dump_buf(std::ostream& os, const void* const buf, size_t const buf_len)
{
    std::ios_base::fmtflags const saved_flags(os.flags());
    char                    const saved_fill (os.fill('0'));

    os << std::oct;

    const char* const str(static_cast<const char*>(buf));
    for (size_t i(0); i < buf_len; ++i)
    {
        char const c(str[i]);

        if ('\0' == c) break;

        try
        {
            if (isprint(c) || isspace(c))
            {
                os.put(c);
            }
            else
            {
                os << '\\' << std::setw(2) << int(c);
            }
        }
        catch (std::ios_base::failure& f)
        {
            log_warn << "Failed to dump " << i << "th byte: " << f.what();
            break;
        }
    }

    os.flags(saved_flags);
    os.fill (saved_fill);
}

wsrep_status_t
galera::ReplicatorSMM::to_isolation_end(TrxHandleMaster&         trx,
                                        const wsrep_buf_t* const err)
{
    TrxHandleSlavePtr ts_ptr(trx.ts());
    TrxHandleSlave& ts(*ts_ptr);

    log_debug << "Done executing TO isolated action: " << ts
              << ", error message: " << gu::Hexdump(err->ptr, err->len, true);
    assert(trx.state() == TrxHandle::S_COMMITTING ||
           trx.state() == TrxHandle::S_ABORTING);
    assert(ts.state() == TrxHandle::S_COMMITTING ||
           ts.state() == TrxHandle::S_ABORTING);

    if (NULL != err && NULL != err->ptr)
    {
        assert(err->len > 0);

        std::ostringstream os;
        os << "Failed to execute TOI action: seqno: " << ts.global_seqno()
           << ", error: ";

        dump_buf(os, err->ptr, err->len);

        galera::ApplyException ae(os.str(), NULL, err->ptr, err->len);

        GU_TRACE(ae);
        try
        {
            if (!st_.corrupt())
                gu_trace(process_apply_exception(ts, ae));
        }
        catch (ApplyException& e)
        {
            mark_corrupt_and_close();
        }
        catch (gu::Exception& e)
        {
            log_error << "Unexpected exception: " << e.what();
            assert(0);
            abort();
        }
        catch (...)
        {
            log_error << "Unknown exception";
            assert(0);
            abort();
        }
        ae.free();
    }

    CommitOrder co(ts, co_mode_);
    if (co_mode_ != CommitOrder::BYPASS) commit_monitor_.leave(co);
    report_last_committed(cert_.set_trx_committed(ts));

    if (ts.state() == TrxHandle::S_COMMITTING)
    {
        ApplyOrder ao(ts);
        apply_monitor_.leave(ao);
        assert(trx.state() == TrxHandle::S_COMMITTING);
        trx.set_state(TrxHandle::S_COMMITTED);
        ts.set_state(TrxHandle::S_COMMITTED);

<<<<<<< HEAD
        if (trx.nbo_start() == false) st_.mark_safe();
=======
        st_.mark_safe();
>>>>>>> 4dfdd1e8
    }
    else
    {
        // apply_monitor_ was canceled in cert()
        assert(trx.state() == TrxHandle::S_ABORTING);
        assert(ts.state() == TrxHandle::S_ABORTING);
        trx.set_state(TrxHandle::S_ROLLED_BACK);
        ts.set_state(TrxHandle::S_ROLLED_BACK);
    }

    return WSREP_OK;
}


namespace galera
{

static WriteSetOut*
writeset_from_handle (wsrep_po_handle_t&             handle,
                      const TrxHandleMaster::Params& trx_params)
{
    WriteSetOut* ret = reinterpret_cast<WriteSetOut*>(handle.opaque);

    if (NULL == ret)
    {
        try
        {
            ret = new WriteSetOut(
//                gu::String<256>(trx_params.working_dir_) << '/' << &handle,
                trx_params.working_dir_, wsrep_trx_id_t(&handle),
                /* key format is not essential since we're not adding keys */
                KeySet::version(trx_params.key_format_), NULL, 0, 0,
                WriteSetNG::MAX_VERSION, DataSet::MAX_VERSION, DataSet::MAX_VERSION,
                trx_params.max_write_set_size_);

            handle.opaque = ret;
        }
        catch (std::bad_alloc& ba)
        {
            gu_throw_error(ENOMEM) << "Could not create WriteSetOut";
        }
    }

    return ret;
}

} /* namespace galera */

wsrep_status_t
galera::ReplicatorSMM::preordered_collect(wsrep_po_handle_t&            handle,
                                          const struct wsrep_buf* const data,
                                          size_t                  const count,
                                          bool                    const copy)
{
    if (gu_unlikely(trx_params_.version_ < WS_NG_VERSION))
        return WSREP_NOT_IMPLEMENTED;

    WriteSetOut* const ws(writeset_from_handle(handle, trx_params_));

    for (size_t i(0); i < count; ++i)
    {
        ws->append_data(data[i].ptr, data[i].len, copy);
    }

    return WSREP_OK;
}


wsrep_status_t
galera::ReplicatorSMM::preordered_commit(wsrep_po_handle_t&         handle,
                                         const wsrep_uuid_t&        source,
                                         uint64_t             const flags,
                                         int                  const pa_range,
                                         bool                 const commit)
{
    if (gu_unlikely(trx_params_.version_ < WS_NG_VERSION))
        return WSREP_NOT_IMPLEMENTED;

    WriteSetOut* const ws(writeset_from_handle(handle, trx_params_));

    if (gu_likely(true == commit))
    {
        assert(source != WSREP_UUID_UNDEFINED);

        ws->set_flags (WriteSetNG::wsrep_flags_to_ws_flags(flags) |
                       WriteSetNG::F_PREORDERED);

        /* by loooking at trx_id we should be able to detect gaps / lost events
         * (however resending is not implemented yet). Something like
         *
         * wsrep_trx_id_t const trx_id(cert_.append_preordered(source, ws));
         *
         * begs to be here. */
        wsrep_trx_id_t const trx_id(preordered_id_.add_and_fetch(1));

        WriteSetNG::GatherVector actv;

        size_t const actv_size(ws->gather(source, 0, trx_id, actv));

        ws->finalize_preordered(pa_range); // also adds checksum

        int rcode;
        do
        {
            rcode = gcs_.sendv(actv, actv_size, GCS_ACT_WRITESET, false, false);
        }
        while (rcode == -EAGAIN && (usleep(1000), true));

        if (rcode < 0)
            gu_throw_error(-rcode)
                << "Replication of preordered writeset failed.";
    }

    delete ws; // cleanup regardless of commit flag

    handle.opaque = NULL;

    return WSREP_OK;
}


wsrep_status_t
galera::ReplicatorSMM::sst_sent(const wsrep_gtid_t& state_id, int rcode)
{
    assert (rcode <= 0);
    assert (rcode == 0 || state_id.seqno == WSREP_SEQNO_UNDEFINED);
    assert (rcode != 0 || state_id.seqno >= 0);

    if (state_() != S_DONOR)
    {
        log_error << "sst sent called when not SST donor, state " << state_();
        return WSREP_CONN_FAIL;
    }

    if (state_id.uuid != state_uuid_ && rcode >= 0)
    {
        // state we have sent no longer corresponds to the current group state
        // mark an error
        rcode = -EREMCHG;
    }

    try {
        if (rcode == 0)
            gcs_.join(gu::GTID(state_id.uuid, state_id.seqno), rcode);
        else
            /* stamp error message with the current state */
            gcs_.join(gu::GTID(state_uuid_, commit_monitor_.last_left()), rcode);

        return WSREP_OK;
    }
    catch (gu::Exception& e)
    {
        log_error << "failed to recover from DONOR state: " << e.what();
        return WSREP_CONN_FAIL;
    }
}

void galera::ReplicatorSMM::process_trx(void* recv_ctx,
                                        const TrxHandleSlavePtr& ts_ptr)
{
    assert(recv_ctx != 0);
    assert(ts_ptr != 0);

    TrxHandleSlave& ts(*ts_ptr);
<<<<<<< HEAD

    assert(ts.local_seqno() > 0);
    assert(ts.global_seqno() > 0);
    assert(ts.last_seen_seqno() >= 0);
    assert(ts.depends_seqno() == -1 || ts.version() >= 4);
    assert(ts.state() == TrxHandle::S_REPLICATING);

    wsrep_status_t const retval(cert_and_catch(0, ts_ptr));
#if 0
    if (ts.nbo_start() == true || ts.nbo_end() == true)
    {
        log_info << "\n     SLAVE processing NBO_"
                 << (ts.nbo_start() ? "START(" : "END(")
                 << ts.global_seqno() << ")"
                 << (WSREP_OK == retval ? ", must apply" : ", skip")
                 << ", ends NBO: " << ts.ends_nbo();
    }
#endif
=======

    assert(ts.local_seqno() > 0);
    assert(ts.global_seqno() > 0);
    assert(ts.last_seen_seqno() >= 0);
    assert(ts.depends_seqno() == -1 || ts.version() >= 4);
    assert(ts.state() == TrxHandle::S_REPLICATING);

    wsrep_status_t const retval(cert_and_catch(0, ts_ptr));
>>>>>>> 4dfdd1e8
    switch (retval)
    {
    case WSREP_TRX_FAIL:
        assert(ts.state() == TrxHandle::S_ABORTING);
        /* fall through to apply_trx() */
    case WSREP_OK:
        try
        {
<<<<<<< HEAD
            if (ts.nbo_end() == true)
            {
                // NBO-end events are for internal operation only, not to be
                // consumed by application. If the NBO end happens with
                // different seqno than the current event's global seqno,
                // release monitors. In other case monitors will be grabbed
                // by local NBO handler threads.
                if (ts.ends_nbo() == WSREP_SEQNO_UNDEFINED)
                {
                    assert(WSREP_OK != retval);
                    assert(ts.state() == TrxHandle::S_ABORTING);
                }
                else
                {
                    assert(WSREP_OK == retval);
                    assert(ts.ends_nbo() > 0);
                    // Signal NBO waiter here after leaving local ordering
                    // critical section.
                    boost::shared_ptr<NBOCtx> nbo_ctx(
                        cert_.nbo_ctx(ts.ends_nbo()));
                    assert(nbo_ctx != 0);
                    nbo_ctx->set_ts(ts_ptr);
                    break;
                }
            }

=======
>>>>>>> 4dfdd1e8
            gu_trace(apply_trx(recv_ctx, ts));
        }
        catch (std::exception& e)
        {
            log_fatal << "Failed to apply trx: " << ts;
            log_fatal << e.what();
            log_fatal << "Node consistency compromized, leaving cluster...";
            mark_corrupt_and_close();
            assert(0); // this is an unexpected exception
            // keep processing events from the queue until provider is closed
        }
        break;
    case WSREP_TRX_MISSING: // must be skipped due to SST
        assert(ts.state() == TrxHandle::S_ABORTING);
        report_last_committed(cert_.set_trx_committed(ts));
        break;
    default:
        // this should not happen for remote actions
        gu_throw_error(EINVAL)
            << "unrecognized retval for remote trx certification: "
            << retval << " trx: " << ts;
    }
}


void galera::ReplicatorSMM::process_commit_cut(wsrep_seqno_t const seq,
                                               wsrep_seqno_t const seqno_l)
{
    assert(seq > 0);
    assert(seqno_l > 0);

    LocalOrder lo(seqno_l);

    gu_trace(local_monitor_.enter(lo));

    if (seq >= cc_seqno_) /* Refs #782. workaround for
                           * assert(seqno >= seqno_released_) in gcache. */
        cert_.purge_trxs_upto(seq, true);

    local_monitor_.leave(lo);
    log_debug << "Got commit cut from GCS: " << seq;
}


/* NB: the only use for this method is in cancel_seqnos() below */
void galera::ReplicatorSMM::cancel_seqno(wsrep_seqno_t const seqno)
{
    // To enter monitors we need to fake trx object
    TrxHandleSlavePtr dummy(TrxHandleSlave::New(true, slave_pool_),
                            TrxHandleSlaveDeleter());
    dummy->set_global_seqno(seqno);
    dummy->set_depends_seqno(dummy->global_seqno() - 1);

    ApplyOrder  ao(*dummy);
    apply_monitor_.self_cancel(ao);

    if (co_mode_ != CommitOrder::BYPASS)
    {
        CommitOrder co(*dummy, co_mode_);
        commit_monitor_.self_cancel(co);
    }
}

/* NB: the only use for this method is to dismiss the slave queue
 *     in corrupt state */
void galera::ReplicatorSMM::cancel_seqnos(wsrep_seqno_t const seqno_l,
                                          wsrep_seqno_t const seqno_g)
{
    if (seqno_l > 0)
    {
        LocalOrder lo(seqno_l);
        local_monitor_.self_cancel(lo);
    }

    if (seqno_g > 0) cancel_seqno(seqno_g);
}


void galera::ReplicatorSMM::drain_monitors(wsrep_seqno_t const upto)
{
    apply_monitor_.drain(upto);
    if (co_mode_ != CommitOrder::BYPASS) commit_monitor_.drain(upto);
}


void galera::ReplicatorSMM::process_vote(wsrep_seqno_t const seqno_g,
                                         wsrep_seqno_t const seqno_l,
                                         int64_t       const code)
{
    assert(seqno_g > 0);
    assert(seqno_l > 0);

    std::ostringstream msg;

    LocalOrder lo(seqno_l);
    gu_trace(local_monitor_.enter(lo));

    gu::GTID const gtid(state_uuid_, seqno_g);

    if (code > 0)  /* vote request */
    {
        assert(GCS_VOTE_REQUEST == code);
        log_info << "Got vote request for seqno " << gtid; //remove
        /* make sure WS was either successfully applied or already voted */
        drain_monitors(seqno_g);
        if (st_.corrupt()) goto out;

        int const ret(gcs_.vote(gtid, 0, NULL, 0));

        switch (ret)
        {
        case 0:         /* majority agrees */
            log_info << "Vote 0 (success) on " << gtid
                     << " is consistent with group. Continue.";
            goto out;
        case -EALREADY: /* already voted */
            log_info << gtid << " already voted on. Continue.";
            goto out;
        case 1:         /* majority disagrees */
            msg << "Vote 0 (success) on " << gtid
                << " is inconsistent with group. Leaving cluster.";
            goto fail;
        default:        /* general error */
            assert(ret < 0);
            msg << "Failed to vote on request for " << gtid << ": "
                << -ret << " (" << ::strerror(-ret) << "). "
                "Assuming inconsistency";
            goto fail;
        }
    }
    else if (code < 0)
    {
        msg << "Got negative vote on successfully applied " << gtid;
    fail:
        log_error << msg.str();
        mark_corrupt_and_close();
    }
    else
    {
        /* seems we are in majority */
    }
out:
    local_monitor_.leave(lo);
}


void galera::ReplicatorSMM::set_initial_position(const wsrep_uuid_t&  uuid,
                                                 wsrep_seqno_t const seqno)
{
    update_state_uuid(uuid);

    apply_monitor_.set_initial_position(uuid, seqno);
    if (co_mode_ != CommitOrder::BYPASS)
        commit_monitor_.set_initial_position(uuid, seqno);
}

void galera::ReplicatorSMM::establish_protocol_versions (int proto_ver)
{
    switch (proto_ver)
    {
    case 1:
        trx_params_.version_ = 1;
        str_proto_ver_ = 0;
        break;
    case 2:
        trx_params_.version_ = 1;
        str_proto_ver_ = 1;
        break;
    case 3:
    case 4:
        trx_params_.version_ = 2;
        str_proto_ver_ = 1;
        break;
    case 5:
        trx_params_.version_ = 3;
        str_proto_ver_ = 1;
        break;
    case 6:
        trx_params_.version_  = 3;
        str_proto_ver_ = 2; // gcs intelligent donor selection.
        // include handling dangling comma in donor string.
        break;
    case 7:
        // Protocol upgrade to handle IST SSL backwards compatibility,
        // no effect to TRX or STR protocols.
        trx_params_.version_ = 3;
        str_proto_ver_ = 2;
        break;
    case 8:
        trx_params_.version_ = 4;
        str_proto_ver_ = 3;
        break;
    default:
        log_fatal << "Configuration change resulted in an unsupported protocol "
            "version: " << proto_ver << ". Can't continue.";
        abort();
    };

    protocol_version_ = proto_ver;
    log_info << "REPL Protocols: " << protocol_version_ << " ("
             << trx_params_.version_ << ", " << str_proto_ver_ << ")";
}

void
galera::ReplicatorSMM::update_incoming_list(const wsrep_view_info_t& view)
{
    static char const separator(',');

    ssize_t new_size(0);

    if (view.memb_num > 0)
    {
        new_size += view.memb_num - 1; // separators

        for (int i = 0; i < view.memb_num; ++i)
        {
            new_size += strlen(view.members[i].incoming);
        }
    }

    gu::Lock lock(incoming_mutex_);

    incoming_list_.clear();
    incoming_list_.resize(new_size);

    if (new_size <= 0) return;

    incoming_list_ = view.members[0].incoming;

    for (int i = 1; i < view.memb_num; ++i)
    {
        incoming_list_ += separator;
        incoming_list_ += view.members[i].incoming;
    }
}

static galera::Replicator::State state2repl(gcs_node_state const my_state,
                                            int const            my_idx)
{
    switch (my_state)
    {
    case GCS_NODE_STATE_NON_PRIM:
    case GCS_NODE_STATE_PRIM:
        return galera::Replicator::S_CONNECTED;
    case GCS_NODE_STATE_JOINER:
        return galera::Replicator::S_JOINING;
    case GCS_NODE_STATE_JOINED:
        return galera::Replicator::S_JOINED;
    case GCS_NODE_STATE_SYNCED:
        return galera::Replicator::S_SYNCED;
    case GCS_NODE_STATE_DONOR:
        return galera::Replicator::S_DONOR;
    case GCS_NODE_STATE_MAX:
        assert(0);
    }

    gu_throw_fatal << "unhandled gcs state: " << my_state;
    GU_DEBUG_NORETURN;
}

void
galera::ReplicatorSMM::process_conf_change(void*                    recv_ctx,
                                           const struct gcs_action& cc)
{
    assert(cc.seqno_l > -1);

    gcs_act_cchange const conf(cc.buf, cc.size);

    bool const from_IST(0 == cc.seqno_l);

    LocalOrder lo(cc.seqno_l);

    if (!from_IST)
    {
        gu_trace(local_monitor_.enter(lo));
    }

    assert(!from_IST || WSREP_UUID_UNDEFINED != uuid_);

    int const prev_protocol_version(protocol_version_);

    if (conf.conf_id >= 0) // Primary configuration
    {
        establish_protocol_versions (conf.repl_proto_ver);
        assert(!from_IST || conf.repl_proto_ver >= 8);
    }

    // we must have either my_idx or uuid_ defined
    assert(cc.seqno_g >= 0 || uuid_ != WSREP_UUID_UNDEFINED);

    wsrep_uuid_t new_uuid(uuid_);
    wsrep_view_info_t* const view_info
        (galera_view_info_create(conf, (!from_IST ? cc.seqno_g : -1), new_uuid));
    if (view_info->status == WSREP_VIEW_PRIMARY)
    {
        safe_to_bootstrap_ = (view_info->memb_num == 1);
    }

    int const my_idx(view_info->my_idx);
    gcs_node_state_t const my_state
        (my_idx >= 0 ? conf.memb[my_idx].state_ : GCS_NODE_STATE_NON_PRIM);

    assert(my_state >= GCS_NODE_STATE_NON_PRIM);
    assert(my_state < GCS_NODE_STATE_MAX);

    wsrep_seqno_t const group_seqno(view_info->state_id.seqno);
    const wsrep_uuid_t& group_uuid (view_info->state_id.uuid);
    assert(group_seqno == conf.seqno);

    if (!from_IST)
    {
        bool first_view(false);
        if (WSREP_UUID_UNDEFINED == uuid_)
        {
            uuid_ = new_uuid;
            first_view = true;
        }
        else
        {
            if (view_info-> memb_num > 0 && view_info->my_idx < 0)
                // something went wrong, member must be present in own view
            {
                std::stringstream msg;

                msg << "Node UUID " << uuid_ << " is absent from the view:\n";

                for (int m(0); m < view_info->memb_num; ++m)
                {
                    msg << '\t' << view_info->members[m].id << '\n';
                }

                msg << "most likely due to unexpected node identity change. "
                    "Aborting.";

                log_fatal << msg.str();

                abort();
            }
        }

        log_info << "####### My UUID: " << uuid_;

        if (conf.seqno != WSREP_SEQNO_UNDEFINED &&
            conf.seqno <= sst_seqno_)
        {
            log_info << "####### skipping CC " << conf.seqno
                     << (from_IST ? ", from IST" : ", local");

            // applied already in SST/IST, skip
            gu_trace(local_monitor_.leave(lo));
            resume_recv();
            gcache_.free(const_cast<void*>(cc.buf));
            return;
        }
        else
        {
            wsrep_seqno_t const upto(cert_.position());
            gu_trace(drain_monitors(upto));
            // IST recv thread drains monitors itself
        }

        // First view from the group or group uuid has changed,
        // call connected callback to notify application.
        if ((first_view || state_uuid_ != group_uuid) && connected_cb_)
        {
            wsrep_cb_status_t cret(connected_cb_(0, view_info));
            if (cret != WSREP_CB_SUCCESS)
            {
                log_fatal << "Application returned error "
                          << cret
                          << " from connect callback, aborting";
                abort();
            }
        }
    }

    update_incoming_list(*view_info);

    log_info << "####### processing CC " << conf.seqno
             << (from_IST ? ", from IST" : ", local");

    bool const st_required
        (state_transfer_required(*view_info, my_state == GCS_NODE_STATE_PRIM));

    void*  app_req(0);
    size_t app_req_len(0);
#ifndef NDEBUG
    bool   app_waits_sst(false);
#endif

    if (st_required)
    {
        assert(!from_IST);

        log_info << "State transfer required: "
                 << "\n\tGroup state: " << group_uuid << ":" << group_seqno
                 << "\n\tLocal state: " << state_uuid_<< ":" << STATE_SEQNO();

        if (S_CONNECTED != state_()) state_.shift_to(S_CONNECTED);

        wsrep_cb_status_t const rcode(sst_request_cb_(&app_req, &app_req_len));

        if (WSREP_CB_SUCCESS != rcode)
        {
            assert(app_req_len <= 0);
            log_fatal << "SST request callback failed. This is unrecoverable, "
                      << "restart required.";
            abort();
        }
        else if (0 == app_req_len && state_uuid_ != group_uuid)
        {
            log_fatal << "Local state UUID " << state_uuid_
                      << " is different from group state UUID " << group_uuid
                      << ", and SST request is null: restart required.";
            abort();
        }
#ifndef NDEBUG
        app_waits_sst = (app_req_len > 0) &&
            (app_req_len != (strlen(WSREP_STATE_TRANSFER_NONE) + 1) ||
             memcmp(app_req, WSREP_STATE_TRANSFER_NONE, app_req_len));
#endif
    }
    else
    {
        log_info << "####### ST not required";

        wsrep_cb_status_t const rcode
            (view_cb_(app_ctx_, recv_ctx, view_info, 0, 0));

        if (WSREP_CB_SUCCESS != rcode) // is this really fatal now?
        {
            log_fatal << "View callback failed. This is unrecoverable, "
                      << "restart required.";
            abort();
        }
    }

    Replicator::State const next_state(state2repl(my_state, my_idx));

    if (conf.conf_id >= 0) // Primary configuration
    {
        // if protocol version >= 8, first CC already carries seqno 1,
        // so it can't be less than 1. For older protocols it can be 0.
        assert(group_seqno >= (protocol_version_ >= 8));

        //
        // Starting from protocol_version_ 8 joiner's cert index is rebuilt
        // from IST.
        //
        // The reasons to reset cert index:
        // - Protocol version lower than 8    (ALL)
        // - Protocol upgrade                 (ALL)
        // - State transfer will take a place (JOINER)
        //
        bool index_reset(protocol_version_ < 8 ||
                         prev_protocol_version != protocol_version_ ||
                         // this last condition is a bit too strict. In fact
                         // checking for app_waits_sst would be enough, but in
                         // that case we'd have to skip cert index rebuilding
                         // when there is none.
                         // This would complicate the logic with little to no
                         // benefits...
                         st_required);

        if (index_reset)
        {
            gu::GTID position;

            if (protocol_version_ < 8)
            {
                position.set(group_uuid, group_seqno);
            }
            else
            {
                position.set(GU_UUID_NIL, 0);
            }

            /* 2 reasons for this here:
             * 1 - compatibility with protocols < 8
             * 2 - preparing cert index for preloading by setting seqno to 0 */
            log_info << "Cert index reset to " << position << " (proto: "
                     << protocol_version_ << "), state transfer needed: "
                     << (st_required ? "yes" : "no");
            /* flushes service thd, must be called before gcache_.seqno_reset()*/
            cert_.assign_initial_position(position, trx_params_.version_);
        }
        else
        {
            log_info << "Skipping cert index reset";
        }

        // This event can be processed 2 times:
        // 1) out-of-order when state transfer is required
        // 2) in-order (either when no state transfer or IST)
        // When doing it out of order, the event buffer is simply discarded
        if (st_required)
        {
            assert(!from_IST); // make sure we are never here from IST

            gu_trace(gcache_.free(const_cast<void*>(cc.buf)));

            // GCache::seqno_reset() happens here
            request_state_transfer (recv_ctx,
                                    group_uuid, group_seqno, app_req,
                                    app_req_len);
        }
        else if (conf.seqno > cert_.position())
        {
            assert(!app_waits_sst);

            /* since CC does not pass certification, need to adjust cert
             * position explicitly (when processed in order) */
            /* flushes service thd, must be called before gcache_.seqno_reset()*/
            cert_.adjust_position(*view_info, gu::GTID(group_uuid, group_seqno),
                                  trx_params_.version_);

            log_info << "####### Setting monitor position to " << group_seqno;
            set_initial_position(group_uuid, group_seqno - 1);
            cancel_seqno(group_seqno); // cancel CC seqno

            if (!from_IST)
            {
                /* CCs from IST already have seqno assigned and cert. position
                 * adjusted */

                gcache_.seqno_reset(gu::GTID(conf.uuid, conf.seqno - 1));

                if (protocol_version_ >= 8)
                {
                    gu_trace(gcache_.seqno_assign(cc.buf, conf.seqno,
                                                  GCS_ACT_CCHANGE, false));
                }
                else /* before protocol ver 8 conf changes are not ordered */
                {
                    gu_trace(gcache_.free(const_cast<void*>(cc.buf)));
                }

                if (state_() == S_CONNECTED || state_() == S_DONOR)
                {
                    switch (next_state)
                    {
                    case S_JOINING:
                        state_.shift_to(S_JOINING);
                        break;
                    case S_DONOR:
                        if (state_() == S_CONNECTED)
                        {
                            state_.shift_to(S_DONOR);
                        }
                        break;
                    case S_JOINED:
                        state_.shift_to(S_JOINED);
                        break;
                    case S_SYNCED:
                        state_.shift_to(S_SYNCED);
                        if (synced_cb_(app_ctx_) != WSREP_CB_SUCCESS)
                        {
                            log_fatal << "Synced callback failed. This is "
                                      << "unrecoverable, restart required.";
                            abort();
                        }
                        break;
                    default:
                        log_debug << "next_state " << next_state;
                        break;
                    }
                }
            }

            // record state seqno, needed for IST on DONOR
            cc_seqno_ = group_seqno;
            // Record lowest trx seqno in cert index to set cert index
            // rebuild flag appropriately in IST. Notice that if cert index
            // was completely reset above, the value returned is zero and
            // no rebuild should happen.
            cc_lowest_trx_seqno_ = cert_.lowest_trx_seqno();
            log_info << "####### Lowest cert index boundary: "
                     << cc_lowest_trx_seqno_;
            log_info << "####### Min available from gcache: "
                     << gcache_.seqno_min();
            assert(gcache_.seqno_min() > 0);
            assert(cc_lowest_trx_seqno_ >= gcache_.seqno_min());

            st_.set(state_uuid_, WSREP_SEQNO_UNDEFINED, safe_to_bootstrap_);
        }
        else
        {
            assert(!from_IST);
        }

        if (!from_IST && state_() == S_JOINING && sst_state_ != SST_NONE)
        {
            /* There are two reasons we can be here:
             * 1) we just got state transfer in request_state_transfer() above;
             * 2) we failed here previously (probably due to partition).
             */
            try {
                gcs_.join(gu::GTID(state_uuid_, sst_seqno_), 0);
                sst_state_ = SST_NONE;
            }
            catch (gu::Exception& e)
            {
                log_error << "Failed to JOIN the cluster after SST";
            }
        }
    }
    else
    {
        // Non-primary configuration
        assert(conf.seqno == WSREP_SEQNO_UNDEFINED);

        // reset sst_seqno_ every time we disconnct from PC
        sst_seqno_ = WSREP_SEQNO_UNDEFINED;

        if (state_uuid_ != WSREP_UUID_UNDEFINED)
        {
            st_.set (state_uuid_, STATE_SEQNO(), safe_to_bootstrap_);
        }

        gcache_.free(const_cast<void*>(cc.buf));

        gu::Lock lock(closing_mutex_);

        if (S_CONNECTED != next_state)
        {
            log_fatal << "Internal error: unexpected next state for "
                      << "non-prim: " << next_state
                      << ". Current state: " << state_() <<". Restart required.";
            abort();
        }

        if (state_() > S_CONNECTED)
        {
            assert(S_CONNECTED == next_state);
            state_.shift_to(S_CONNECTED);
        }
    }

    free(app_req);
    free(view_info);

    if (!from_IST)
    {
        double foo, bar;
        size_t index_size;
        cert_.stats_get(foo, bar, index_size);
        local_monitor_.leave(lo);
        resume_recv();
    }

    if (conf.conf_id < 0 && conf.memb.size() == 0) {
        log_debug << "Received SELF-LEAVE. Connection closed.";
        assert(cc.seqno_l > 0);

        gu::Lock lock(closing_mutex_);

        shift_to_CLOSED();
    }
}


void galera::ReplicatorSMM::process_join(wsrep_seqno_t seqno_j,
                                         wsrep_seqno_t seqno_l)
{
    LocalOrder lo(seqno_l);

    gu_trace(local_monitor_.enter(lo));

    wsrep_seqno_t const upto(cert_.position());
    drain_monitors(upto);

    if (seqno_j < 0 && S_JOINING == state_())
    {
        // #595, @todo: find a way to re-request state transfer
        log_fatal << "Failed to receive state transfer: " << seqno_j
                  << " (" << strerror (-seqno_j) << "), need to restart.";
        abort();
    }
    else
    {
        state_.shift_to(S_JOINED);
    }

    local_monitor_.leave(lo);
}


void galera::ReplicatorSMM::process_sync(wsrep_seqno_t seqno_l)
{
    LocalOrder lo(seqno_l);

    gu_trace(local_monitor_.enter(lo));

    wsrep_seqno_t const upto(cert_.position());
    drain_monitors(upto);

    state_.shift_to(S_SYNCED);
    if (synced_cb_(app_ctx_) != WSREP_CB_SUCCESS)
    {
        log_fatal << "Synced callback failed. This is unrecoverable, "
                  << "restart required.";
        abort();
    }
    local_monitor_.leave(lo);
}

wsrep_seqno_t galera::ReplicatorSMM::pause()
{
    // Grab local seqno for local_monitor_
    wsrep_seqno_t const local_seqno(
        static_cast<wsrep_seqno_t>(gcs_.local_sequence()));
    LocalOrder lo(local_seqno);
    local_monitor_.enter(lo);

    // Local monitor should take care that concurrent
    // pause requests are enqueued
    assert(pause_seqno_ == WSREP_SEQNO_UNDEFINED);
    pause_seqno_ = local_seqno;

    // Get drain seqno from cert index
    wsrep_seqno_t const upto(cert_.position());
    drain_monitors(upto);

    assert (apply_monitor_.last_left() >= upto);
    if (co_mode_ != CommitOrder::BYPASS)
    {
        assert (commit_monitor_.last_left() >= upto);
        assert (commit_monitor_.last_left() == apply_monitor_.last_left());
    }

    wsrep_seqno_t const ret(STATE_SEQNO());
    st_.set(state_uuid_, ret, safe_to_bootstrap_);

    log_info << "Provider paused at " << state_uuid_ << ':' << ret
             << " (" << pause_seqno_ << ")";

    return ret;
}

void galera::ReplicatorSMM::resume()
{
    assert(pause_seqno_ != WSREP_SEQNO_UNDEFINED);
    if (pause_seqno_ == WSREP_SEQNO_UNDEFINED)
    {
        gu_throw_error(EALREADY) << "tried to resume unpaused provider";
    }

    st_.set(state_uuid_, WSREP_SEQNO_UNDEFINED, safe_to_bootstrap_);
    log_info << "resuming provider at " << pause_seqno_;
    LocalOrder lo(pause_seqno_);
    pause_seqno_ = WSREP_SEQNO_UNDEFINED;
    local_monitor_.leave(lo);
    log_info << "Provider resumed.";
}

void galera::ReplicatorSMM::desync()
{
    wsrep_seqno_t seqno_l;

    ssize_t const ret(gcs_.desync(seqno_l));

    if (seqno_l > 0)
    {
        LocalOrder lo(seqno_l); // need to process it regardless of ret value

        if (ret == 0)
        {
/* #706 - the check below must be state request-specific. We are not holding
          any locks here and must be able to wait like any other action.
          However practice may prove different, leaving it here as a reminder.
            if (local_monitor_.would_block(seqno_l))
            {
                gu_throw_error (-EDEADLK) << "Ran out of resources waiting to "
                                          << "desync the node. "
                                          << "The node must be restarted.";
            }
*/
            local_monitor_.enter(lo);
            if (state_() != S_DONOR) state_.shift_to(S_DONOR);
            local_monitor_.leave(lo);
        }
        else
        {
            local_monitor_.self_cancel(lo);
        }
    }

    if (ret)
    {
        gu_throw_error (-ret) << "Node desync failed.";
    }
}

void galera::ReplicatorSMM::resync()
{
    gcs_.join(gu::GTID(state_uuid_, commit_monitor_.last_left()), 0);
}


//////////////////////////////////////////////////////////////////////
//////////////////////////////////////////////////////////////////////
////                           Private
//////////////////////////////////////////////////////////////////////
//////////////////////////////////////////////////////////////////////

/* don't use this directly, use cert_and_catch() instead */
inline
wsrep_status_t galera::ReplicatorSMM::cert(TrxHandleMaster* trx,
                                           const TrxHandleSlavePtr& ts)
{
    assert(trx == 0 ||
           (trx->state() == TrxHandle::S_REPLICATING ||
            trx->state() == TrxHandle::S_MUST_CERT_AND_REPLAY));
    assert(ts->state() == TrxHandle::S_REPLICATING ||
           ts->state() == TrxHandle::S_CERTIFYING);

    assert(ts->local_seqno()     != WSREP_SEQNO_UNDEFINED);
    assert(ts->global_seqno()    != WSREP_SEQNO_UNDEFINED);
    assert(ts->last_seen_seqno() >= 0);
    assert(ts->last_seen_seqno() < ts->global_seqno());

    LocalOrder lo(*ts);
    bool       interrupted(false);
    bool       in_replay(trx != 0 &&
                         trx->state() == TrxHandle::S_MUST_CERT_AND_REPLAY);

    try
    {
        if (trx != 0)
        {
            if (in_replay == false) trx->set_state(TrxHandle::S_CERTIFYING);
            trx->unlock();
        }
        if (in_replay == false || local_monitor_.entered(lo) == false)
        {
            gu_trace(local_monitor_.enter(lo));
        }
        if (trx != 0) trx->lock();
        assert(trx == 0 ||
               (trx->state() == TrxHandle::S_CERTIFYING ||
                trx->state() == TrxHandle::S_MUST_ABORT ||
                trx->state() == TrxHandle::S_MUST_CERT_AND_REPLAY));
    }
    catch (gu::Exception& e)
    {
        if (trx != 0) trx->lock();
        if (e.get_errno() == EINTR) { interrupted = true; }
        else throw;
    }

    wsrep_status_t retval(WSREP_OK);
    bool const applicable(ts->global_seqno() > STATE_SEQNO());
    assert(!ts->local() || applicable); // applicable can't be false for locals

    if (gu_unlikely (interrupted ||
                     (trx != 0 && trx->state() == TrxHandle::S_MUST_ABORT)))
    {
        assert(trx == 0 || trx->state() == TrxHandle::S_MUST_ABORT);
        retval = cert_for_aborted(ts);

        if (WSREP_TRX_FAIL == retval)
        {
            assert(WSREP_SEQNO_UNDEFINED == ts->depends_seqno());
            assert(TrxHandle::S_ABORTING == ts->state());

            if (interrupted == true)
            {
                local_monitor_.self_cancel(lo);
            }
            else
            {
                local_monitor_.leave(lo);
            }

            if (trx != 0) trx->set_state(TrxHandle::S_ABORTING);
        }
        else
        {
            assert(ts->state() == TrxHandle::S_REPLICATING ||
                   ts->state() == TrxHandle::S_CERTIFYING);
            assert(WSREP_BF_ABORT == retval);
            assert(trx != 0);
            if (trx != 0)
            {
                // If the transaction was committing, it must replay.
                if (ts->flags() & TrxHandle::F_COMMIT)
                {
                    trx->set_state(TrxHandle::S_MUST_CERT_AND_REPLAY);
                    return retval;
                }
                else
                {
                    if (interrupted == true)
                    {
                        local_monitor_.self_cancel(lo);
                    }
                    else
                    {
                        local_monitor_.leave(lo);
                    }

                    trx->set_state(TrxHandle::S_ABORTING);
                    ts->mark_dummy();
                    retval = WSREP_TRX_FAIL;
                }
            }
            else return retval;
        }
    }
    else
    {
        ts->set_state(TrxHandle::S_CERTIFYING);
        switch (cert_.append_trx(ts))
        {
        case Certification::TEST_OK:
            // NBO_END should certify positively only if it ends NBO
            assert(ts->ends_nbo() > 0 || !ts->nbo_end());
            if (gu_likely(applicable))
            {
                retval = WSREP_OK;
                assert(ts->depends_seqno() >= 0);
            }
            else
            {
                // this can happen after SST position has been submitted
                // but not all actions preceding SST initial position
                // have been processed
                if (trx != 0) trx->set_state(TrxHandle::S_ABORTING);
                ts->set_state(TrxHandle::S_ABORTING);
                retval = WSREP_TRX_MISSING;
            }
            break;
        case Certification::TEST_FAILED:
            if (ts->nbo_end()) assert(ts->ends_nbo() == WSREP_SEQNO_UNDEFINED);
            assert(ts->state() == TrxHandle::S_ABORTING );
            // This check is not valid anymore. NBO may reserve resource
            // access for longer period, which must cause certification
            // to fail for all operations until the operation is over.
            // if (gu_unlikely(trx->is_toi() && applicable)) //small sanity check
            // {
            // may happen on configuration change
            //     log_warn << "Certification failed for TO isolated action: "
            //<< *trx;
            // assert(0);
            // }

            local_cert_failures_ += ts->local();
            if (trx != 0) trx->set_state(TrxHandle::S_ABORTING);
            retval = applicable ? WSREP_TRX_FAIL : WSREP_TRX_MISSING;
            break;
        }

        // at this point we are about to leave local_monitor_. Make sure
        // trx checksum was alright before that.
        ts->verify_checksum();

        // we must do it 'in order' for std::map reasons, so keeping
<<<<<<< HEAD
        // it inside the monitor. NBO end should never be skipped.
        bool const skip(ts->depends_seqno() < 0 && !ts->nbo_end());
=======
        // it inside the monitor
        bool const skip(ts->depends_seqno() < 0);
>>>>>>> 4dfdd1e8
        gcache_.seqno_assign (ts->action().first, ts->global_seqno(),
                              GCS_ACT_WRITESET, skip);
        local_monitor_.leave(lo);
    }

    assert(WSREP_OK == retval || WSREP_TRX_FAIL == retval ||
           WSREP_TRX_MISSING == retval);

    if (gu_unlikely(WSREP_TRX_FAIL == retval && applicable))
    {
        assert(ts->state() == TrxHandle::S_ABORTING);
        // applicable but failed certification: self-cancel monitors
        cancel_monitors<false>(*ts);
    }
    else
    {
        assert(WSREP_OK != retval || ts->depends_seqno() >= 0);
    }

#if 0
    uint16_t const sid(*reinterpret_cast<const uint16_t*>(&ts->source_id()));
    log_info << "######## certified g: " << ts->global_seqno()
             << ", s: " << ts->last_seen_seqno()
             << ", d: " << ts->depends_seqno()
             << ", sid: " << sid;
#endif

    return retval;
}

/* pretty much any exception in cert() is fatal as it blocks local_monitor_ */
wsrep_status_t galera::ReplicatorSMM::cert_and_catch(
    TrxHandleMaster* trx,
    const TrxHandleSlavePtr& ts)
{
    try
    {
        return cert(trx, ts);
    }
    catch (std::exception& e)
    {
        log_fatal << "Certification exception: " << e.what();
    }
    catch (...)
    {
        log_fatal << "Unknown certification exception";
    }
    assert(0);
    abort();
}

/* This must be called BEFORE local_monitor_.self_cancel() due to
 * gcache_.seqno_assign() */
wsrep_status_t galera::ReplicatorSMM::cert_for_aborted(
    const TrxHandleSlavePtr& ts)
{
    // trx was BF aborted either while it was replicating or
    // while it was waiting for local monitor
    assert(ts->state() == TrxHandle::S_REPLICATING ||
           ts->state() == TrxHandle::S_CERTIFYING);

    Certification::TestResult const res(cert_.test(ts, false));

    switch (res)
    {
    case Certification::TEST_OK:
        return WSREP_BF_ABORT;

    case Certification::TEST_FAILED:
        // Next step will be monitors release. Make sure that ws was not
        // corrupted and cert failure is real before proceeding with that.
 //gcf788 - this must be moved to cert(), the caller method
        assert(ts->is_dummy());
        ts->verify_checksum();
        gcache_.seqno_assign (ts->action().first, ts->global_seqno(),
                              GCS_ACT_WRITESET, true);
        assert(!ts->nbo_end()); // should never be skipped in seqno_assign()
        return WSREP_TRX_FAIL;

    default:
        log_fatal << "Unexpected return value from Certification::test(): "
                  << res;
        abort();
    }
}


void
galera::ReplicatorSMM::update_state_uuid (const wsrep_uuid_t& uuid)
{
    if (state_uuid_ != uuid)
    {
        *(const_cast<wsrep_uuid_t*>(&state_uuid_)) = uuid;

        std::ostringstream os; os << state_uuid_;

        strncpy(const_cast<char*>(state_uuid_str_), os.str().c_str(),
                sizeof(state_uuid_str_));
    }

    st_.set(uuid, WSREP_SEQNO_UNDEFINED, safe_to_bootstrap_);
}

void
galera::ReplicatorSMM::abort()
{
    log_info << "ReplicatorSMM::abort()";
    gcs_.close();
    gu_abort();
}<|MERGE_RESOLUTION|>--- conflicted
+++ resolved
@@ -401,7 +401,6 @@
     return retval;
 }
 
-<<<<<<< HEAD
 void galera::ReplicatorSMM::process_apply_exception(TrxHandleSlave& trx,
                                                     const ApplyException& ae)
 {
@@ -444,8 +443,6 @@
     }
 }
 
-=======
->>>>>>> 4dfdd1e8
 void galera::ReplicatorSMM::apply_trx(void* recv_ctx, TrxHandleSlave& ts)
 {
     assert(ts.global_seqno() > 0);
@@ -487,31 +484,13 @@
     try { gu_trace(ts.apply(recv_ctx, apply_cb_, meta)); }
     catch (ApplyException& e)
     {
-<<<<<<< HEAD
-        ae = e;
-        assert(0 != ae.status());
-        assert(NULL != ae.data() || 0 == ae.data_len());
-        assert(0 != ae.data_len() || NULL == ae.data());
-    }
-    /* at this point any exception in apply_trx_ws() is fatal, not
-     * catching anything. */
-=======
         assert(0 != e.status());
         assert(NULL != e.data() || 0 == e.data_len());
         assert(0 != e.data_len() || NULL == e.data());
 
-        if (ts.is_toi())
-        {
-            log_warn << "Ignoring error for TO isolated action: " << ts;
-            e.free();
-        }
-        else
-        {
-            ae = e;
-        }
+        ae = e;
     }
     /* at this point any other exception is fatal, not catching anything else. */
->>>>>>> 4dfdd1e8
 
     wsrep_bool_t exit_loop(false);
 
@@ -535,7 +514,6 @@
         assert(NULL == ae.data() || ae.data_len() > 0);
         commit_flags |= WSREP_FLAG_ROLLBACK;
         end_state = TrxHandle::S_ROLLED_BACK;
-<<<<<<< HEAD
         try
         {
             if (!st_.corrupt())
@@ -557,11 +535,6 @@
             assert(0);
             abort();
         }
-=======
-
-        if (!st_.corrupt()) mark_corrupt_and_close();
-
->>>>>>> 4dfdd1e8
         ae.free();
     }
 
@@ -1620,7 +1593,6 @@
 
     CommitOrder co(ts, co_mode_);
     wsrep_status_t const retval(cert_and_catch(&trx, ts_ptr));
-<<<<<<< HEAD
 #if 0
     if (ts.nbo_start() == true || ts.nbo_end() == true)
     {
@@ -1631,8 +1603,6 @@
                  << ", ends NBO: " << ts.ends_nbo();
     }
 #endif
-=======
->>>>>>> 4dfdd1e8
     switch (retval)
     {
     case WSREP_OK:
@@ -1781,11 +1751,7 @@
         trx.set_state(TrxHandle::S_COMMITTED);
         ts.set_state(TrxHandle::S_COMMITTED);
 
-<<<<<<< HEAD
         if (trx.nbo_start() == false) st_.mark_safe();
-=======
-        st_.mark_safe();
->>>>>>> 4dfdd1e8
     }
     else
     {
@@ -1950,7 +1916,6 @@
     assert(ts_ptr != 0);
 
     TrxHandleSlave& ts(*ts_ptr);
-<<<<<<< HEAD
 
     assert(ts.local_seqno() > 0);
     assert(ts.global_seqno() > 0);
@@ -1969,16 +1934,6 @@
                  << ", ends NBO: " << ts.ends_nbo();
     }
 #endif
-=======
-
-    assert(ts.local_seqno() > 0);
-    assert(ts.global_seqno() > 0);
-    assert(ts.last_seen_seqno() >= 0);
-    assert(ts.depends_seqno() == -1 || ts.version() >= 4);
-    assert(ts.state() == TrxHandle::S_REPLICATING);
-
-    wsrep_status_t const retval(cert_and_catch(0, ts_ptr));
->>>>>>> 4dfdd1e8
     switch (retval)
     {
     case WSREP_TRX_FAIL:
@@ -1987,7 +1942,6 @@
     case WSREP_OK:
         try
         {
-<<<<<<< HEAD
             if (ts.nbo_end() == true)
             {
                 // NBO-end events are for internal operation only, not to be
@@ -2014,8 +1968,6 @@
                 }
             }
 
-=======
->>>>>>> 4dfdd1e8
             gu_trace(apply_trx(recv_ctx, ts));
         }
         catch (std::exception& e)
@@ -2973,13 +2925,8 @@
         ts->verify_checksum();
 
         // we must do it 'in order' for std::map reasons, so keeping
-<<<<<<< HEAD
         // it inside the monitor. NBO end should never be skipped.
         bool const skip(ts->depends_seqno() < 0 && !ts->nbo_end());
-=======
-        // it inside the monitor
-        bool const skip(ts->depends_seqno() < 0);
->>>>>>> 4dfdd1e8
         gcache_.seqno_assign (ts->action().first, ts->global_seqno(),
                               GCS_ACT_WRITESET, skip);
         local_monitor_.leave(lo);
