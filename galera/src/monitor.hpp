//
// Copyright (C) 2010-2013 Codership Oy
//

#ifndef GALERA_MONITOR_HPP
#define GALERA_MONITOR_HPP

#include "trx_handle.hpp"
#include <gu_lock.hpp> // for gu::Mutex and gu::Cond
#include <gu_limits.h>
#include "gu_thread_keys.hpp"

#include <memory>
#include <vector>

namespace galera
{
    template <class C>
    class Monitor
    {
    private:

        struct Process
        {
            Process()
                : obj_(0)
                , cond_()
                , wait_cond_()
                , state_(S_IDLE)
#ifndef NDEBUG
                , dobj_()
#endif /* NDEBUG */
            { }

            const C* obj_;
            gu::Cond* cond_;
            std::shared_ptr<gu::Cond> wait_cond_;
            enum State
            {
                S_IDLE,     // Slot is free
                S_WAITING,  // Waiting to enter applying critical section
                S_CANCELED,
                S_APPLYING, // Applying
                S_FINISHED  // Finished
            } state_;
#ifndef NDEBUG
            C dobj_;
#endif /* NDEBUG */


            std::shared_ptr<gu::Cond> wait_cond(
                gu::Lock& lock __attribute__((unused)),
                gu::CondKey cond_key)
            {
                assert(lock.owns_lock());
                if (not wait_cond_)
                {
                    wait_cond_ = std::make_shared<gu::Cond>(
                        gu::get_cond_key(cond_key));
                }
                return wait_cond_;
            }

            void wake_up_waiters(gu::Lock& lock __attribute__((unused)))
            {
                assert(lock.owns_lock());
                if (wait_cond_)
                {
                    wait_cond_->broadcast();
                    wait_cond_.reset();
                }
            }
        private:

            // non-copyable
            Process(const Process& other);
            void operator=(const Process&);
        };

        static const ssize_t process_size_ = (1ULL << 16);
        static const size_t  process_mask_ = process_size_ - 1;
    public:

        Monitor(enum gu::MutexKey mutex_key, enum gu::CondKey cond_key)
            :
            mutex_(gu::get_mutex_key(mutex_key)),
            cond_key_(cond_key),
            cond_(gu::get_cond_key(cond_key)),
            uuid_(WSREP_UUID_UNDEFINED),
            last_entered_(-1),
            last_left_(-1),
            drain_seqno_(GU_LLONG_MAX),
            process_(new Process[process_size_]),
            entered_(0),
            oooe_(0),
            oool_(0),
<<<<<<< HEAD
            win_size_(0)
        {
        }
=======
            win_size_(0),
            waits_(0)
        { }
>>>>>>> b65edc23

        ~Monitor()
        {
            delete[] process_;
            if (entered_ > 0)
            {
                log_info << "mon: entered " << entered_
                         << " oooe fraction " << double(oooe_)/entered_
                         << " oool fraction " << double(oool_)/entered_;
            }
            else
            {
                log_info << "apply mon: entered 0";
            }
        }

        /*
         * For ordered CC events this had to be changed:
         * - it either resets position to -1 or
         * - merely advances it to seqno if current position is behind.
         * Assumes that monitor has been drained.
         */
        void set_initial_position(const wsrep_uuid_t& uuid,
                                  wsrep_seqno_t const seqno)
        {
            gu::Lock lock(mutex_);

            state_debug_print("set_initial_position", seqno);
            uuid_ = uuid;
            // When the monitor position is reset, either all the
            // waiters must have been drained or the thread which is
            // resetting the position must hold the monitor (CC from IST).
            // Exception is -1 which means that the monitor is being
            // forcifully reset.
            assert(seqno == -1 || last_entered_ == last_left_ ||
                   last_entered_ == seqno);
            if (last_entered_ == -1 || seqno == -1)
            {
                // first call or reset
                last_entered_ = last_left_ = seqno;
            }
            else
#if 1 // now
            {
                if (last_left_    < seqno)      last_left_    = seqno;
                if (last_entered_ < last_left_) last_entered_ = last_left_;
            }

            // some drainers may wait for us here
            cond_.broadcast();
#else // before
            {
                // drain monitor up to seqno but don't reset last_entered_
                // or last_left_
                drain_common(seqno, lock);
                drain_seqno_ = GU_LLONG_MAX;
            }
#endif
            if (seqno != -1)
            {
                const size_t idx(indexof(seqno));
                process_[idx].wake_up_waiters(lock);
            }
        }

        void enter(C& obj)
        {
            const wsrep_seqno_t obj_seqno(obj.seqno());
            const size_t        idx(indexof(obj_seqno));
            gu::Lock            lock(mutex_);

            state_debug_print("enter", obj);
            assert(obj_seqno > last_left_);

            pre_enter(obj, lock);

            if (gu_likely(process_[idx].state_ != Process::S_CANCELED))
            {
                assert(process_[idx].state_ == Process::S_IDLE);

                process_[idx].state_ = Process::S_WAITING;
                process_[idx].obj_   = &obj;
#ifndef NDEBUG
                process_[idx].dobj_.~C();
                new (&process_[idx].dobj_) C(obj);
#endif /* NDEBUG */
#ifdef GU_DBUG_ON
                obj.debug_sync(mutex_);
#endif // GU_DBUG_ON
                while (may_enter(obj) == false &&
                       process_[idx].state_ == Process::S_WAITING)
                {
<<<<<<< HEAD
                    process_[idx].cond_ = obj.cond();
                    lock.wait(*process_[idx].cond_);
                    process_[idx].cond_ = 0;
=======
                    ++waits_;
                    lock.wait(process_[idx].cond_);
>>>>>>> b65edc23
                }

                if (process_[idx].state_ != Process::S_CANCELED)
                {
                    assert(process_[idx].state_ == Process::S_WAITING ||
                           process_[idx].state_ == Process::S_APPLYING);

                    process_[idx].state_ = Process::S_APPLYING;

                    ++entered_;
                    oooe_     += ((last_left_ + 1) < obj_seqno);
                    win_size_ += (last_entered_ - last_left_);
                    return;
                }
            }

            assert(process_[idx].state_ == Process::S_CANCELED);
            process_[idx].state_ = Process::S_IDLE;

            state_debug_print("enter canceled", obj);
            gu_throw_error(EINTR);
        }

        bool entered(const C& obj) const
        {
            return state(obj) == Process::S_APPLYING;
        }

        bool finished(const C& obj) const
        {
            return state(obj) == Process::S_FINISHED;
        }

        bool canceled(const C& obj) const
        {
            return state(obj) == Process::S_CANCELED;
        }

        void leave(const C& obj)
        {
#ifndef NDEBUG
            size_t   idx(indexof(obj.seqno()));
#endif /* NDEBUG */
            gu::Lock lock(mutex_);
            state_debug_print("leave", obj);

            assert(process_[idx].state_ == Process::S_APPLYING ||
                   process_[idx].state_ == Process::S_CANCELED);

            assert(process_[indexof(last_left_)].state_ == Process::S_IDLE);

            post_leave(obj.seqno(), lock);
        }

        void self_cancel(C& obj)
        {
            wsrep_seqno_t const obj_seqno(obj.seqno());
            size_t   idx(indexof(obj_seqno));
            gu::Lock lock(mutex_);

            state_debug_print("self_cancel", obj);

            assert(obj_seqno > last_left_);

            while (obj_seqno - last_left_ >= process_size_)
                // TODO: exit on error
            {
                log_warn << "Trying to self-cancel seqno out of process "
                         << "space: obj_seqno - last_left_ = " << obj_seqno
                         << " - " << last_left_ << " = "
                         << (obj_seqno - last_left_)
                         << ", process_size_: "  << process_size_
                         << ". Deadlock is very likely.";

                lock.wait(cond_);
            }

            assert(process_[idx].state_ == Process::S_IDLE ||
                   process_[idx].state_ == Process::S_CANCELED);

#ifndef NDEBUG
            process_[idx].dobj_.~C();
            new (&process_[idx].dobj_) C(obj);
#endif /* NDEBUG */

            if (obj_seqno > last_entered_) last_entered_ = obj_seqno;

            if (obj_seqno <= drain_seqno_)
            {
                post_leave(obj.seqno(), lock);
            }
            else
            {
                process_[idx].state_ = Process::S_FINISHED;
            }
        }

        bool interrupt(const C& obj)
        {
            size_t   idx (indexof(obj.seqno()));
            gu::Lock lock(mutex_);

            while (obj.seqno() - last_left_ >= process_size_)
                // TODO: exit on error
            {
                lock.wait(cond_);
            }

            state_debug_print("interrupt", obj);

            if ((process_[idx].state_ == Process::S_IDLE &&
                 obj.seqno()          >  last_left_ ) ||
                process_[idx].state_ == Process::S_WAITING )
            {
                process_[idx].state_ = Process::S_CANCELED;
                if (process_[idx].cond_)
                {
                    process_[idx].cond_->signal();
                }
                // since last_left + 1 cannot be <= S_WAITING we're not
                // modifying a window here. No broadcasting.
                return true;
            }
            else
            {
                log_debug << "interrupting " << obj.seqno()
                          << " state " << process_[idx].state_
                          << " le " << last_entered_
                          << " ll " << last_left_;
            }

            return false;
        }

        wsrep_seqno_t last_left() const
        {
            gu::Lock lock(mutex_);
            return last_left_;
        }

        wsrep_seqno_t last_entered() const
        {
            gu::Lock lock(mutex_);
            return last_entered_;
        }

        void last_left_gtid(wsrep_gtid_t& gtid) const
        {
            gu::Lock lock(mutex_);
            gtid.uuid = uuid_;
            gtid.seqno = last_left_;
        }

        ssize_t       size()        const { return process_size_; }

        bool would_block (wsrep_seqno_t seqno) const
        {
            return (seqno - last_left_ >= process_size_ ||
                    seqno > drain_seqno_);
        }

        void drain(wsrep_seqno_t seqno)
        {
            gu::Lock lock(mutex_);

            state_debug_print("drain", seqno);

            while (drain_seqno_ != GU_LLONG_MAX)
            {
                lock.wait(cond_);
            }

            drain_common(seqno, lock);

            // there can be some stale canceled entries
            update_last_left(lock);

            drain_seqno_ = GU_LLONG_MAX;
            cond_.broadcast();
        }

        void wait(wsrep_seqno_t seqno)
        {
            gu::Lock lock(mutex_);
            while (last_left_ < seqno)
            {
                size_t idx(indexof(seqno));
                auto cond(process_[idx].wait_cond(lock, cond_key_));;
                lock.wait(*cond);
            }
        }

        void wait(gu::GTID& gtid, const gu::datetime::Date& wait_until)
        {
            gu::Lock lock(mutex_);
            if (gtid.uuid() != uuid_)
            {
                throw gu::NotFound();
            }
            while (last_left_ < gtid.seqno())
            {
                size_t idx(indexof(gtid.seqno()));
                auto cond(process_[idx].wait_cond(lock, cond_key_));;
                lock.wait(*cond, wait_until);
            }
        }

        void get_stats(double* oooe, double* oool, double* win_size,
                       long long* waits) const
        {
            gu::Lock lock(mutex_);

            if (entered_ > 0)
            {
                *oooe = (oooe_ > 0 ? double(oooe_)/entered_ : .0);
                *oool = (oool_ > 0 ? double(oool_)/entered_ : .0);
                *win_size = (win_size_ > 0 ? double(win_size_)/entered_ : .0);
            }
            else
            {
                *oooe = .0; *oool = .0; *win_size = .0;
            }
            *waits = waits_;
        }

        void flush_stats()
        {
            gu::Lock lock(mutex_);
            oooe_ = 0; oool_ = 0; win_size_ = 0; entered_ = 0; waits_ = 0;
        }

    private:

        template <typename T>
        void state_debug_print(const std::string& method, const T& x)
        {
// #define GALERA_MONITOR_DEBUG_PRINT
#ifdef GALERA_MONITOR_DEBUG_PRINT
            log_info << typeid(C).name() << ": " << method << "(" << x
                     << "): le " << last_entered_ << ", ll " << last_left_;
#endif /* GALERA_MONITOR_DEBUG_PRINT */
        }

        size_t indexof(wsrep_seqno_t seqno) const
        {
            return (seqno & process_mask_);
        }

        bool may_enter(const C& obj) const
        {
            return obj.condition(last_entered_, last_left_);
        }

        // wait until it is possible to grab slot in monitor,
        // update last entered
        void pre_enter(C& obj, gu::Lock& lock)
        {
            assert(last_left_ <= last_entered_);

            const wsrep_seqno_t obj_seqno(obj.seqno());

            while (would_block (obj_seqno)) // TODO: exit on error
            {
                lock.wait(cond_);
            }

            if (last_entered_ < obj_seqno) last_entered_ = obj_seqno;
        }

        void update_last_left(gu::Lock& lock)
        {
            for (wsrep_seqno_t i = last_left_ + 1; i <= last_entered_; ++i)
            {
                Process& a(process_[indexof(i)]);

                if (Process::S_FINISHED == a.state_)
                {
                    a.state_   = Process::S_IDLE;
                    last_left_ = i;
                    a.wake_up_waiters(lock);
                }
                else
                {
                    break;
                }
            }
            assert(last_left_ <= last_entered_);
        }

        void wake_up_next()
        {
            for (wsrep_seqno_t i = last_left_ + 1; i <= last_entered_; ++i)
            {
                Process& a(process_[indexof(i)]);
                if (a.state_           == Process::S_WAITING &&
                    may_enter(*a.obj_) == true)
                {
                    // We need to set state to APPLYING here because if
                    // it is  the last_left_ + 1 and it gets canceled in
                    // the race  that follows exit from this function,
                    // there will be  nobody to clean up and advance
                    // last_left_.
                    a.state_ = Process::S_APPLYING;
                    if (a.cond_)
                    {
                        a.cond_->signal();
                    }
                }
            }
        }

        void post_leave(wsrep_seqno_t const obj_seqno, gu::Lock& lock)
        {
            const size_t idx(indexof(obj_seqno));

            if (last_left_ + 1 == obj_seqno) // we're shrinking window
            {
                process_[idx].state_ = Process::S_IDLE;
                last_left_           = obj_seqno;
                process_[idx].wake_up_waiters(lock);

                update_last_left(lock);
                oool_ += (last_left_ > obj_seqno);
                // wake up waiters that may remain above us (last_left_
                // now is max)
                wake_up_next();
            }
            else
            {
                process_[idx].state_ = Process::S_FINISHED;
            }

            process_[idx].obj_ = 0;

            assert((last_left_ >= obj_seqno &&
                    process_[idx].state_ == Process::S_IDLE) ||
                   process_[idx].state_ == Process::S_FINISHED);
            assert(last_left_ != last_entered_ ||
                   process_[indexof(last_left_)].state_ == Process::S_IDLE);

            if ((last_left_ >= obj_seqno) ||  // - occupied window shrinked
                (last_left_ >= drain_seqno_)) // - this is to notify drain that
                                              //   we reached drain_seqno_
            {
                cond_.broadcast();
            }
        }

        void drain_common(wsrep_seqno_t seqno, gu::Lock& lock)
        {
            log_debug << "draining up to " << seqno;

            drain_seqno_ = seqno;

            if (last_left_ > drain_seqno_)
            {
                log_warn << "last left " << last_left_
                         << " greater than drain seqno " << drain_seqno_;
#ifndef NDEBUG
                for (wsrep_seqno_t i = drain_seqno_; i <= last_left_; ++i)
                {
                    const Process& a(process_[indexof(i)]);
                    log_info << "applier " << i
                             << " in state " << a.state_;
                }
#endif
            }

            while (last_left_ < drain_seqno_) lock.wait(cond_);
        }

        typename Process::State state(const C& obj) const
        {
            const wsrep_seqno_t obj_seqno(obj.seqno());
            const size_t        idx(indexof(obj_seqno));
            gu::Lock lock(mutex_);
            while (would_block (obj_seqno))
            {
                lock.wait(cond_);
            }
            return process_[idx].state_;
        }

        Monitor(const Monitor&);
        void operator=(const Monitor&);

        mutable
        gu::Mutex mutex_;
        gu::CondKey cond_key_;
        gu::Cond  cond_;
        wsrep_uuid_t  uuid_;
        wsrep_seqno_t last_entered_;
        wsrep_seqno_t last_left_;
        wsrep_seqno_t drain_seqno_;
        Process*      process_;
        long entered_;  // entered
        long oooe_;     // out of order entered
        long oool_;     // out of order left
        long win_size_; // window between last_left_ and last_entered_
        // Total number of waits in the monitor. Incremented before
        // entering into waiting state.
        long long waits_;
    };
}

#endif // GALERA_APPLY_MONITOR_HPP<|MERGE_RESOLUTION|>--- conflicted
+++ resolved
@@ -94,15 +94,9 @@
             entered_(0),
             oooe_(0),
             oool_(0),
-<<<<<<< HEAD
-            win_size_(0)
-        {
-        }
-=======
             win_size_(0),
             waits_(0)
         { }
->>>>>>> b65edc23
 
         ~Monitor()
         {
@@ -195,14 +189,10 @@
                 while (may_enter(obj) == false &&
                        process_[idx].state_ == Process::S_WAITING)
                 {
-<<<<<<< HEAD
                     process_[idx].cond_ = obj.cond();
+                    ++waits_;
                     lock.wait(*process_[idx].cond_);
                     process_[idx].cond_ = 0;
-=======
-                    ++waits_;
-                    lock.wait(process_[idx].cond_);
->>>>>>> b65edc23
                 }
 
                 if (process_[idx].state_ != Process::S_CANCELED)
