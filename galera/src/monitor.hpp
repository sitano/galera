--- conflicted
+++ resolved
@@ -257,11 +257,8 @@
                 lock.wait(cond_);
             }
 
-<<<<<<< HEAD
-=======
             state_debug_print("interrupt", obj);
 
->>>>>>> 1fae3cc1
             if ((process_[idx].state_ == Process::S_IDLE &&
                  obj.seqno()          >  last_left_ ) ||
                 process_[idx].state_ == Process::S_WAITING )
