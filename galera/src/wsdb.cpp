/*
 * Copyright (C) 2010-2013 Codership Oy <info@codership.com>
 */

#include "wsdb.hpp"
#include "trx_handle.hpp"
#include "write_set.hpp"

#include "gu_lock.hpp"
#include "gu_throw.hpp"


galera::Wsdb::Wsdb()
    :
    trx_map_(),
    trx_mutex_(),
    conn_map_(),
    conn_mutex_()
{ }


galera::Wsdb::~Wsdb()
{
    log_info << "wsdb trx map usage " << trx_map_.size()
             << " conn query map usage " << conn_map_.size();
    for_each(trx_map_.begin(), trx_map_.end(), Unref2nd<TrxMap::value_type>());
}


std::ostream& galera::Wsdb::operator<<(std::ostream& os) const
{
    os << "trx map: ";
    {
        gu::Lock lock(trx_mutex_);
        for (TrxMap::const_iterator i = trx_map_.begin(); i != trx_map_.end();
             ++i)
        {
            os << i->first << " ";
        }
    }
    os << "\n conn query map: ";
    {
        gu::Lock lock(conn_mutex_);
        for (ConnMap::const_iterator i = conn_map_.begin();i != conn_map_.end();
             ++i)
        {
            os << i->first << " ";
        }
    }
    os << "\n";

    return os;
}


<<<<<<< HEAD
galera::TrxHandle*
galera::Wsdb::create_trx(const TrxHandle::Params& params,
                         const wsrep_uuid_t&      source_id,
                         wsrep_trx_id_t const     trx_id)
{
    std::pair<TrxMap::iterator, bool> i = trx_map_.insert(
        std::make_pair(trx_id,
                       new TrxHandle(params, source_id, -1, trx_id, true)));
    if (i.second == false)
        gu_throw_fatal;
    return i.first->second;
}
=======
inline galera::TrxHandle*
galera::Wsdb::find_trx(wsrep_trx_id_t const trx_id)
{
    gu::Lock lock(trx_mutex_);

    TrxMap::iterator const i(trx_map_.find(trx_id));
>>>>>>> 6c36b0c5

    return (trx_map_.end() == i ? 0 : i->second);
}

inline galera::TrxHandle*
galera::Wsdb::create_trx(int const            version,
                         const wsrep_uuid_t&  source_id,
                         wsrep_trx_id_t const trx_id)
{
    TrxHandle* trx(new TrxHandle(version, source_id, -1, trx_id, true));

    gu::Lock lock(trx_mutex_);

    std::pair<TrxMap::iterator, bool> i
        (trx_map_.insert(std::make_pair(trx_id, trx)));

    if (gu_unlikely(i.second == false)) gu_throw_fatal;

    return i.first->second;
}


galera::TrxHandle*
<<<<<<< HEAD
galera::Wsdb::get_trx(const TrxHandle::Params& params,
                      const wsrep_uuid_t&      source_id,
                      wsrep_trx_id_t const     trx_id,
                      bool const               create)
{
    gu::Lock lock(mutex_);
    TrxMap::iterator i;
    TrxHandle* retval;
    if ((i = trx_map_.find(trx_id)) == trx_map_.end())
    {
        if (create == true)
        {
            retval = create_trx(params, source_id, trx_id);
        }
        else
        {
            retval = 0;
        }
    }
    else
    {
        retval = i->second;
    }
    if (retval != 0)
    {
        retval->ref();
    }
    return retval;
}
=======
galera::Wsdb::get_trx(int const            version,
                      const wsrep_uuid_t&  source_id,
                      wsrep_trx_id_t const trx_id,
                      bool const           create)
{
    TrxHandle* retval(find_trx(trx_id));
>>>>>>> 6c36b0c5

    if (0 == retval && create) retval = create_trx(version, source_id, trx_id);

    if (retval != 0) retval->ref();

    return retval;
}


<<<<<<< HEAD
galera::TrxHandle*
galera::Wsdb::get_conn_query(const TrxHandle::Params& params,
                             const wsrep_uuid_t&      source_id,
                             wsrep_trx_id_t const     conn_id,
                             bool const               create)
=======
galera::Wsdb::Conn*
galera::Wsdb::get_conn(wsrep_conn_id_t const conn_id, bool const create)
>>>>>>> 6c36b0c5
{
    gu::Lock lock(conn_mutex_);

    ConnMap::iterator i(conn_map_.find(conn_id));

    if (conn_map_.end() == i)
    {
        if (create == true)
        {
<<<<<<< HEAD
            Conn& conn(create_conn(conn_id));
            TrxHandle* trx(new TrxHandle(
                               params, source_id, conn_id, -1, true));
            conn.assign_trx(trx);
            return trx;
        }
        else
        {
            return 0;
=======
            std::pair<ConnMap::iterator, bool> p
                (conn_map_.insert(std::make_pair(conn_id, Conn(conn_id))));

            if (gu_unlikely(p.second == false)) gu_throw_fatal;

            return &p.first->second;
>>>>>>> 6c36b0c5
        }

        return 0;
    }

    return &(i->second);
}


galera::TrxHandle*
galera::Wsdb::get_conn_query(int const            version,
                             const wsrep_uuid_t&  source_id,
                             wsrep_trx_id_t const conn_id,
                             bool const           create)
{
    Conn* const conn(get_conn(conn_id, create));

    if (0 == conn) return 0;

    if (conn->get_trx() == 0 && create == true)
    {
<<<<<<< HEAD
        TrxHandle* trx(new TrxHandle(params, source_id, conn_id, -1, true));
        i->second.assign_trx(trx);
=======
        TrxHandle* trx(new TrxHandle(version, source_id, conn_id, -1, true));
        conn->assign_trx(trx);
>>>>>>> 6c36b0c5
    }

    return conn->get_trx();
}


void galera::Wsdb::discard_trx(wsrep_trx_id_t trx_id)
{
    gu::Lock lock(trx_mutex_);
    TrxMap::iterator i;
    if ((i = trx_map_.find(trx_id)) != trx_map_.end())
    {
        i->second->unref();
        trx_map_.erase(i);
    }
}


void galera::Wsdb::discard_conn_query(wsrep_conn_id_t conn_id)
{
    gu::Lock lock(conn_mutex_);
    ConnMap::iterator i;
    if ((i = conn_map_.find(conn_id)) != conn_map_.end())
    {
        i->second.assign_trx(0);
    }
}

void galera::Wsdb::discard_conn(wsrep_conn_id_t conn_id)
{
    gu::Lock lock(conn_mutex_);
    ConnMap::iterator i;
    if ((i = conn_map_.find(conn_id)) != conn_map_.end())
    {
        conn_map_.erase(i);
    }
}<|MERGE_RESOLUTION|>--- conflicted
+++ resolved
@@ -53,37 +53,23 @@
 }
 
 
-<<<<<<< HEAD
-galera::TrxHandle*
-galera::Wsdb::create_trx(const TrxHandle::Params& params,
-                         const wsrep_uuid_t&      source_id,
-                         wsrep_trx_id_t const     trx_id)
-{
-    std::pair<TrxMap::iterator, bool> i = trx_map_.insert(
-        std::make_pair(trx_id,
-                       new TrxHandle(params, source_id, -1, trx_id, true)));
-    if (i.second == false)
-        gu_throw_fatal;
-    return i.first->second;
-}
-=======
 inline galera::TrxHandle*
 galera::Wsdb::find_trx(wsrep_trx_id_t const trx_id)
 {
     gu::Lock lock(trx_mutex_);
 
     TrxMap::iterator const i(trx_map_.find(trx_id));
->>>>>>> 6c36b0c5
 
     return (trx_map_.end() == i ? 0 : i->second);
 }
 
+
 inline galera::TrxHandle*
-galera::Wsdb::create_trx(int const            version,
+galera::Wsdb::create_trx(const TrxHandle::Params& params,
                          const wsrep_uuid_t&  source_id,
                          wsrep_trx_id_t const trx_id)
 {
-    TrxHandle* trx(new TrxHandle(version, source_id, -1, trx_id, true));
+    TrxHandle* trx(new TrxHandle(params, source_id, -1, trx_id, true));
 
     gu::Lock lock(trx_mutex_);
 
@@ -97,46 +83,14 @@
 
 
 galera::TrxHandle*
-<<<<<<< HEAD
 galera::Wsdb::get_trx(const TrxHandle::Params& params,
-                      const wsrep_uuid_t&      source_id,
-                      wsrep_trx_id_t const     trx_id,
-                      bool const               create)
-{
-    gu::Lock lock(mutex_);
-    TrxMap::iterator i;
-    TrxHandle* retval;
-    if ((i = trx_map_.find(trx_id)) == trx_map_.end())
-    {
-        if (create == true)
-        {
-            retval = create_trx(params, source_id, trx_id);
-        }
-        else
-        {
-            retval = 0;
-        }
-    }
-    else
-    {
-        retval = i->second;
-    }
-    if (retval != 0)
-    {
-        retval->ref();
-    }
-    return retval;
-}
-=======
-galera::Wsdb::get_trx(int const            version,
                       const wsrep_uuid_t&  source_id,
                       wsrep_trx_id_t const trx_id,
                       bool const           create)
 {
     TrxHandle* retval(find_trx(trx_id));
->>>>>>> 6c36b0c5
 
-    if (0 == retval && create) retval = create_trx(version, source_id, trx_id);
+    if (0 == retval && create) retval = create_trx(params, source_id, trx_id);
 
     if (retval != 0) retval->ref();
 
@@ -144,16 +98,8 @@
 }
 
 
-<<<<<<< HEAD
-galera::TrxHandle*
-galera::Wsdb::get_conn_query(const TrxHandle::Params& params,
-                             const wsrep_uuid_t&      source_id,
-                             wsrep_trx_id_t const     conn_id,
-                             bool const               create)
-=======
 galera::Wsdb::Conn*
 galera::Wsdb::get_conn(wsrep_conn_id_t const conn_id, bool const create)
->>>>>>> 6c36b0c5
 {
     gu::Lock lock(conn_mutex_);
 
@@ -163,24 +109,12 @@
     {
         if (create == true)
         {
-<<<<<<< HEAD
-            Conn& conn(create_conn(conn_id));
-            TrxHandle* trx(new TrxHandle(
-                               params, source_id, conn_id, -1, true));
-            conn.assign_trx(trx);
-            return trx;
-        }
-        else
-        {
-            return 0;
-=======
             std::pair<ConnMap::iterator, bool> p
                 (conn_map_.insert(std::make_pair(conn_id, Conn(conn_id))));
 
             if (gu_unlikely(p.second == false)) gu_throw_fatal;
 
             return &p.first->second;
->>>>>>> 6c36b0c5
         }
 
         return 0;
@@ -191,7 +125,7 @@
 
 
 galera::TrxHandle*
-galera::Wsdb::get_conn_query(int const            version,
+galera::Wsdb::get_conn_query(const TrxHandle::Params& params,
                              const wsrep_uuid_t&  source_id,
                              wsrep_trx_id_t const conn_id,
                              bool const           create)
@@ -202,13 +136,8 @@
 
     if (conn->get_trx() == 0 && create == true)
     {
-<<<<<<< HEAD
         TrxHandle* trx(new TrxHandle(params, source_id, conn_id, -1, true));
-        i->second.assign_trx(trx);
-=======
-        TrxHandle* trx(new TrxHandle(version, source_id, conn_id, -1, true));
         conn->assign_trx(trx);
->>>>>>> 6c36b0c5
     }
 
     return conn->get_trx();
