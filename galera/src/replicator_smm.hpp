//
// Copyright (C) 2010-2021 Codership Oy <info@codership.com>
//

//! @file replicator_smm.hpp
//
// @brief Galera Synchronous Multi-Master replicator
//

#ifndef GALERA_REPLICATOR_SMM_HPP
#define GALERA_REPLICATOR_SMM_HPP

#include "replicator.hpp"
#include "progress_callback.hpp"

#include "gu_init.h"
#include "GCache.hpp"
#include "gcs.hpp"
#include "monitor.hpp"
#include "wsdb.hpp"
#include "certification.hpp"
#include "trx_handle.hpp"
#include "write_set.hpp"
#include "galera_service_thd.hpp"
#include "fsm.hpp"
#include "action_source.hpp"
#include "ist.hpp"
#include "gu_atomic.hpp"
#include "saved_state.hpp"
#include "gu_debug_sync.hpp"
#include "write_set_wait.hpp"

#include <map>
#include <queue>

namespace galera
{
    class ReplicatorSMM : public Replicator, public ist::EventHandler
    {
    public:

        typedef enum
        {
            SST_NONE,
            SST_WAIT,
            SST_JOIN_SENT,
            SST_REQ_FAILED,
            SST_FAILED
        } SstState;

        static const size_t N_STATES = S_DONOR + 1;

        ReplicatorSMM(const wsrep_init_args* args);

        ~ReplicatorSMM();

        wsrep_cap_t capabilities() const { return capabilities(proto_max_); }
        int trx_proto_ver() const { return trx_params_.version_; }
        int repl_proto_ver() const{ return protocol_version_; }

        wsrep_status_t enc_set_key(const wsrep_enc_key_t& key)
        {
            gcache_.set_enc_key(key); return WSREP_OK;
        }

        wsrep_status_t connect(const std::string& cluster_name,
                               const std::string& cluster_url,
                               const std::string& state_donor,
                               bool               bootstrap);
        wsrep_status_t close();
        wsrep_status_t async_recv(void* recv_ctx);

        TrxHandleMasterPtr get_local_trx(wsrep_trx_id_t trx_id,
                                         bool create = false)
        {
            return wsdb_.get_trx(trx_params_, uuid_, trx_id, create);
        }

        TrxHandleMasterPtr new_trx(const wsrep_uuid_t& uuid, wsrep_trx_id_t trx_id)
        {
            return wsdb_.new_trx(trx_params_, uuid, trx_id);
        }

        TrxHandleMasterPtr new_local_trx(wsrep_trx_id_t trx_id)
        {
            return new_trx(uuid_, trx_id);
        }

        void discard_local_trx(TrxHandleMaster* trx)
        {
            wsdb_.discard_trx(trx->trx_id());
        }

        TrxHandleMasterPtr local_conn_trx(wsrep_conn_id_t conn_id, bool create)
        {
            return wsdb_.get_conn_query(trx_params_, uuid_, conn_id, create);
        }

        void discard_local_conn_trx(wsrep_conn_id_t conn_id)
        {
            wsdb_.discard_conn_query(conn_id);
        }

        void apply_trx(void* recv_ctx, TrxHandleSlave& trx);
        wsrep_status_t handle_apply_error(TrxHandleSlave&    trx,
                                          const wsrep_buf_t& error_buf,
                                          const std::string& custom_msg);
        void process_apply_error(TrxHandleSlave&, const wsrep_buf_t&);

        wsrep_status_t send(TrxHandleMaster& trx, wsrep_trx_meta_t*);
        wsrep_status_t replicate(TrxHandleMaster& trx, wsrep_trx_meta_t*);
        wsrep_status_t abort_trx(TrxHandleMaster& trx, wsrep_seqno_t bf_seqno,
                                 wsrep_seqno_t* victim_seqno);
        wsrep_status_t certify(TrxHandleMaster& trx, wsrep_trx_meta_t*);
        wsrep_status_t commit_order_enter_local(TrxHandleMaster& trx);
        wsrep_status_t commit_order_enter_remote(TrxHandleSlave& trx);
        wsrep_status_t commit_order_leave(TrxHandleSlave& trx,
                                          const wsrep_buf_t*  error);
        wsrep_status_t release_commit(TrxHandleMaster& trx);
        wsrep_status_t release_rollback(TrxHandleMaster& trx);
        wsrep_status_t replay_trx(TrxHandleMaster& trx,
                                  TrxHandleLock& lock,
                                  void* replay_ctx);
        wsrep_status_t terminate_trx(TrxHandleMaster& trx,
                                     wsrep_trx_meta_t* meta);

        wsrep_status_t sync_wait(wsrep_gtid_t* upto,
                                 int           tout,
                                 wsrep_gtid_t* gtid);
        wsrep_status_t last_committed_id(wsrep_gtid_t* gtid) const;

        wsrep_status_t to_isolation_begin(TrxHandleMaster&  trx,
                                          wsrep_trx_meta_t* meta);
        wsrep_status_t to_isolation_end(TrxHandleMaster&   trx,
                                        const wsrep_buf_t* err);
        wsrep_status_t preordered_collect(wsrep_po_handle_t&      handle,
                                          const struct wsrep_buf* data,
                                          size_t                  count,
                                          bool                    copy);
        wsrep_status_t preordered_commit(wsrep_po_handle_t&       handle,
                                         const wsrep_uuid_t&      source,
                                         uint64_t                 flags,
                                         int                      pa_range,
                                         bool                     commit);
        wsrep_status_t sst_sent(const wsrep_gtid_t& state_id, int rcode);
        wsrep_status_t sst_received(const wsrep_gtid_t& state_id,
                                    const wsrep_buf_t*  state,
                                    int                 rcode);

        void process_trx(void* recv_ctx, const TrxHandleSlavePtr& trx);
        void process_commit_cut(wsrep_seqno_t seq, wsrep_seqno_t seqno_l);
        void submit_view_info(void* recv_ctx, const wsrep_view_info_t* cc);
        void process_conf_change(void*                    recv_ctx,
                                 const gcs_act_cchange&   cc,
                                 const struct gcs_action& act);
        void process_state_req(void* recv_ctx, const void* req,
                               size_t req_size, wsrep_seqno_t seqno_l,
                               wsrep_seqno_t donor_seq);
        void process_join(wsrep_seqno_t seqno, wsrep_seqno_t seqno_l);
        void process_sync(wsrep_seqno_t seqno_l);
        void process_vote(wsrep_seqno_t seq, int64_t code,wsrep_seqno_t seqno_l);

        const struct wsrep_stats_var* stats_get()  const;
        void                          stats_reset();
        void                          stats_free(struct wsrep_stats_var*);

        /*! @throws NotFound */
        void           set_param (const std::string& key,
                                  const std::string& value);

        /*! @throws NotFound */
        void           param_set (const std::string& key,
                                  const std::string& value);

        std::string    param_get (const std::string& key) const;

        const gu::Config& params() const { return config_; }

        wsrep_seqno_t pause();
        void          resume();

        void          desync();
        void          resync();

        const wsrep_uuid_t& source_id() const
        {
            return uuid_;
        }

        // IST Action handler interface
        void ist_trx(const TrxHandleSlavePtr& ts, bool must_apply,
<<<<<<< HEAD
                     bool preload);
        void ist_cc(const gcs_act_cchange&, const gcs_action&, bool must_apply,
                    bool preload);
        void ist_end(int error);
=======
                     bool preload) override;
        void ist_cc(const gcs_action&, bool must_apply, bool preload) override;
        void ist_end(const ist::Result&) override;
>>>>>>> f12ff7e6

        // Cancel local and enter apply monitors for TrxHandle
        void cancel_monitors_for_local(const TrxHandleSlave& ts)
        {
            log_debug << "canceling monitors on behalf of trx: " << ts;
            assert(ts.local());
            assert(ts.global_seqno() > 0);

            LocalOrder lo(ts);
            local_monitor_.self_cancel(lo);
        }

        // Cancel all monitors for given seqnos
        void cancel_seqnos(wsrep_seqno_t seqno_l, wsrep_seqno_t seqno_g);

        // Drain apply and commit monitors up to seqno
        void drain_monitors(wsrep_seqno_t seqno);

        class ISTEvent
        {
        public:
            enum Type
            {
                T_NULL, // empty
                T_TRX,  // TrxHandleSlavePtr
                T_VIEW  // configuration change
            };

            ISTEvent()
                : ts_()
                , view_()
                , type_(T_NULL)
            { }
            ISTEvent(const TrxHandleSlavePtr& ts)
                : ts_(ts)
                , view_()
                , type_(T_TRX)
            { }
            ISTEvent(wsrep_view_info_t* view)
                : ts_()
                , view_(view)
                , type_(T_VIEW)
            { }
            ISTEvent(const ISTEvent& other)
                : ts_(other.ts_)
                , view_(other.view_)
                , type_(other.type_)
            { }
            ISTEvent& operator=(const ISTEvent& other)
            {
                ts_ = other.ts_;
                view_ = other.view_;
                type_ = other.type_;
                return *this;
            }
            ~ISTEvent()
            { }
            Type type() const { return type_; }
            TrxHandleSlavePtr ts() const
            { assert(T_TRX == type_); return ts_; }
            wsrep_view_info_t* view() const
            { assert(T_VIEW == type_); return view_; }
        private:
            TrxHandleSlavePtr  ts_;
            wsrep_view_info_t* view_;
            Type               type_;
        };
        // Helper class to synchronize between IST receiver thread
        // applier threads.
        class ISTEventQueue
        {
        public:
            ISTEventQueue()
                :
                mutex_(gu::get_mutex_key(gu::GU_MUTEX_KEY_IST_EVENT_QUEUE)),
                cond_(gu::get_cond_key(gu::GU_COND_KEY_IST_EVENT_QUEUE)),
                eof_(false),
                result_(0, ""),
                queue_()
            { }
            void reset() { eof_ = false; result_ = ist::Result{0, ""}; }
            void eof(const ist::Result& result)
            {
                gu::Lock lock(mutex_);
                eof_ = true;
                result_ = result;
                cond_.broadcast();
            }

            // Push back
            void push_back(const TrxHandleSlavePtr& ts)
            {
                gu::Lock lock(mutex_);
                queue_.push(ISTEvent(ts));
                cond_.signal();
            }

            // Push back
            void push_back(wsrep_view_info_t* view)
            {
                gu::Lock lock(mutex_);
                queue_.push(ISTEvent(view));
                cond_.signal();
            }

            // Pop front
            //
            // Throws gu::Exception() in case of error for the first
            // caller which will detect the error.
            // Returns null in case of EOF
            ISTEvent pop_front()
            {
                gu::Lock lock(mutex_);
                while (eof_ == false && queue_.empty() == true)
                {
                    lock.wait(cond_);
                }

                ISTEvent ret;
                if (queue_.empty() == false)
                {
                    ret = queue_.front();
                    queue_.pop();
                }
                else
                {
                    if (result_.error)
                    {
                        int err(result_.error);
                        // Make just one thread to detect the failure
                        result_.error = 0;
                        gu_throw_error(err)
                            << "IST receiver reported failure: '"
                            << result_.error_str << "' (" << err << ")";
                    }
                }

                return ret;
            }

        private:
            gu::Mutex mutex_;
            gu::Cond  cond_;
            bool eof_;
            ist::Result result_;
            std::queue<ISTEvent> queue_;
        };


        ISTEventQueue ist_event_queue_;

        void mark_corrupt_and_close()
        /* mark state as corrupt and try to leave cleanly */
        {
            st_.mark_corrupt();
            gu::Lock lock(closing_mutex_);
            start_closing();
        }

        void on_inconsistency()
        {
            cert_.mark_inconsistent();
            mark_corrupt_and_close();
        }

        bool corrupt() const { return st_.corrupt(); }

        wsrep_status_t get_membership(wsrep_allocator_cb        alloc,
                                      struct wsrep_membership** memb) const;

        struct InitConfig
        {
            InitConfig(gu::Config&, const char* node_addr,const char* base_dir);
        };

        class StateRequest
        {
        public:
            virtual int         version () const = 0;
            virtual const void* req     () const = 0;
            virtual ssize_t     len     () const = 0;
            virtual const void* sst_req () const = 0;
            virtual ssize_t     sst_len () const = 0;
            virtual const void* ist_req () const = 0;
            virtual ssize_t     ist_len () const = 0;
            virtual ~StateRequest() {}
        };

    private:

        ReplicatorSMM(const ReplicatorSMM&);
        void operator=(const ReplicatorSMM&);

        struct Param
        {
            static const std::string base_host;
            static const std::string base_port;
            static const std::string base_dir;
            static const std::string proto_max;
            static const std::string key_format;
            static const std::string commit_order;
            static const std::string causal_read_timeout;
            static const std::string max_write_set_size;
        };

        typedef std::pair<std::string, std::string> Default;

        struct Defaults
        {
            std::map<std::string, std::string> map_;
            Defaults ();
        };

        static const Defaults defaults;
        // both a list of parameters and a list of default values

        static wsrep_cap_t capabilities(int protocol_version);

        // Return the global seqno of the last transaction which has
        // commmitted.
        //
        // galera-bugs#555: Assign last seen from apply_monitor_.last_left()
        // because apply monitor is held until the whole transaction is over.
        // Commit monitor may be released early due to group commit.
        wsrep_seqno_t last_committed()
        {
            return apply_monitor_.last_left();
        }

        void report_last_committed(wsrep_seqno_t purge_seqno)
        {
            if (gu_unlikely(purge_seqno != -1))
            {
                assert(purge_seqno <= last_committed());
                service_thd_.report_last_committed(purge_seqno);
            }
        }
        // Helpers for configuration change processing
        void drain_monitors_for_local_conf_change();
        void process_non_prim_conf_change(void* recv_ctx,
                                          const gcs_act_cchange&,
                                          int my_index);
        bool skip_prim_conf_change(const wsrep_view_info_t& view,
                                   int group_proto_ver);
        void process_first_view(const wsrep_view_info_t*, const wsrep_uuid_t&);
        void process_group_change(const wsrep_view_info_t*);
        void process_st_required(void* recv_ctx, int group_proto_ver,
                                 const wsrep_view_info_t*);
        void reset_index_if_needed(const wsrep_view_info_t* view_info,
                                   int prev_protocol_version,
                                   int next_protocol_version,
                                   bool st_required);
        void shift_to_next_state(Replicator::State next_state);
        void become_joined_if_needed();
        void submit_ordered_view_info(void* recv_ctx, const wsrep_view_info_t*);
        void finish_local_prim_conf_change(int group_proto_ver,
                                           wsrep_seqno_t seqno,
                                           const char* context);
        void process_prim_conf_change(void* recv_ctx,
                                      const gcs_act_cchange&,
                                      int my_index,
                                      void* cc_buf);
        void process_ist_conf_change(const gcs_act_cchange&);
        TrxHandleSlavePtr get_real_ts_with_gcache_buffer(const TrxHandleSlavePtr&);
        void handle_trx_overlapping_ist(const TrxHandleSlavePtr& ts);

        // Helpers for IST processing.
        void handle_ist_nbo(const TrxHandleSlavePtr& ts, bool must_apply,
                            bool preload);
        void handle_ist_trx_preload(const TrxHandleSlavePtr& ts,
                                    bool must_apply);
        void handle_ist_trx(const TrxHandleSlavePtr& ts, bool must_apply,
                            bool preload);

        /* process pending queue events scheduled before local_seqno */
        void process_pending_queue(wsrep_seqno_t local_seqno);

        // Enter local monitor. Return true if entered.
        bool enter_local_monitor_for_cert(TrxHandleMaster*,
                                          const TrxHandleSlavePtr&);
        wsrep_status_t handle_local_monitor_interrupted(TrxHandleMaster*,
                                                        const TrxHandleSlavePtr&);
        wsrep_status_t finish_cert(TrxHandleMaster*,
                                   const TrxHandleSlavePtr&);
        wsrep_status_t cert             (TrxHandleMaster*,
                                         const TrxHandleSlavePtr&);
        wsrep_status_t cert_and_catch   (TrxHandleMaster*,
                                         const TrxHandleSlavePtr&);
        // Enter apply monitor for local transaction. Return true
        // if apply monitor was grabbed.
        bool enter_apply_monitor_for_local(TrxHandleMaster&,
                                           const TrxHandleSlavePtr&);
        wsrep_status_t handle_apply_monitor_interrupted(TrxHandleMaster&,
                                                        const TrxHandleSlavePtr&);
        void enter_apply_monitor_for_local_not_committing(
            const TrxHandleMaster&,
            TrxHandleSlave&);
        wsrep_status_t handle_commit_interrupt(TrxHandleMaster&,
                                               const TrxHandleSlave&);

        void update_state_uuid    (const wsrep_uuid_t& u);
        void update_incoming_list (const wsrep_view_info_t& v);

        /* aborts/exits the program in a clean way */
        void abort() GU_NORETURN;

#ifdef GALERA_MONITOR_DEBUG_PRINT
    public:
#endif /* GALERA_MONITOR_DEBUG_PRINT */

        class LocalOrder
        {
        public:

            explicit
            LocalOrder(const TrxHandleSlave& ts)
                : seqno_(ts.local_seqno())
                , cond_(&ts.local_order_cond_)
                , trx_(&ts)
            { }

            LocalOrder(wsrep_seqno_t seqno, const TrxHandleSlave* ts = NULL)
                : seqno_(seqno)
                , cond_(ts ? &ts->local_order_cond_ :
                        new gu::Cond(
                            gu::get_cond_key(gu::GU_COND_KEY_LOCAL_MONITOR)))
                , trx_(ts)
            {
                assert(ts || cond_);
                assert((trx_ && seqno_ == trx_->local_seqno()) || !trx_);
            }

            ~LocalOrder()
            {
                if (not trx_) delete cond_;
            }

#if defined(GU_DBUG_ON) || !defined(NDEBUG)
            LocalOrder(const LocalOrder& other)
                : seqno_(other.seqno_)
                  // Do not copy cond for debug diagnostics as it may be
                  // deleted in destructor, which would cause double free.
                , cond_()
                , trx_(other.trx_)
            { }

#else
            LocalOrder(const LocalOrder&) = delete;
#endif
            LocalOrder& operator=(const LocalOrder&) = delete;

            wsrep_seqno_t seqno() const { return seqno_; }

            gu::Cond* cond() { return cond_; }

            bool condition(wsrep_seqno_t last_entered,
                           wsrep_seqno_t last_left) const
            {
                return (last_left + 1 == seqno_);
            }

#ifdef GU_DBUG_ON
            void debug_sync(gu::Mutex& mutex)
            {
                if (trx_)
                {
                    if (trx_->local())
                    {
                        mutex.unlock();
                        GU_DBUG_SYNC_WAIT("local_monitor_master_enter_sync");
                        mutex.lock();
                    }
                    else
                    {
                        mutex.unlock();
                        GU_DBUG_SYNC_WAIT("local_monitor_slave_enter_sync");
                        mutex.lock();
                    }
                }
                else
                {
                    mutex.unlock();
                    GU_DBUG_SYNC_WAIT("local_monitor_enter_sync");
                    mutex.lock();
                }
            }
#endif //GU_DBUG_ON

#ifndef NDEBUG
            LocalOrder()
                : seqno_(WSREP_SEQNO_UNDEFINED)
                , cond_()
                , trx_()
            { }
#endif /* NDEBUG */

            void print(std::ostream& os) const
            {
                os << seqno_;
            }

        private:
            wsrep_seqno_t const seqno_;
            gu::Cond* cond_;
            // This pointer is not guaranteed to point into valid location
            // if the object was copy-constructed.
            const TrxHandleSlave* const trx_;
        };

        class ApplyOrder
        {
        public:

            ApplyOrder(const TrxHandleSlave& ts)
                :
                global_seqno_ (ts.global_seqno()),
                depends_seqno_(ts.depends_seqno()),
                cond_(&ts.apply_order_cond_),
                is_local_     (ts.local()),
                is_toi_       (ts.is_toi())
#ifndef NDEBUG
                ,trx_         (&ts)
#endif
            {
#ifndef NDEBUG
                (void)trx_; // to pacify clang's -Wunused-private-field
#endif
            }

            ApplyOrder(wsrep_seqno_t gs,
                       wsrep_seqno_t ds,
                       bool          l = false)
                :
                global_seqno_ (gs),
                depends_seqno_(ds),
                cond_(),
                is_local_     (l),
                is_toi_       (false)
#ifndef NDEBUG
                ,trx_         (NULL)
#endif
            { }

            wsrep_seqno_t seqno() const { return global_seqno_; }

            gu::Cond* cond() { return cond_; }

            bool condition(wsrep_seqno_t last_entered,
                           wsrep_seqno_t last_left) const
            {
                return ((is_local_ == true && is_toi_ == false) ||
                        last_left >= depends_seqno_);
            }

#ifdef GU_DBUG_ON
            void debug_sync(gu::Mutex& mutex)
            {
                if (is_local_)
                {
                    mutex.unlock();
                    GU_DBUG_SYNC_WAIT("apply_monitor_master_enter_sync");
                    mutex.lock();
                }
                else
                {
                    mutex.unlock();
                    GU_DBUG_SYNC_WAIT("apply_monitor_slave_enter_sync");
                    mutex.lock();
                }
            }
#endif //GU_DBUG_ON

#ifndef NDEBUG
            ApplyOrder()
                :
                global_seqno_ (WSREP_SEQNO_UNDEFINED),
                depends_seqno_(WSREP_SEQNO_UNDEFINED),
                cond_(),
                is_local_     (false),
                is_toi_       (false),
                trx_          (NULL)
            {}
#endif /* NDEBUG */

            void print(std::ostream& os) const
            {
                os << "g:" << global_seqno_
                   << " d:" << depends_seqno_
                   << (is_local_ ? " L" : " R");
            }

        private:
#ifdef NDEBUG
            ApplyOrder(const ApplyOrder&);
#endif /* NDEBUG */
            const wsrep_seqno_t global_seqno_;
            const wsrep_seqno_t depends_seqno_;
            gu::Cond* cond_;
            const bool is_local_;
            const bool is_toi_;
#ifndef NDEBUG
            // this pointer is for debugging purposes only and
            // is not guaranteed to point at a valid location
            const TrxHandleSlave* const trx_;
#endif
        };

        class CommitOrder
        {
        public:
            typedef enum
            {
                BYPASS     = 0,
                OOOC       = 1,
                LOCAL_OOOC = 2,
                NO_OOOC    = 3
            } Mode;

            static Mode from_string(const std::string& str)
            {
                int ret(gu::from_string<int>(str));
                switch (ret)
                {
                case BYPASS:
                case OOOC:
                case LOCAL_OOOC:
                case NO_OOOC:
                    break;
                default:
                    gu_throw_error(EINVAL)
                        << "invalid value " << str << " for commit order mode";
                }
                return static_cast<Mode>(ret);
            }

            CommitOrder(const TrxHandleSlave& ts, Mode mode)
                :
                global_seqno_(ts.global_seqno()),
                cond_(&ts.commit_order_cond_),
                mode_(mode),
                is_local_(ts.local())
#ifndef NDEBUG
                ,trx_(&ts)
#endif
            { }

            CommitOrder(wsrep_seqno_t gs, Mode mode, bool local = false)
                :
                global_seqno_(gs),
                cond_(),
                mode_(mode),
                is_local_(local)
#ifndef NDEBUG
                ,trx_(NULL)
#endif
            { }

            wsrep_seqno_t seqno() const { return global_seqno_; }

            gu::Cond* cond() { return cond_; }

            bool condition(wsrep_seqno_t last_entered,
                           wsrep_seqno_t last_left) const
            {
                switch (mode_)
                {
                case BYPASS:
                    gu_throw_fatal
                        << "commit order condition called in bypass mode";
                case OOOC:
                    return true;
                case LOCAL_OOOC:
                    return is_local_;
                    // in case of remote trx fall through
                case NO_OOOC:
                    return (last_left + 1 == global_seqno_);
                }
                gu_throw_fatal << "invalid commit mode value " << mode_;
            }

#ifdef GU_DBUG_ON
            void debug_sync(gu::Mutex& mutex)
            {
                if (is_local_ == true)
                {
                    mutex.unlock();
                    GU_DBUG_SYNC_WAIT("commit_monitor_master_enter_sync");
                    mutex.lock();
                }
                else
                {
                    mutex.unlock();
                    GU_DBUG_SYNC_WAIT("commit_monitor_slave_enter_sync");
                    mutex.lock();
                }
            }
#endif //GU_DBUG_ON

#ifndef NDEBUG
            CommitOrder()
                :
                global_seqno_ (WSREP_SEQNO_UNDEFINED),
                cond_         (),
                mode_         (OOOC),
                is_local_     (false),
                trx_          (NULL)
            {
                (void)trx_; // to pacify clang's -Wunused-private-field
            }
#endif /* NDEBUG */

            void print(std::ostream& os) const
            {
                os << "g:" << global_seqno_ << " m:" << mode_
                   << (is_local_ ? " L" : " R");
            }

        private:
#ifdef NDEBUG
            CommitOrder(const CommitOrder&);
#endif
            const wsrep_seqno_t global_seqno_;
            gu::Cond* cond_;
            const Mode mode_;
            const bool is_local_;
#ifndef NDEBUG
            // this pointer is for debugging purposes only and
            // is not guaranteed to point at a valid location
            const TrxHandleSlave* const trx_;
#endif
        };

    private:

        // state machine
        class Transition
        {
        public:

            Transition(State const from, State const to) :
                from_(from),
                to_(to)
            { }

            State from() const { return from_; }
            State to()   const { return to_;   }

            bool operator==(Transition const& other) const
            {
                return (from_ == other.from_ && to_ == other.to_);
            }

            class Hash
            {
            public:
                size_t operator()(Transition const& tr) const
                {
                    return (gu::HashValue(static_cast<int>(tr.from_))
                            ^ gu::HashValue(static_cast<int>(tr.to_)));
                }
            };

        private:

            State from_;
            State to_;
        };

        void build_stats_vars (std::vector<struct wsrep_stats_var>& stats);

        void cancel_seqno(wsrep_seqno_t);

        void set_initial_position(const wsrep_uuid_t&, wsrep_seqno_t);

        void establish_protocol_versions (int version);

        /*
         * Record cc_seqno_ and cc_lowest_trx_seqno_ for future IST
         * processing.
         *
         * @param cc_seqno Seqno of current configuration change.
         * @param source String describing the source of the configuration
         *               change.
         */
        void record_cc_seqnos(wsrep_seqno_t cc_seqno, const char* source);

        bool state_transfer_required(const wsrep_view_info_t& view_info,
                                     int group_proto_ver,
                                     bool rejoined);

        void prepare_for_IST (void*& req, ssize_t& req_len,
                              int group_proto_ver,
                              int str_proto_ver,
                              const wsrep_uuid_t& group_uuid,
                              wsrep_seqno_t       group_seqno);

        void recv_IST(void* recv_ctx);
        void process_IST_writeset(void* recv_ctx, const TrxHandleSlavePtr& ts);

        StateRequest* prepare_state_request (const void* sst_req,
                                             ssize_t     sst_req_len,
                                             int         group_proto_ver,
                                             int         str_proto_ver,
                                             const wsrep_uuid_t& group_uuid,
                                             wsrep_seqno_t       group_seqno);

        void send_state_request (const StateRequest* req, int str_proto_ver);

        void request_state_transfer (void* recv_ctx,
                                     int                 group_proto_ver,
                                     const wsrep_uuid_t& group_uuid,
                                     wsrep_seqno_t       group_seqno,
                                     const void*         sst_req,
                                     ssize_t             sst_req_len);

        /* resume reception of GCS events */
        void resume_recv() { gcs_.resume_recv(); ist_end(ist::Result{0, ""}); }

        /* These methods facilitate closing procedure.
         * They must be called under closing_mutex_ lock */
        void start_closing();
        void shift_to_CLOSED();
        void wait_for_CLOSED(gu::Lock&);

        wsrep_seqno_t donate_sst(void* recv_ctx, const StateRequest& streq,
                                 const wsrep_gtid_t& state_id, bool bypass);

        /* Wait until NBO end criteria is met */
        wsrep_status_t wait_nbo_end(TrxHandleMaster*, wsrep_trx_meta_t*);

        class InitLib /* Library initialization routines */
        {
        public:
            InitLib (gu_log_cb_t cb) { gu_init(cb); }
        };

        InitLib                init_lib_;
        gu::Config             config_;

        InitConfig
            init_config_; // registers configurable parameters and defaults

        struct ParseOptions
        {
            ParseOptions(Replicator& repl, gu::Config&, const char* opts);
        }
            parse_options_; // parse option string supplied on initialization

        class InitSSL
        {
        public:
            InitSSL(gu::Config& conf) { gu::ssl_init_options(conf); }
        } init_ssl_; // initialize global SSL parameters

        static int const       MAX_PROTO_VER;

        /*
         * |--------------------------------------------------------------------|
         * | protocol_version_ | trx version | str_proto_ver  | record_set_ver_ |
         * |--------------------------------------------------------------------|
         * |                 1 |           1 |              0 |               1 |
         * |                 2 |           1 |              1 |               1 |
         * |                 3 |           2 |              1 |               1 |
         * |                 4 |           2 |  v2.1        1 |               1 |
         * |                 5 |           3 |              1 |               1 |
         * |                 6 |           3 |              2 |               1 |
         * |                 7 |           3 |              2 |               1 |
         * |                 8 |           3 |              2 | alignment     2 |
         * |                 9 | SS keys   4 |              2 |               2 |
         * | 4.x            10 | PA range/ 5 | CC events /  3 |               2 |
         * |                   | UPD keys    | idx preload    |                 |
         * |                11 | SRV keys  6 |              3 |               2 |
         * |--------------------------------------------------------------------|
         *
         * Note: str_proto_ver is decided in replicator_str.cpp based on
         *       given protocol version.
         */

        /* last protocol version of Galera 3 series */
        static int const PROTO_VER_GALERA_3_MAX = 9;
        /* repl protocol version which orders CC */
        static int const PROTO_VER_ORDERED_CC = 10;

        int                    protocol_version_;// general repl layer proto
        int                    proto_max_;    // maximum allowed proto version

        FSM<State, Transition> state_;
        gu::Mutex              closing_mutex_; // to sync close() call
        gu::Cond               closing_cond_;
        bool                   closing_; // to indicate that the closing process
                                         // started
        SstState               sst_state_;

        // configurable params
        const CommitOrder::Mode co_mode_; // commit order mode

        // persistent data location
        std::string           state_file_;
        SavedState            st_;

        // boolean telling if the node is safe to use for bootstrapping
        // a new primary component
        bool safe_to_bootstrap_;

        // currently installed trx parameters
        TrxHandleMaster::Params trx_params_;

        // identifiers
        wsrep_uuid_t          uuid_;
        wsrep_uuid_t const    state_uuid_;
        const char            state_uuid_str_[37];
        wsrep_seqno_t         cc_seqno_; // seqno of last CC
        // Lowest trx seqno in cert index during last CC
        wsrep_seqno_t         cc_lowest_trx_seqno_;
        wsrep_seqno_t         pause_seqno_; // local seqno of last pause call

        // application callbacks
        void*                  app_ctx_;
        wsrep_connected_cb_t   connected_cb_;
        wsrep_view_cb_t        view_cb_;
        wsrep_sst_request_cb_t sst_request_cb_;
        wsrep_apply_cb_t       apply_cb_;
        wsrep_unordered_cb_t   unordered_cb_;
        wsrep_sst_donate_cb_t  sst_donate_cb_;
        wsrep_synced_cb_t      synced_cb_;

        // SST
        std::string   sst_donor_;
        wsrep_uuid_t  sst_uuid_;
        wsrep_seqno_t sst_seqno_;
        gu::Mutex     sst_mutex_;
        gu::Cond      sst_cond_;
        int           sst_retry_sec_;
        bool          sst_received_;

        // services
        ProgressCallback<int64_t> gcache_progress_cb_;
        gcache::GCache   gcache_;
        ProgressCallback<gcs_seqno_t> joined_progress_cb_;
        GCS_IMPL         gcs_;
        ServiceThd       service_thd_;

        // action sources
        TrxHandleSlave::Pool slave_pool_;
        ActionSource*        as_;
        ProgressCallback<wsrep_seqno_t>ist_progress_cb_;
        ist::Receiver        ist_receiver_;
        ist::AsyncSenderMap  ist_senders_;

        // trx processing
        Wsdb            wsdb_;
        Certification   cert_;

        class PendingCertQueue
        {
        public:
            PendingCertQueue(gcache::GCache& gcache) :
                mutex_(gu::get_mutex_key(
                           gu::GU_MUTEX_KEY_PENDING_CERTIFICATION)),
                ts_queue_(),
                gcache_(gcache)
            { }

            void push(const TrxHandleSlavePtr& ts)
            {
                assert(ts->local());
                assert(ts->local_seqno() > 0);
                gu::Lock lock(mutex_);
                ts_queue_.push(ts);
                ts->mark_queued();
            }

            TrxHandleSlavePtr must_cert_next(wsrep_seqno_t seqno)
            {
                gu::Lock lock(mutex_);
                TrxHandleSlavePtr ret;
                if (!ts_queue_.empty())
                {
                    const TrxHandleSlavePtr& top(ts_queue_.top());
                    assert(top->local_seqno() != seqno);
                    if (top->local_seqno() < seqno)
                    {
                        ret = top;
                        ts_queue_.pop();
                    }
                }
                return ret;
            }

            void clear()
            {
                gu::Lock lock(mutex_);
                while (not ts_queue_.empty())
                {
                    TrxHandleSlavePtr ts(ts_queue_.top());
                    ts_queue_.pop();
                    gcache_.free(const_cast<void*>(ts->action().first));
                }
            }

        private:
            struct TrxHandleSlavePtrCmpLocalSeqno
            {
                bool operator()(const TrxHandleSlavePtr& lhs,
                                const TrxHandleSlavePtr& rhs) const
                {
                    return lhs->local_seqno() > rhs->local_seqno();
                }
            };
            gu::Mutex mutex_;
            std::priority_queue<TrxHandleSlavePtr,
                                std::vector<TrxHandleSlavePtr>,
                                TrxHandleSlavePtrCmpLocalSeqno> ts_queue_;
            gcache::GCache& gcache_;
        };

        PendingCertQueue pending_cert_queue_;
        WriteSetWaiters write_set_waiters_;

        // concurrency control
        Monitor<LocalOrder>  local_monitor_;
        Monitor<ApplyOrder>  apply_monitor_;
        Monitor<CommitOrder> commit_monitor_;
        gu::datetime::Period causal_read_timeout_;

        // counters
        gu::Atomic<size_t>    receivers_;
        gu::Atomic<long long> replicated_;
        gu::Atomic<long long> replicated_bytes_;
        gu::Atomic<long long> keys_count_;
        gu::Atomic<long long> keys_bytes_;
        gu::Atomic<long long> data_bytes_;
        gu::Atomic<long long> unrd_bytes_;
        gu::Atomic<long long> local_commits_;
        gu::Atomic<long long> local_rollbacks_;
        gu::Atomic<long long> local_cert_failures_;
        gu::Atomic<long long> local_replays_;
        gu::Atomic<long long> causal_reads_;

        gu::Atomic<long long> preordered_id_; // temporary preordered ID

        // non-atomic stats
        std::string           incoming_list_;
        mutable gu::Mutex     incoming_mutex_;

        mutable std::vector<struct wsrep_stats_var> wsrep_stats_;
    };

    std::ostream& operator<<(std::ostream& os, ReplicatorSMM::State state);

#ifdef GALERA_MONITOR_DEBUG_PRINT
    inline std::ostream&
    operator<<(std::ostream& os,const ReplicatorSMM::LocalOrder& o)
    { o.print(os); return os; }
    inline std::ostream&
    operator<<(std::ostream& os,const ReplicatorSMM::ApplyOrder& o)
    { o.print(os); return os; }
    inline std::ostream&
    operator<<(std::ostream& os,const ReplicatorSMM::CommitOrder& o)
    { o.print(os); return os; }
#endif /* GALERA_MONITOR_DEBUG_PRINT */

    /**
     * Get transaction protocol and record set versions based on group protocol
     *
     * @param proto_ver Group protocol version
     *
     * @return Tuple consisting of trx protocol and record set versions.
     */
    std::tuple<int, enum gu::RecordSet::Version>
    get_trx_protocol_versions(int proto_ver);
} /* namespace galera */

#endif /* GALERA_REPLICATOR_SMM_HPP */<|MERGE_RESOLUTION|>--- conflicted
+++ resolved
@@ -189,16 +189,10 @@
 
         // IST Action handler interface
         void ist_trx(const TrxHandleSlavePtr& ts, bool must_apply,
-<<<<<<< HEAD
-                     bool preload);
+                     bool preload) override;
         void ist_cc(const gcs_act_cchange&, const gcs_action&, bool must_apply,
-                    bool preload);
-        void ist_end(int error);
-=======
-                     bool preload) override;
-        void ist_cc(const gcs_action&, bool must_apply, bool preload) override;
+                    bool preload) override;
         void ist_end(const ist::Result&) override;
->>>>>>> f12ff7e6
 
         // Cancel local and enter apply monitors for TrxHandle
         void cancel_monitors_for_local(const TrxHandleSlave& ts)
