--- conflicted
+++ resolved
@@ -201,17 +201,10 @@
 
         // IST Action handler interface
         void ist_trx(const TrxHandleSlavePtr& ts, bool must_apply,
-<<<<<<< HEAD
-                     bool preload);
-        void ist_cc(const gcs_act_cchange&, const gcs_action&, bool must_apply,
-                    bool preload);
-        void ist_end(int error);
-=======
                      bool preload) override;
         void ist_cc(const gcs_act_cchange&, const gcs_action&, bool must_apply,
                     bool preload) override;
         void ist_end(const ist::Result&) override;
->>>>>>> 5dc30e69
 
         // Cancel local and enter apply monitors for TrxHandle
         void cancel_monitors_for_local(const TrxHandleSlave& ts)
