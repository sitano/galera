--- conflicted
+++ resolved
@@ -342,30 +342,20 @@
             explicit
             LocalOrder(const TrxHandleSlave& ts)
                 :
-<<<<<<< HEAD
-                seqno_(ts.local_seqno()),
-                ts_   (&ts)
-=======
-                seqno_(trx.local_seqno())
+                seqno_(ts.local_seqno())
 #ifdef GU_DBUG_ON
-                , trx_(true),
-                is_local_(trx.is_local())
+                , ts_(true),
+                is_local_(ts.local())
 #endif //GU_DBUG_ON
->>>>>>> 384222cc
             { }
 
-            LocalOrder(wsrep_seqno_t seqno, bool trx = false, bool local = false)
+            LocalOrder(wsrep_seqno_t seqno, bool ts = false, bool local = false)
                 :
-<<<<<<< HEAD
-                seqno_(seqno),
-                ts_   (0)
-=======
                 seqno_(seqno)
 #ifdef GU_DBUG_ON
-                , trx_(trx),
+                , ts_(ts),
                 is_local_(local)
 #endif //GU_DBUG_ON
->>>>>>> 384222cc
             { }
 
             wsrep_seqno_t seqno() const { return seqno_; }
@@ -379,17 +369,7 @@
 #ifdef GU_DBUG_ON
             void debug_sync(gu::Mutex& mutex)
             {
-<<<<<<< HEAD
-                if (ts_ != 0 && ts_->local() == true)
-                {
-                    mutex.unlock();
-                    GU_DBUG_SYNC_WAIT("local_monitor_master_enter_sync");
-                    mutex.lock();
-                }
-                else if (ts_ != 0 && ts_->local() == false)
-=======
-                if (trx_ != false)
->>>>>>> 384222cc
+                if (ts_ != false)
                 {
                     if (is_local_ == true)
                     {
@@ -410,34 +390,21 @@
 
             LocalOrder(const LocalOrder&);
             wsrep_seqno_t const seqno_;
-<<<<<<< HEAD
-            const TrxHandleSlave* const ts_;
-=======
 #ifdef GU_DBUG_ON
-            bool const trx_;
+            bool const ts_;
             bool const is_local_;
 #endif // GU_DBUG_ON
->>>>>>> 384222cc
         };
 
         class ApplyOrder
         {
         public:
 
-<<<<<<< HEAD
-            explicit
             ApplyOrder(const TrxHandleSlave& ts)
                 :
-                ts_(ts)
-            { }
-
-            wsrep_seqno_t seqno() const { return ts_.global_seqno(); }
-=======
-            ApplyOrder(const TrxHandle& trx)
-                :
-                global_seqno_ (trx.global_seqno()),
-                depends_seqno_(trx.depends_seqno()),
-                is_local_     (trx.is_local())
+                global_seqno_ (ts.global_seqno()),
+                depends_seqno_(ts.depends_seqno()),
+                is_local_     (ts.local())
             { }
 
             ApplyOrder(wsrep_seqno_t gs, wsrep_seqno_t ds, bool l = false)
@@ -448,27 +415,17 @@
             { }
 
             wsrep_seqno_t seqno() const { return global_seqno_; }
->>>>>>> 384222cc
 
             bool condition(wsrep_seqno_t last_entered,
                            wsrep_seqno_t last_left) const
             {
-<<<<<<< HEAD
-                return (ts_.local() == true ||
-                        last_left >= ts_.depends_seqno());
-=======
                 return (is_local_ == true || last_left >= depends_seqno_);
->>>>>>> 384222cc
             }
 
 #ifdef GU_DBUG_ON
             void debug_sync(gu::Mutex& mutex)
             {
-<<<<<<< HEAD
-                if (ts_.local() == true)
-=======
                 if (is_local_)
->>>>>>> 384222cc
                 {
                     mutex.unlock();
                     GU_DBUG_SYNC_WAIT("apply_monitor_master_enter_sync");
@@ -486,13 +443,9 @@
         private:
 
             ApplyOrder(const ApplyOrder&);
-<<<<<<< HEAD
-            const TrxHandleSlave&  ts_;
-=======
             const wsrep_seqno_t global_seqno_;
             const wsrep_seqno_t depends_seqno_;
             const bool is_local_;
->>>>>>> 384222cc
         };
 
     public:
@@ -525,21 +478,11 @@
                 return static_cast<Mode>(ret);
             }
 
-<<<<<<< HEAD
-            CommitOrder(const TrxHandleSlave& ts,
-                        Mode mode)
+            CommitOrder(const TrxHandleSlave& ts, Mode mode)
                 :
-                ts_  (ts  ),
-                mode_(mode)
-            { }
-
-            wsrep_seqno_t seqno() const { return ts_.global_seqno(); }
-=======
-            CommitOrder(const TrxHandle& trx, Mode mode)
-                :
-                global_seqno_(trx.global_seqno()),
+                global_seqno_(ts.global_seqno()),
                 mode_(mode),
-                is_local_(trx.is_local())
+                is_local_(ts.local())
             { }
 
             CommitOrder(wsrep_seqno_t gs, Mode mode, bool local = false)
@@ -550,7 +493,7 @@
             { }
 
             wsrep_seqno_t seqno() const { return global_seqno_; }
->>>>>>> 384222cc
+
             bool condition(wsrep_seqno_t last_entered,
                            wsrep_seqno_t last_left) const
             {
@@ -562,17 +505,10 @@
                 case OOOC:
                     return true;
                 case LOCAL_OOOC:
-<<<<<<< HEAD
-                    return ts_.local();
-                    // in case of remote trx fall through
-                case NO_OOOC:
-                    return (last_left + 1 == ts_.global_seqno());
-=======
                     return is_local_;
                     // in case of remote trx fall through
                 case NO_OOOC:
                     return (last_left + 1 == global_seqno_);
->>>>>>> 384222cc
                 }
                 gu_throw_fatal << "invalid commit mode value " << mode_;
             }
@@ -580,11 +516,7 @@
 #ifdef GU_DBUG_ON
             void debug_sync(gu::Mutex& mutex)
             {
-<<<<<<< HEAD
-                if (ts_.local() == true)
-=======
                 if (is_local_ == true)
->>>>>>> 384222cc
                 {
                     mutex.unlock();
                     GU_DBUG_SYNC_WAIT("commit_monitor_master_enter_sync");
@@ -601,14 +533,9 @@
 
         private:
             CommitOrder(const CommitOrder&);
-<<<<<<< HEAD
-            const TrxHandleSlave&  ts_;
-            const Mode             mode_;
-=======
             const wsrep_seqno_t global_seqno_;
             const Mode mode_;
             const bool is_local_;
->>>>>>> 384222cc
         };
 
         class StateRequest
