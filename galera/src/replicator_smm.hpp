//
// Copyright (C) 2010-2017 Codership Oy <info@codership.com>
//

//! @file replicator_smm.hpp
//
// @brief Galera Synchronous Multi-Master replicator
//

#ifndef GALERA_REPLICATOR_SMM_HPP
#define GALERA_REPLICATOR_SMM_HPP

#include "replicator.hpp"

#include "gu_init.h"
#include "GCache.hpp"
#include "gcs.hpp"
#include "monitor.hpp"
#include "wsdb.hpp"
#include "certification.hpp"
#include "trx_handle.hpp"
#include "write_set.hpp"
#include "galera_service_thd.hpp"
#include "fsm.hpp"
#include "action_source.hpp"
#include "ist.hpp"
#include "gu_atomic.hpp"
#include "saved_state.hpp"
#include "gu_debug_sync.hpp"


#include <map>
#include <queue>

namespace galera
{
    class ReplicatorSMM : public Replicator, public ist::EventObserver
    {
    public:

        typedef enum
        {
            SST_NONE,
            SST_WAIT,
            SST_REQ_FAILED,
            SST_FAILED
        } SstState;

        static const size_t N_STATES = S_DONOR + 1;

        ReplicatorSMM(const wsrep_init_args* args);

        ~ReplicatorSMM();

        int trx_proto_ver() const { return trx_params_.version_; }
        int repl_proto_ver() const{ return protocol_version_; }

        wsrep_status_t connect(const std::string& cluster_name,
                               const std::string& cluster_url,
                               const std::string& state_donor,
                               bool               bootstrap);
        wsrep_status_t close();
        wsrep_status_t async_recv(void* recv_ctx);

        TrxHandleMasterPtr get_local_trx(wsrep_trx_id_t trx_id, bool create = false)
        {
            return wsdb_.get_trx(trx_params_, uuid_, trx_id, create);
        }

        TrxHandleMasterPtr new_local_trx(wsrep_trx_id_t trx_id)
        {
            return wsdb_.new_trx(trx_params_, uuid_, trx_id);
        }

        void discard_local_trx(TrxHandleMaster* trx)
        {
            wsdb_.discard_trx(trx->trx_id());
        }

        TrxHandleMasterPtr local_conn_trx(wsrep_conn_id_t conn_id, bool create)
        {
            return wsdb_.get_conn_query(trx_params_, uuid_, conn_id, create);
        }

        void discard_local_conn_trx(wsrep_conn_id_t conn_id)
        {
            wsdb_.discard_conn_query(conn_id);
        }

        void discard_local_conn(wsrep_conn_id_t conn_id)
        {
            wsdb_.discard_conn(conn_id);
        }

        void apply_trx(void* recv_ctx, TrxHandleSlave& trx);
        void process_apply_exception(TrxHandleSlave&, const ApplyException&);

        wsrep_status_t send(TrxHandleMaster& trx, wsrep_trx_meta_t*);
        wsrep_status_t replicate(TrxHandleMaster& trx, wsrep_trx_meta_t*);
        void           abort_trx(TrxHandleMaster& trx, wsrep_seqno_t bf_seqno);
        wsrep_status_t certify(TrxHandleMaster& trx, wsrep_trx_meta_t*);
        wsrep_status_t commit_order_enter_local(TrxHandleMaster& trx);
        wsrep_status_t commit_order_enter_remote(TrxHandleSlave& trx);
        wsrep_status_t commit_order_leave(TrxHandleSlave& trx,
                                          const wsrep_buf_t*  error);
<<<<<<< HEAD
        wsrep_status_t release_commit(TrxHandleMaster& trx);
        wsrep_status_t release_rollback(TrxHandleMaster& trx);
        wsrep_status_t replay_trx(TrxHandleMaster& trx, void* replay_ctx);
=======
        wsrep_status_t release_commit(TrxHandle& trx);
        wsrep_status_t release_rollback(TrxHandle& trx);
        wsrep_status_t replay_trx(TrxHandlePtr& trx, void* replay_ctx);
>>>>>>> 752eeb3c

        wsrep_status_t sync_wait(wsrep_gtid_t* upto,
                                 int           tout,
                                 wsrep_gtid_t* gtid);
        wsrep_status_t last_committed_id(wsrep_gtid_t* gtid);

        wsrep_status_t to_isolation_begin(TrxHandleMaster& trx,
                                          wsrep_trx_meta_t*);
        wsrep_status_t to_isolation_end(TrxHandleMaster&   trx,
                                        const wsrep_buf_t* err);
        wsrep_status_t preordered_collect(wsrep_po_handle_t&      handle,
                                          const struct wsrep_buf* data,
                                          size_t                  count,
                                          bool                    copy);
        wsrep_status_t preordered_commit(wsrep_po_handle_t&      handle,
                                         const wsrep_uuid_t&     source,
                                         uint64_t                flags,
                                         int                     pa_range,
                                         bool                    commit);
        wsrep_status_t sst_sent(const wsrep_gtid_t& state_id, int rcode);
        wsrep_status_t sst_received(const wsrep_gtid_t& state_id,
                                    const wsrep_buf_t*  state,
                                    int                 rcode);

        void process_trx(void* recv_ctx, const TrxHandleSlavePtr& trx);
        void process_commit_cut(wsrep_seqno_t seq, wsrep_seqno_t seqno_l);
        void process_conf_change(void* recv_ctx, const struct gcs_action& cc);
        void process_state_req(void* recv_ctx, const void* req,
                               size_t req_size, wsrep_seqno_t seqno_l,
                               wsrep_seqno_t donor_seq);
        void process_join(wsrep_seqno_t seqno, wsrep_seqno_t seqno_l);
        void process_sync(wsrep_seqno_t seqno_l);

        const struct wsrep_stats_var* stats_get()  const;
        void                          stats_reset();
        void                          stats_free(struct wsrep_stats_var*);

        /*! @throws NotFound */
        void           set_param (const std::string& key,
                                  const std::string& value);

        /*! @throws NotFound */
        void           param_set (const std::string& key,
                                  const std::string& value);

        std::string    param_get (const std::string& key) const;

        const gu::Config& params() const { return config_; }

        wsrep_seqno_t pause();
        void          resume();

        void          desync();
        void          resync();

        const wsrep_uuid_t& source_id() const
        {
            return uuid_;
        }

        // IST Action handler interface
        void ist_trx(const TrxHandleSlavePtr& ts, bool must_apply,
                     bool preload);
        void ist_cc(const gcs_action&, bool must_apply, bool preload);
        void ist_end(int error);

        // Cancel local and apply monitors for TrxHandleSlave
        template<bool local>
        void cancel_monitors(const TrxHandleSlave& ts)
        {
//            log_info << "canceling " << (local ? "local" : "apply")
//                     <<" monitor on behalf of trx: " << trx;

            if (local)
            {
                LocalOrder  lo(ts);
                local_monitor_.self_cancel(lo);
            }

            if (ts.pa_unsafe() == false)
            {
                ApplyOrder  ao(ts);
                apply_monitor_.self_cancel(ao);
            }
        }

        // Cancel all monitors for given seqnos
        void cancel_seqnos(wsrep_seqno_t seqno_l, wsrep_seqno_t seqno_g);

        // Drain apply and commit monitors up to seqno
        void drain_monitors(wsrep_seqno_t seqno);

        // Helper class to synchronize between IST receiver thread
        // applier threads.
        class ISTEventQueue
        {
        public:
            ISTEventQueue()
                :
                mutex_(),
                cond_(),
                eof_(false),
                error_(0),
                ts_queue_()
            { }
            void reset() { eof_ = false; error_ = 0; }
            void eof(int error)
            {
                gu::Lock lock(mutex_);
                eof_ = true;
                error_ = error;
                cond_.broadcast();
            }

            // Push back
            void push_back(const TrxHandleSlavePtr& ts)
            {
                gu::Lock lock(mutex_);
                ts_queue_.push(ts);
                cond_.signal();
            }

            // Pop front
            //
            // Throws gu::Exception() in case of error for the first
            // caller which will detect the error.
            // Returns null in case of EOF
            TrxHandleSlavePtr pop_front()
            {
                gu::Lock lock(mutex_);
                while (eof_ == false && ts_queue_.empty() == true)
                {
                    lock.wait(cond_);
                }

                TrxHandleSlavePtr ret;
                if (ts_queue_.empty() == false)
                {
                    ret = ts_queue_.front();
                    ts_queue_.pop();
                }
                else
                {
                    if (error_)
                    {
                        int err(error_);
                        error_ = 0; // Make just one thread to detect the failure
                        gu_throw_error(err)
                            << "IST receiver reported failure";
                    }
                }

                return ret;
            }

        private:
            gu::Mutex mutex_;
            gu::Cond  cond_;
            bool eof_;
            int error_;
            std::queue<TrxHandleSlavePtr> ts_queue_;
        };


        ISTEventQueue ist_event_queue_;

        void mark_corrupt_and_close()
        /* mark state as corrupt and try to leave cleanly */
        {
            st_.mark_corrupt();
            gu::Lock lock(closing_mutex_);
            start_closing();
        }

        bool corrupt() const { return st_.corrupt(); }

        struct InitConfig
        {
            InitConfig(gu::Config&, const char* node_addr,const char* base_dir);
        };

    private:

        ReplicatorSMM(const ReplicatorSMM&);
        void operator=(const ReplicatorSMM&);

        struct Param
        {
            static const std::string base_host;
            static const std::string base_port;
            static const std::string base_dir;
            static const std::string proto_max;
            static const std::string key_format;
            static const std::string commit_order;
            static const std::string causal_read_timeout;
            static const std::string max_write_set_size;
        };

        typedef std::pair<std::string, std::string> Default;

        struct Defaults
        {
            std::map<std::string, std::string> map_;
            Defaults ();
        };

        static const Defaults defaults;
        // both a list of parameters and a list of default values

        wsrep_seqno_t last_committed()
        {
            return co_mode_ != CommitOrder::BYPASS ?
                   commit_monitor_.last_left() : apply_monitor_.last_left();
        }

        void report_last_committed(wsrep_seqno_t purge_seqno)
        {
            if (gu_unlikely(purge_seqno != -1))
            {
                service_thd_.report_last_committed(purge_seqno);
            }
        }

        wsrep_status_t cert             (TrxHandleMaster*,
                                         const TrxHandleSlavePtr&);
        wsrep_status_t cert_and_catch   (TrxHandleMaster*,
                                         const TrxHandleSlavePtr&);
        wsrep_status_t cert_for_aborted (const TrxHandleSlavePtr&);

        void update_state_uuid    (const wsrep_uuid_t& u);
        void update_incoming_list (const wsrep_view_info_t& v);

        /* aborts/exits the program in a clean way */
        void abort() GU_NORETURN;

        class LocalOrder
        {
        public:

            explicit
            LocalOrder(const TrxHandleSlave& ts)
                :
                seqno_(ts.local_seqno())
#ifdef GU_DBUG_ON
                ,trx_(&ts)
#endif //GU_DBUG_ON
            { }

            LocalOrder(wsrep_seqno_t seqno, const TrxHandleSlave* ts = NULL)
                :
                seqno_(seqno)
#ifdef GU_DBUG_ON
                ,trx_(ts)
#endif //GU_DBUG_ON
            {
#ifdef GU_DBUG_ON
                assert((trx_ && seqno_ == trx_->local_seqno()) || !trx_);
#endif //GU_DBUG_ON
            }

            wsrep_seqno_t seqno() const { return seqno_; }

            bool condition(wsrep_seqno_t last_entered,
                           wsrep_seqno_t last_left) const
            {
                return (last_left + 1 == seqno_);
            }

#ifdef GU_DBUG_ON
            void debug_sync(gu::Mutex& mutex)
            {
                if (trx_)
                {
                    if (trx_->local())
                    {
                        mutex.unlock();
                        GU_DBUG_SYNC_WAIT("local_monitor_master_enter_sync");
                        mutex.lock();
                    }
                    else
                    {
                        mutex.unlock();
                        GU_DBUG_SYNC_WAIT("local_monitor_slave_enter_sync");
                        mutex.lock();
                    }
                }
            }
#endif // GU_DBUG_ON

#ifndef NDEBUG
            LocalOrder()
                :
                seqno_(WSREP_SEQNO_UNDEFINED)
#ifdef GU_DBUG_ON
                ,trx_(NULL)
#endif //GU_DBUG_ON
            {}
#endif /* NDEBUG */

        private:
#ifdef NDEBUG
            LocalOrder(const LocalOrder& o);
#endif /* NDEBUG */
            wsrep_seqno_t const seqno_;
#ifdef GU_DBUG_ON
            const TrxHandleSlave* const trx_;
#endif // GU_DBUG_ON
        };

        class ApplyOrder
        {
        public:

            ApplyOrder(const TrxHandleSlave& ts)
                :
                global_seqno_ (ts.global_seqno()),
                depends_seqno_(ts.depends_seqno()),
                is_local_     (ts.local())
#ifdef GU_DBUG_ON
                ,trx_         (&ts)
#endif
            { }

            ApplyOrder(wsrep_seqno_t gs, wsrep_seqno_t ds, bool l = false)
                :
                global_seqno_ (gs),
                depends_seqno_(ds),
                is_local_     (l)
#ifndef NDEBUG
                ,trx_         (NULL)
#endif
            { }

            wsrep_seqno_t seqno() const { return global_seqno_; }

            bool condition(wsrep_seqno_t last_entered,
                           wsrep_seqno_t last_left) const
            {
                return (is_local_ == true || last_left >= depends_seqno_);
            }

#ifdef GU_DBUG_ON
            void debug_sync(gu::Mutex& mutex)
            {
                if (is_local_)
                {
                    mutex.unlock();
                    GU_DBUG_SYNC_WAIT("apply_monitor_master_enter_sync");
                    mutex.lock();
                }
                else
                {
                    mutex.unlock();
                    GU_DBUG_SYNC_WAIT("apply_monitor_slave_enter_sync");
                    mutex.lock();
                }
            }
#endif // GU_DBUG_ON

#ifndef NDEBUG
            ApplyOrder()
                :
                global_seqno_ (WSREP_SEQNO_UNDEFINED),
                depends_seqno_(WSREP_SEQNO_UNDEFINED),
                is_local_     (false),
                trx_          (NULL)
            {}
#endif /* NDEBUG */

        private:
#ifdef NDEBUG
            ApplyOrder(const ApplyOrder&);
#endif /* NDEBUG */
            const wsrep_seqno_t global_seqno_;
            const wsrep_seqno_t depends_seqno_;
            const bool is_local_;
#ifndef NDEBUG
            const TrxHandleSlave* const trx_;
#endif
        };

    public:

        class CommitOrder
        {
        public:
            typedef enum
            {
                BYPASS     = 0,
                OOOC       = 1,
                LOCAL_OOOC = 2,
                NO_OOOC    = 3
            } Mode;

            static Mode from_string(const std::string& str)
            {
                int ret(gu::from_string<int>(str));
                switch (ret)
                {
                case BYPASS:
                case OOOC:
                case LOCAL_OOOC:
                case NO_OOOC:
                    break;
                default:
                    gu_throw_error(EINVAL)
                        << "invalid value " << str << " for commit order mode";
                }
                return static_cast<Mode>(ret);
            }

            CommitOrder(const TrxHandleSlave& ts, Mode mode)
                :
                global_seqno_(ts.global_seqno()),
                mode_(mode),
                is_local_(ts.local())
#ifndef NDEBUG
                ,trx_(&ts)
#endif
            { }

            CommitOrder(wsrep_seqno_t gs, Mode mode, bool local = false)
                :
                global_seqno_(gs),
                mode_(mode),
                is_local_(local)
#ifndef NDEBUG
                ,trx_(NULL)
#endif
            { }

            wsrep_seqno_t seqno() const { return global_seqno_; }

            bool condition(wsrep_seqno_t last_entered,
                           wsrep_seqno_t last_left) const
            {
                switch (mode_)
                {
                case BYPASS:
                    gu_throw_fatal
                        << "commit order condition called in bypass mode";
                case OOOC:
                    return true;
                case LOCAL_OOOC:
                    return is_local_;
                    // in case of remote trx fall through
                case NO_OOOC:
                    return (last_left + 1 == global_seqno_);
                }
                gu_throw_fatal << "invalid commit mode value " << mode_;
            }

#ifdef GU_DBUG_ON
            void debug_sync(gu::Mutex& mutex)
            {
                if (is_local_ == true)
                {
                    mutex.unlock();
                    GU_DBUG_SYNC_WAIT("commit_monitor_master_enter_sync");
                    mutex.lock();
                }
                else
                {
                    mutex.unlock();
                    GU_DBUG_SYNC_WAIT("commit_monitor_slave_enter_sync");
                    mutex.lock();
                }
            }
#endif // GU_DBUG_ON

#ifndef NDEBUG
            CommitOrder()
                :
                global_seqno_ (WSREP_SEQNO_UNDEFINED),
                mode_         (OOOC),
                is_local_     (false),
                trx_          (NULL)
            {}
#endif /* NDEBUG */

        private:
#ifdef NDEBUG
            CommitOrder(const CommitOrder&);
#endif
            const wsrep_seqno_t global_seqno_;
            const Mode mode_;
            const bool is_local_;
#ifndef NDEBUG
            const TrxHandleSlave* const trx_;
#endif
        };

        class StateRequest
        {
        public:
            virtual int         version () const = 0;
            virtual const void* req     () const = 0;
            virtual ssize_t     len     () const = 0;
            virtual const void* sst_req () const = 0;
            virtual ssize_t     sst_len () const = 0;
            virtual const void* ist_req () const = 0;
            virtual ssize_t     ist_len () const = 0;
            virtual ~StateRequest() {}
        };

    private:
        // state machine
        class Transition
        {
        public:

            Transition(State const from, State const to) :
                from_(from),
                to_(to)
            { }

            State from() const { return from_; }
            State to()   const { return to_;   }

            bool operator==(Transition const& other) const
            {
                return (from_ == other.from_ && to_ == other.to_);
            }

            class Hash
            {
            public:
                size_t operator()(Transition const& tr) const
                {
                    return (gu::HashValue(static_cast<int>(tr.from_))
                            ^ gu::HashValue(static_cast<int>(tr.to_)));
                }
            };

        private:

            State from_;
            State to_;
        };

        void build_stats_vars (std::vector<struct wsrep_stats_var>& stats);

        void cancel_seqno(wsrep_seqno_t);

        void set_initial_position(const wsrep_uuid_t&, wsrep_seqno_t);

        void establish_protocol_versions (int version);

        bool state_transfer_required(const wsrep_view_info_t& view_info,
                                     bool rejoined);

        void prepare_for_IST (void*& req, ssize_t& req_len,
                              const wsrep_uuid_t& group_uuid,
                              wsrep_seqno_t       group_seqno);

        void recv_IST(void* recv_ctx);
        void process_IST_writeset(void* recv_ctx, const TrxHandleSlavePtr& ts);

        StateRequest* prepare_state_request (const void* sst_req,
                                             ssize_t     sst_req_len,
                                             const wsrep_uuid_t& group_uuid,
                                             wsrep_seqno_t       group_seqno);

        void send_state_request (const StateRequest* req);

        void request_state_transfer (void* recv_ctx,
                                     const wsrep_uuid_t& group_uuid,
                                     wsrep_seqno_t       group_seqno,
                                     const void*         sst_req,
                                     ssize_t             sst_req_len);

        /* resume reception of GCS events */
        void resume_recv() { gcs_.resume_recv(); ist_end(0); }

        /* These methods facilitate closing procedure.
         * They must be called under closing_mutex_ lock */
        void start_closing();
        void shift_to_CLOSED();
        void wait_for_CLOSED(gu::Lock&);

        wsrep_seqno_t donate_sst(void* recv_ctx, const StateRequest& streq,
                                 const wsrep_gtid_t& state_id, bool bypass);

        /* local state seqno for internal use (macro mock up) */
        wsrep_seqno_t STATE_SEQNO(void) { return commit_monitor_.last_left(); }

        class InitLib /* Library initialization routines */
        {
        public:
            InitLib (gu_log_cb_t cb) { gu_init(cb); }
        };

        InitLib                init_lib_;
        gu::Config             config_;

        InitConfig
            init_config_; // registers configurable parameters and defaults

        struct ParseOptions
        {
            ParseOptions(Replicator& repl, gu::Config&, const char* opts);
        }
            parse_options_; // parse option string supplied on initialization

        class InitSSL
        {
        public:
            InitSSL(gu::Config& conf) { gu::ssl_init_options(conf); }
        } init_ssl_; // initialize global SSL parameters

        static int const       MAX_PROTO_VER;
        /*
         * |------------------------------------------------------
         * | protocol_version_ |  trx  version  | str_proto_ver_ |
         * |------------------------------------------------------
         * |                 1 |              1 |              0 |
         * |                 2 |              1 |              1 |
         * |                 3 |              2 |              1 |
         * |                 4 |              2 |              1 | v2.1
         * |                 5 |              3 |              1 |
         * |                 6 |              3 |              2 |
         * |                 7 |              3 |              2 |
         * |                 8 |              4 |              3 | + CC events
         * -------------------------------------------------------
         */

        int                    str_proto_ver_;// state transfer request protocol
        int                    protocol_version_;// general repl layer proto
        int                    proto_max_;    // maximum allowed proto version

        FSM<State, Transition> state_;
        gu::Mutex              closing_mutex_; // to sync close() call
        gu::Cond               closing_cond_;
        bool                   closing_; // to indicate that the closing process
                                         // started
        SstState               sst_state_;

        // configurable params
        const CommitOrder::Mode co_mode_; // commit order mode

        // persistent data location
        std::string           state_file_;
        SavedState            st_;

        // boolean telling if the node is safe to use for bootstrapping
        // a new primary component
        bool safe_to_bootstrap_;

        // currently installed trx parameters
        TrxHandleMaster::Params trx_params_;

        // identifiers
        wsrep_uuid_t          uuid_;
        wsrep_uuid_t const    state_uuid_;
        const char            state_uuid_str_[37];
        wsrep_seqno_t         cc_seqno_; // seqno of last CC
        wsrep_seqno_t         cc_lowest_trx_seqno_;
        wsrep_seqno_t         pause_seqno_; // local seqno of last pause call

        // application callbacks
        void*                  app_ctx_;
        wsrep_connected_cb_t   connected_cb_;
        wsrep_view_cb_t        view_cb_;
        wsrep_sst_request_cb_t sst_request_cb_;
        wsrep_apply_cb_t       apply_cb_;
        wsrep_unordered_cb_t   unordered_cb_;
        wsrep_sst_donate_cb_t  sst_donate_cb_;
        wsrep_synced_cb_t      synced_cb_;

        // SST
        std::string   sst_donor_;
        wsrep_uuid_t  sst_uuid_;
        wsrep_seqno_t sst_seqno_;
        gu::Mutex     sst_mutex_;
        gu::Cond      sst_cond_;
        int           sst_retry_sec_;
        bool          sst_received_;

        // services
        gcache::GCache gcache_;
        GCS_IMPL       gcs_;
        ServiceThd     service_thd_;

        // action sources
        TrxHandleSlave::Pool slave_pool_;
        ActionSource*        as_;
        ist::Receiver        ist_receiver_;
        ist::AsyncSenderMap  ist_senders_;

        // trx processing
        Wsdb            wsdb_;
        Certification   cert_;

        class PendingCertQueue
        {
        public:
            PendingCertQueue() :
                mutex_(),
                ts_queue_()
            { }

            void push(const TrxHandleSlavePtr& ts)
            {
                assert(ts->local());
                gu::Lock lock(mutex_);
                ts_queue_.push(ts);
            }

            TrxHandleSlavePtr must_cert_next(wsrep_seqno_t seqno)
            {
                gu::Lock lock(mutex_);
                TrxHandleSlavePtr ret;
                if (!ts_queue_.empty())
                {
                    const TrxHandleSlavePtr& top(ts_queue_.top());
                    assert(top->global_seqno() != seqno);
                    if (top->global_seqno() < seqno)
                    {
                        ret = top;
                        ts_queue_.pop();
                    }
                }
                return ret;
            }

        private:
            struct TrxHandleSlavePtrCmpGlobalSeqno
            {
                bool operator()(const TrxHandleSlavePtr& lhs,
                                const TrxHandleSlavePtr& rhs) const
                {
                    return lhs->global_seqno() > rhs->global_seqno();
                }
            };
            gu::Mutex mutex_;
            std::priority_queue<TrxHandleSlavePtr,
                                std::vector<TrxHandleSlavePtr>,
                                TrxHandleSlavePtrCmpGlobalSeqno> ts_queue_;
        };

        PendingCertQueue pending_cert_queue_;

        // concurrency control
        Monitor<LocalOrder>  local_monitor_;
        Monitor<ApplyOrder>  apply_monitor_;
        Monitor<CommitOrder> commit_monitor_;
        gu::datetime::Period causal_read_timeout_;

        // counters
        gu::Atomic<size_t>    receivers_;
        gu::Atomic<long long> replicated_;
        gu::Atomic<long long> replicated_bytes_;
        gu::Atomic<long long> keys_count_;
        gu::Atomic<long long> keys_bytes_;
        gu::Atomic<long long> data_bytes_;
        gu::Atomic<long long> unrd_bytes_;
        gu::Atomic<long long> local_commits_;
        gu::Atomic<long long> local_rollbacks_;
        gu::Atomic<long long> local_cert_failures_;
        gu::Atomic<long long> local_replays_;
        gu::Atomic<long long> causal_reads_;

        gu::Atomic<long long> preordered_id_; // temporary preordered ID

        // non-atomic stats
        std::string           incoming_list_;
        mutable gu::Mutex     incoming_mutex_;

        mutable std::vector<struct wsrep_stats_var> wsrep_stats_;
    };

    std::ostream& operator<<(std::ostream& os, ReplicatorSMM::State state);
}

#endif /* GALERA_REPLICATOR_SMM_HPP */<|MERGE_RESOLUTION|>--- conflicted
+++ resolved
@@ -103,15 +103,9 @@
         wsrep_status_t commit_order_enter_remote(TrxHandleSlave& trx);
         wsrep_status_t commit_order_leave(TrxHandleSlave& trx,
                                           const wsrep_buf_t*  error);
-<<<<<<< HEAD
         wsrep_status_t release_commit(TrxHandleMaster& trx);
         wsrep_status_t release_rollback(TrxHandleMaster& trx);
         wsrep_status_t replay_trx(TrxHandleMaster& trx, void* replay_ctx);
-=======
-        wsrep_status_t release_commit(TrxHandle& trx);
-        wsrep_status_t release_rollback(TrxHandle& trx);
-        wsrep_status_t replay_trx(TrxHandlePtr& trx, void* replay_ctx);
->>>>>>> 752eeb3c
 
         wsrep_status_t sync_wait(wsrep_gtid_t* upto,
                                  int           tout,
