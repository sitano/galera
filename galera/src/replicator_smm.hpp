--- conflicted
+++ resolved
@@ -146,33 +146,9 @@
         void process_trx(void* recv_ctx, const TrxHandleSlavePtr& trx);
         void process_commit_cut(wsrep_seqno_t seq, wsrep_seqno_t seqno_l);
         void submit_view_info(void* recv_ctx, const wsrep_view_info_t* cc);
-<<<<<<< HEAD
         void process_conf_change(void*                    recv_ctx,
                                  const gcs_act_cchange&   cc,
                                  const struct gcs_action& act);
-        void drain_monitors_for_local_conf_change();
-        void process_non_prim_conf_change(void* recv_ctx,
-                                          const gcs_act_cchange&,
-                                          int my_index);
-        void process_first_view(const wsrep_view_info_t*, const wsrep_uuid_t&);
-        void process_group_change(const wsrep_view_info_t*);
-        void process_st_required(void* recv_ctx, int group_proto_ver,
-                                 const wsrep_view_info_t*);
-        void reset_index_if_needed(const wsrep_view_info_t* view_info,
-                                   int prev_protocol_version,
-                                   int next_protocol_version,
-                                   bool st_required);
-        void shift_to_next_state(Replicator::State next_state);
-        void become_joined_if_needed();
-        void submit_ordered_view_info(void* recv_ctx, const wsrep_view_info_t*);
-        void process_prim_conf_change(void* recv_ctx,
-                                      const gcs_act_cchange&,
-                                      int my_index,
-                                      void* cc_buf);
-        void process_ist_conf_change(const gcs_act_cchange&);
-=======
-        void process_conf_change(void* recv_ctx, const struct gcs_action& cc);
->>>>>>> ff43452e
         void process_state_req(void* recv_ctx, const void* req,
                                size_t req_size, wsrep_seqno_t seqno_l,
                                wsrep_seqno_t donor_seq);
