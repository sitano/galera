--- conflicted
+++ resolved
@@ -408,12 +408,7 @@
             InitLib (gu_log_cb_t cb) { gu_init(cb); }
         };
 
-<<<<<<< HEAD
         InitLib                init_lib_;
-=======
-        Logger                 logger_;
-
->>>>>>> 89509aa2
         gu::Config             config_;
 
         InitConfig
@@ -423,11 +418,7 @@
         {
             ParseOptions(gu::Config&, const char* opts);
         }
-<<<<<<< HEAD
-        set_defaults_; // sets missing parameters to default values
-=======
             parse_options_; // parse oprtion string supplied on initialization
->>>>>>> 89509aa2
 
         static int const       MAX_PROTO_VER;
         /*
