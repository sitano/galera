--- conflicted
+++ resolved
@@ -146,12 +146,9 @@
         void process_trx(void* recv_ctx, const TrxHandleSlavePtr& trx);
         void process_commit_cut(wsrep_seqno_t seq, wsrep_seqno_t seqno_l);
         void submit_view_info(void* recv_ctx, const wsrep_view_info_t* cc);
-<<<<<<< HEAD
         void process_conf_change(void*                    recv_ctx,
                                  const gcs_act_cchange&   cc,
                                  const struct gcs_action& act);
-=======
-        void process_conf_change(void* recv_ctx, const struct gcs_action& cc);
         void drain_monitors_for_local_conf_change();
         void process_non_prim_conf_change(void* recv_ctx,
                                           const gcs_act_cchange&,
@@ -172,7 +169,6 @@
                                       int my_index,
                                       void* cc_buf);
         void process_ist_conf_change(const gcs_act_cchange&);
->>>>>>> 2519f922
         void process_state_req(void* recv_ctx, const void* req,
                                size_t req_size, wsrep_seqno_t seqno_l,
                                wsrep_seqno_t donor_seq);
