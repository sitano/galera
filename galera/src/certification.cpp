--- conflicted
+++ resolved
@@ -187,14 +187,8 @@
 static inline bool
 certify_and_depend_v3to4(const galera::KeyEntryNG*   const found,
                          const galera::KeySet::KeyPart&    key,
-<<<<<<< HEAD
                          galera::TrxHandleSlave*     const trx,
-                         bool                        const log_conflict,
-                         bool                        const optimistic_pa)
-=======
-                         galera::TrxHandle*          const trx,
                          bool                        const log_conflict)
->>>>>>> 6917229c
 {
     wsrep_seqno_t depends_seqno(trx->depends_seqno());
     wsrep_key_type_t const key_type(key.wsrep_type(trx->version()));
@@ -237,16 +231,9 @@
 static bool
 certify_v3to4(galera::Certification::CertIndexNG& cert_index_ng,
               const galera::KeySet::KeyPart&      key,
-<<<<<<< HEAD
               galera::TrxHandleSlave*     const   trx,
               bool                        const   store_keys,
-              bool                        const   log_conflicts,
-              bool const                          optimistic_pa)
-=======
-              galera::TrxHandle*                  trx,
-              bool const                          store_keys,
-              bool const                          log_conflicts)
->>>>>>> 6917229c
+              bool                        const   log_conflicts)
 {
     galera::KeyEntryNG ke(key);
     galera::Certification::CertIndexNG::iterator ci(cert_index_ng.find(&ke));
@@ -465,17 +452,12 @@
     }
     else
     {
-<<<<<<< HEAD
-        wsrep_seqno_t const ds(trx_map_.begin()->first - 1);
-        if (ds > trx->depends_seqno()) trx->set_depends_seqno(ds);
-=======
-        trx->set_depends_seqno(
-            trx_map_.begin()->second->global_seqno() - 1);
-
         if (optimistic_pa_ == false &&
             trx->last_seen_seqno() > trx->depends_seqno())
             trx->set_depends_seqno(trx->last_seen_seqno());
->>>>>>> 6917229c
+
+        wsrep_seqno_t const ds(trx_map_.begin()->first - 1);
+        if (ds > trx->depends_seqno()) trx->set_depends_seqno(ds);
     }
 
     switch (version_)
