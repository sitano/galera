//
<<<<<<< HEAD
// Copyright (C) 2010-2017 Codership Oy <info@codership.com>
=======
// Copyright (C) 2010-2018 Codership Oy <info@codership.com>
>>>>>>> 0396b097
//

#include "certification.hpp"

#include "gu_lock.hpp"
#include "gu_throw.hpp"

#include <map>
#include <algorithm> // std::for_each


using namespace galera;

static const bool cert_debug_on(false);
#define cert_debug                              \
    if (cert_debug_on == false) { }             \
    else log_info << "cert debug: "

#define CERT_PARAM_LOG_CONFLICTS galera::Certification::PARAM_LOG_CONFLICTS

static std::string const CERT_PARAM_PREFIX("cert.");

std::string const galera::Certification::PARAM_LOG_CONFLICTS(CERT_PARAM_PREFIX +
                                                             "log_conflicts");

static std::string const CERT_PARAM_MAX_LENGTH   (CERT_PARAM_PREFIX +
                                                  "max_length");
static std::string const CERT_PARAM_LENGTH_CHECK (CERT_PARAM_PREFIX +
                                                  "length_check");

static std::string const CERT_PARAM_LOG_CONFLICTS_DEFAULT("no");

/*** It is EXTREMELY important that these constants are the same on all nodes.
 *** Don't change them ever!!! ***/
static std::string const CERT_PARAM_MAX_LENGTH_DEFAULT("16384");
static std::string const CERT_PARAM_LENGTH_CHECK_DEFAULT("127");

void
galera::Certification::register_params(gu::Config& cnf)
{
    cnf.add(CERT_PARAM_LOG_CONFLICTS, CERT_PARAM_LOG_CONFLICTS_DEFAULT);
    /* The defaults below are deliberately not reflected in conf: people
     * should not know about these dangerous setting unless they read RTFM. */
    cnf.add(CERT_PARAM_MAX_LENGTH);
    cnf.add(CERT_PARAM_LENGTH_CHECK);
}

/* a function to get around unset defaults in ctor initialization list */
static int
max_length(const gu::Config& conf)
{
    if (conf.is_set(CERT_PARAM_MAX_LENGTH))
        return conf.get<int>(CERT_PARAM_MAX_LENGTH);
    else
        return gu::Config::from_config<int>(CERT_PARAM_MAX_LENGTH_DEFAULT);
}

/* a function to get around unset defaults in ctor initialization list */
static int
length_check(const gu::Config& conf)
{
    if (conf.is_set(CERT_PARAM_LENGTH_CHECK))
        return conf.get<int>(CERT_PARAM_LENGTH_CHECK);
    else
        return gu::Config::from_config<int>(CERT_PARAM_LENGTH_CHECK_DEFAULT);
}

// Purge key set from given index
static void purge_key_set(galera::Certification::CertIndexNG& cert_index,
                          galera::TrxHandleSlave*             ts,
                          const galera::KeySetIn&             key_set,
                          const long                          count)
{
    for (long i(0); i < count; ++i)
    {
        galera::KeyEntryNG ke(key_set.next());
        galera::Certification::CertIndexNG::iterator ci(cert_index.find(&ke));
        assert(ci != cert_index.end());
        if (ci == cert_index.end())
        {
<<<<<<< HEAD
            log_warn << "Could not find key from index";
=======
            ke->unref_shared(trx, full_key);
        }

        if (ke->ref_trx() == 0 && ke->ref_shared_trx() == 0)
        {
            assert(ke->ref_full_trx() == 0);
            assert(ke->ref_full_shared_trx() == 0);
            delete ke;
            cert_index_.erase(ci);
        }

        if (kel != ke) delete kel;
    }
}

void
galera::Certification::purge_for_trx_v3(TrxHandle* trx)
{
    const KeySetIn& keys(trx->write_set_in().keyset());
    keys.rewind();

    // Unref all referenced and remove if was referenced only by us
    for (long i = 0; i < keys.count(); ++i)
    {
        const KeySet::KeyPart& kp(keys.next());

        KeyEntryNG ke(kp);
        CertIndexNG::iterator const ci(cert_index_ng_.find(&ke));

//        assert(ci != cert_index_ng_.end());
        if (gu_unlikely(cert_index_ng_.end() == ci))
        {
            log_warn << "Missing key";
>>>>>>> 0396b097
            continue;
        }
        galera::KeyEntryNG* const kep(*ci);
        KeySet::Key::Prefix const p(ke.key().prefix());
        assert(kep->referenced() == true);

<<<<<<< HEAD
        if (kep->ref_trx(p) == ts)
=======
        KeyEntryNG* const kep(*ci);
        assert(kep->referenced());

        wsrep_key_type_t const p(kp.wsrep_type(trx->version()));

        if (kep->ref_trx(p) == trx)
>>>>>>> 0396b097
        {
            kep->unref(p, ts);
            if (kep->referenced() == false)
            {
                cert_index.erase(ci);
                delete kep;
            }
        }
    }
}

void
galera::Certification::purge_for_trx(TrxHandleSlave* trx)
{
    assert(mutex_.owned());
    assert(trx->version() == 3 || trx->version() == 4);
    const KeySetIn& keys(trx->write_set().keyset());
    keys.rewind();
    purge_key_set(cert_index_ng_, trx, keys, keys.count());
}

<<<<<<< HEAD
/*! for convenience returns true if conflict and false if not */
static inline bool
certify_and_depend_v3(const galera::KeyEntryNG*   const found,
                      const galera::KeySet::KeyPart&    key,
                      galera::TrxHandleSlave*     const trx,
                      bool                        const log_conflict)
{
    const galera::TrxHandleSlave* const ref_trx(
        found->ref_trx(galera::KeySet::Key::P_EXCLUSIVE));

    if (cert_debug_on && ref_trx)
    {
        cert_debug << "exclusive match: "
                   << *trx << " <-----> " << *ref_trx;
    }

    wsrep_seqno_t const ref_seqno(ref_trx ? ref_trx->global_seqno() : -1);
=======
/* Specifically for chain use in certify_and_depend_v3to4() */
template <wsrep_key_type_t REF_KEY_TYPE>
bool
check_against(const galera::KeyEntryNG*   const found,
              const galera::KeySet::KeyPart&    key,
              wsrep_key_type_t            const key_type,
              galera::TrxHandle*          const trx,
              bool                        const log_conflict,
              wsrep_seqno_t&                    depends_seqno)
{
    const galera::TrxHandle* const ref_trx(found->ref_trx(REF_KEY_TYPE));
>>>>>>> 0396b097

    // trx should not have any references in index at this point
    assert(ref_trx != trx);

    bool conflict(false);

    if (gu_likely(0 != ref_trx))
    {
        if (REF_KEY_TYPE == WSREP_KEY_EXCLUSIVE && ref_trx)
        {
            cert_debug << KeySet::type(REF_KEY_TYPE) << " match: "
                       << *trx << " <-----> " << *ref_trx;
        }

        if (REF_KEY_TYPE == WSREP_KEY_SHARED ||
            REF_KEY_TYPE == WSREP_KEY_SEMI) assert(!ref_trx->is_toi());

        // cert conflict takes place if
        // 1) write sets originated from different nodes, are within cert range
        // 2) ref_trx is in isolation mode, write sets are within cert range
<<<<<<< HEAD
        // 3) Trx has not been certified yet. Already certified trxs show up
        //    here during index rebuild.
        if ((trx->source_id() != ref_trx->source_id() || ref_trx->is_toi()) &&
            ref_seqno > trx->last_seen_seqno() && trx->certified() == false)
=======
        switch(REF_KEY_TYPE)
>>>>>>> 0396b097
        {
        case WSREP_KEY_EXCLUSIVE:
            conflict = ref_trx->is_toi();
            /* fall through */
        case WSREP_KEY_SEMI:
            conflict = (ref_trx->global_seqno() > trx->last_seen_seqno() &&
                        (conflict || trx->source_id() != ref_trx->source_id()));
            /* fall through */
        case WSREP_KEY_SHARED:;
        }

<<<<<<< HEAD
    wsrep_seqno_t depends_seqno(ref_seqno);
    galera::KeySet::Key::Prefix const pfx (key.prefix());

    if (pfx == galera::KeySet::Key::P_EXCLUSIVE)
        // exclusive keys must depend on shared refs as well
    {
        const galera::TrxHandleSlave* const ref_shared_trx(
            found->ref_trx(galera::KeySet::Key::P_SHARED));

        assert(ref_shared_trx != trx);

        if (ref_shared_trx)
=======
        if (gu_unlikely(cert_debug_on || (conflict && log_conflict == true)))
>>>>>>> 0396b097
        {
            log_info << KeySet::type(key_type) << '-'
                     << KeySet::type(REF_KEY_TYPE)
                     << " trx " << (conflict ? "conflict" : "match")
                     << " for key " << key << ": "
                     << *trx << " <---> " << *ref_trx;
        }

        if (conflict)
        {
            depends_seqno = -1;
        }
        else if (key_type     == WSREP_KEY_EXCLUSIVE ||
                 REF_KEY_TYPE == WSREP_KEY_EXCLUSIVE)
        {
            depends_seqno = std::max(ref_trx->global_seqno(), depends_seqno);
        }
    }

    return conflict;
}

/*! for convenience returns true if conflict and false if not */
static inline bool
certify_and_depend_v3to4(const galera::KeyEntryNG*   const found,
                         const galera::KeySet::KeyPart&    key,
                         galera::TrxHandle*          const trx,
                         bool                        const log_conflict)
{
    wsrep_seqno_t depends_seqno(-1);
    wsrep_key_type_t const key_type(key.wsrep_type(trx->version()));

    /*
     * The following cascade implements these rules:
     *
     *      | ex | ss | sh |  <- horizontal axis: trx   key type
     *   -------------------     vertical   axis: found key type
     *   ex | C  | C  | C  |
     *   -------------------     C - conflict
     *   ss | C  | N  | N  |     D - dependency
     *   -------------------     N - nothing
     *   sh | D  | N  | N  |
     *   -------------------
     *
     * Note that depends_seqno is an in/out parameter and is updated on every
     * step.
     */
    if (check_against<WSREP_KEY_EXCLUSIVE>
        (found, key, key_type, trx, log_conflict, depends_seqno) ||
        (key_type == WSREP_KEY_EXCLUSIVE &&
         /* exclusive keys must be checked against shared */
         (check_against<WSREP_KEY_SEMI>
          (found, key, key_type, trx, log_conflict, depends_seqno) ||
          check_against<WSREP_KEY_SHARED>
          (found, key, key_type, trx, log_conflict, depends_seqno))))
    {
        return true;
    }
    else
    {
        trx->set_depends_seqno(std::max(trx->depends_seqno(), depends_seqno));
        return false;
    }
}

/* returns true on collision, false otherwise */
static bool
certify_v3to4(galera::Certification::CertIndexNG& cert_index_ng,
           const galera::KeySet::KeyPart&      key,
           galera::TrxHandleSlave*     const   trx,
           bool                        const   store_keys,
           bool                        const   log_conflicts)
{
    galera::KeyEntryNG ke(key);
    galera::Certification::CertIndexNG::iterator ci(cert_index_ng.find(&ke));

    if (cert_index_ng.end() == ci)
    {
        if (store_keys)
        {
            galera::KeyEntryNG* const kep(new galera::KeyEntryNG(ke));
            ci = cert_index_ng.insert(kep).first;

            cert_debug << "created new entry";
        }
        return false;
    }
    else
    {
        cert_debug << "found existing entry";

        galera::KeyEntryNG* const kep(*ci);
        return (!trx->is_toi() &&
                certify_and_depend_v3to4(kep, key, trx, log_conflicts));
    }
}

// Add key to trx references for trx that passed certification.
//
// @param cert_index certification index in use
// @param trx        certified transaction
// @param key_set    key_set used in certification
// @param key_count  number of keys in key set
static void do_ref_keys(galera::Certification::CertIndexNG& cert_index,
                        galera::TrxHandleSlave*       const trx,
                        const galera::KeySetIn&             key_set,
                        const long                          key_count)
{
    for (long i(0); i < key_count; ++i)
    {
        const galera::KeySet::KeyPart& k(key_set.next());
        galera::KeyEntryNG ke(k);
        galera::Certification::CertIndexNG::const_iterator
            ci(cert_index.find(&ke));

        if (ci == cert_index.end())
        {
            gu_throw_fatal << "could not find key '" << k
                           << "' from cert index";
        }
        (*ci)->ref(k.prefix(), k, trx);
    }
}

// Clean up keys from index that were added by trx that failed
// certification.
//
// @param cert_index certification inde
// @param key_set    key_set used in certification
// @param processed  number of keys that were processed in certification
static void do_clean_keys(galera::Certification::CertIndexNG& cert_index,
                          const galera::KeySetIn&             key_set,
                          const long                          processed)
{
    /* 'strictly less' comparison is essential in the following loop:
     * processed key failed cert and was not added to index */
    for (long i(0); i < processed; ++i)
    {
        KeyEntryNG ke(key_set.next());

        // Clean up cert index from entries which were added by this trx
        galera::Certification::CertIndexNG::iterator ci(cert_index.find(&ke));

        if (gu_likely(ci != cert_index.end()))
        {
            galera::KeyEntryNG* kep(*ci);

            if (kep->referenced() == false)
            {
                // kel was added to cert_index_ by this trx -
                // remove from cert_index_ and fall through to delete
                cert_index.erase(ci);
            }
            else continue;

            assert(kep->referenced() == false);

            delete kep;
        }
        else if(ke.key().shared())
        {
            assert(0); // we actually should never be here, the key should
                       // be either added to cert_index_ or be there already
            log_warn  << "could not find shared key '"
                      << ke.key() << "' from cert index";
        }
        else { /* exclusive can duplicate shared */ }
    }
}

galera::Certification::TestResult
<<<<<<< HEAD
galera::Certification::do_test_v3(TrxHandleSlave* const trx, bool store_keys)
=======
galera::Certification::do_test_v3to4(TrxHandle* trx, bool store_keys)
>>>>>>> 0396b097
{
    cert_debug << "BEGIN CERTIFICATION v" << trx->version() << ": " << *trx;

#ifndef NDEBUG
    // to check that cleanup after cert failure returns cert_index
    // to original size
    size_t prev_cert_index_size(cert_index_ng_.size());
#endif // NDEBUG

    const KeySetIn& key_set(trx->write_set().keyset());
    long const      key_count(key_set.count());
    long            processed(0);

    key_set.rewind();

    for (; processed < key_count; ++processed)
    {
        const KeySet::KeyPart& key(key_set.next());

        if (certify_v3to4(cert_index_ng_, key, trx, store_keys, log_conflicts_))
        {
            goto cert_fail;
        }
    }

    trx->set_depends_seqno(std::max(trx->depends_seqno(), last_pa_unsafe_));

    if (store_keys == true)
    {
        assert (key_count == processed);
        key_set.rewind();
<<<<<<< HEAD
        do_ref_keys(cert_index_ng_, trx, key_set, key_count);
=======
        for (long i(0); i < key_count; ++i)
        {
            const KeySet::KeyPart& k(key_set.next());
            KeyEntryNG ke(k);
            CertIndexNG::const_iterator ci(cert_index_ng_.find(&ke));

            if (ci == cert_index_ng_.end())
            {
                gu_throw_fatal << "could not find key '" << k
                               << "' from cert index";
            }

            KeyEntryNG* const kep(*ci);

            kep->ref(k.wsrep_type(trx->version()), k, trx);

        }
>>>>>>> 0396b097

        if (trx->pa_unsafe()) last_pa_unsafe_ = trx->global_seqno();

        key_count_ += key_count;
    }
    cert_debug << "END CERTIFICATION (success): " << *trx;
    return TEST_OK;

cert_fail:

    cert_debug << "END CERTIFICATION (failed): " << *trx;

    assert (processed < key_count);

    if (store_keys == true)
    {
        /* Clean up key entries allocated for this trx */
        key_set.rewind();
<<<<<<< HEAD
        do_clean_keys(cert_index_ng_, key_set, processed);
        assert(cert_index_ng_.size() == prev_cert_index_size);
=======

        /* 'strictly less' comparison is essential in the following loop:
         * processed key failed cert and was not added to index */
        for (long i(0); i < processed; ++i)
        {
            KeyEntryNG ke(key_set.next());

            // Clean up cert_index_ from entries which were added by this trx
            CertIndexNG::iterator ci(cert_index_ng_.find(&ke));

            if (gu_likely(ci != cert_index_ng_.end()))
            {
                KeyEntryNG* kep(*ci);

                if (kep->referenced() == false)
                {
                    // kel was added to cert_index_ by this trx -
                    // remove from cert_index_ and fall through to delete
                    cert_index_ng_.erase(ci);
                }
                else continue;

                assert(kep->referenced() == false);

                delete kep;

            }
            else if(ke.key().wsrep_type(trx->version()) == WSREP_KEY_SHARED)
            {
                assert(0); // we actually should never be here, the key should
                           // be either added to cert_index_ or be there already
                log_warn  << "could not find shared key '"
                          << ke.key() << "' from cert index";
            }
            else { /* non-shared keys can duplicate shared in the key set */ }
        }
        assert(cert_index_.size() == prev_cert_index_size);
>>>>>>> 0396b097
    }

    return TEST_FAILED;
}

/* Determine whether a given trx can be correctly certified under the
 * certification protocol currently established in the group (cert_version)
 * Certification protocols from 1 to 3 could only handle writesets of the same
 * version. Certification protocol 4 can handle writesets of both version 3
 * and 4 */
static inline bool
trx_cert_version_match(int const trx_version, int const cert_version)
{
    if (cert_version <= 3)
    {
        return (trx_version == cert_version);
    }
    else
    {
        return (trx_version >= 3 && trx_version <= cert_version);
    }
}

galera::Certification::TestResult
galera::Certification::do_test(const TrxHandleSlavePtr& trx, bool store_keys)
{
    assert(trx->source_id() != WSREP_UUID_UNDEFINED);

    if (!trx_cert_version_match(trx->version(), version_))
    {
        log_warn << "trx protocol version: "
                 << trx->version()
                 << " does not match certification protocol version: "
                 << version_;
        return TEST_FAILED;
    }

    // trx->is_certified() == true during index rebuild from IST, do_test()
    // must not fail, just populate index
    if (gu_unlikely(trx->certified() == false &&
                    (trx->last_seen_seqno() < initial_position_ ||
                     trx->global_seqno()-trx->last_seen_seqno() > max_length_)))
    {
        if (trx->global_seqno() - trx->last_seen_seqno() > max_length_)
        {
            log_warn << "certification interval for trx " << *trx
                     << " exceeds the limit of " << max_length_;
        }

        return TEST_FAILED;
    }

    TestResult res(TEST_FAILED);

    gu::Lock lock(mutex_); // why do we need that? - e.g. set_trx_committed()

    /* initialize parent seqno */
    if (gu_unlikely(trx_map_.empty()))
    {
        trx->set_depends_seqno(trx->global_seqno() - 1);
    }
    else
    {
        wsrep_seqno_t const ds(trx_map_.begin()->first - 1);
        if (ds > trx->depends_seqno()) trx->set_depends_seqno(ds);
    }

    switch (version_)
    {
    case 1:
    case 2:
        break;
    case 3:
    case 4:
<<<<<<< HEAD
        res = do_test_v3(trx.get(), store_keys);
=======
        res = do_test_v3to4(trx, store_keys);
>>>>>>> 0396b097
        break;
    default:
        gu_throw_fatal << "certification test for version "
                       << version_ << " not implemented";
    }

    assert(TEST_FAILED == res || trx->depends_seqno() >= 0);

    if (store_keys == true && res == TEST_OK)
    {
        ++trx_count_;
        gu::Lock lock(stats_mutex_);
        ++n_certified_;
        deps_dist_ += (trx->global_seqno() - trx->depends_seqno());
        cert_interval_ += (trx->global_seqno() - trx->last_seen_seqno() - 1);
        index_size_ = cert_index_ng_.size();
    }

    // Additional NBO certification.
    if (trx->flags() & TrxHandle::F_ISOLATION)
    {
        res = do_test_nbo(trx);
        assert(TEST_FAILED == res || trx->depends_seqno() >= 0);
    }

    byte_count_ += trx->size();

    return res;
}


galera::Certification::TestResult
galera::Certification::do_test_preordered(TrxHandleSlave* trx)
{
    /* Source ID is not always available for preordered events (e.g. event
     * producer didn't provide any) so for now we must accept undefined IDs. */
    //assert(trx->source_id() != WSREP_UUID_UNDEFINED);

    assert(trx->version() >= 3);
    assert(trx->preordered());

    /* we don't want to go any further unless the writeset checksum is ok */
    trx->verify_checksum(); // throws
    /* if checksum failed we need to throw ASAP, let the caller catch it,
     * flush monitors, save state and abort. */

    /* This is a primitive certification test for preordered actions:
     * it does not handle gaps and relies on general apply monitor for
     * parallel applying. Ideally there should be a certification object
     * per source. */

    if (gu_unlikely(last_preordered_id_ &&
                    (last_preordered_id_ + 1 != trx->trx_id())))
    {
        log_warn << "Gap in preordered stream: source_id '" << trx->source_id()
                 << "', trx_id " << trx->trx_id() << ", previous id "
                 << last_preordered_id_;
        assert(0);
    }

    trx->set_depends_seqno(last_preordered_seqno_ + 1 -
                           trx->write_set().pa_range());
    // +1 compensates for subtracting from a previous seqno, rather than own.
    trx->mark_certified();

    last_preordered_seqno_ = trx->global_seqno();
    last_preordered_id_    = trx->trx_id();

    return TEST_OK;
}


//
// non-blocking operations
//

// Prepare a copy of TrxHandleSlave with private storage
galera::NBOEntry copy_ts(
    galera::TrxHandleSlave* ts,
    galera::TrxHandleSlave::Pool& pool,
    gu::shared_ptr<NBOCtx>::type nbo_ctx)
{
    // FIXME: Pass proper working directory from config to MappedBuffer ctor
    gu::shared_ptr<galera::MappedBuffer>::type buf(
        new galera::MappedBuffer("/tmp"));
    assert(ts->action().first && ts->action().second);
    if (ts->action().first == 0)
    {
        gu_throw_fatal
            << "Unassigned action pointer for transaction, cannot make a copy of: "
            << *ts;
    }

    buf->resize(ts->action().second);
    std::copy(static_cast<const gu::byte_t*>(ts->action().first),
              static_cast<const gu::byte_t*>(ts->action().first)
              + ts->action().second,
              buf->begin());

    galera::TrxHandleSlaveDeleter d;
    gu::shared_ptr<galera::TrxHandleSlave>::type new_ts(
        galera::TrxHandleSlave::New(ts->local(), pool), d);
    if (buf->size() > size_t(std::numeric_limits<int32_t>::max()))
        gu_throw_error(ERANGE) << "Buffer size " << buf->size()
                               << " out of range";
    gcs_action act = {ts->global_seqno(), ts->local_seqno(),
                      &(*buf)[0], static_cast<int32_t>(buf->size()),
                      GCS_ACT_WRITESET};
    if (ts->certified() == false)
    {
        // TrxHandleSlave is from group
        gu_trace(new_ts->unserialize<true>(act));
    }
    else
    {
        // TrxHandleSlave is from IST
        gu_trace(new_ts->unserialize<false>(act));
    }
    new_ts->set_local(ts->local());
    return galera::NBOEntry(new_ts, buf, nbo_ctx);
}


static void purge_key_set_nbo(galera::Certification::CertIndexNBO& cert_index,
                              bool                                 is_nbo_index,
                              galera::TrxHandleSlave*              ts,
                              const galera::KeySetIn&              key_set,
                              const long                           count)
{
    using galera::Certification;
    using galera::KeyEntryNG;
    using galera::KeySet;

    key_set.rewind();

    for (long i(0); i < count; ++i)
    {
        KeyEntryNG ke(key_set.next());
        std::pair<Certification::CertIndexNBO::iterator,
                  Certification::CertIndexNBO::iterator>
            ci_range(cert_index.equal_range(&ke));

        assert(std::distance(ci_range.first, ci_range.second) >= 1);

        KeySet::Key::Prefix const p(ke.key().prefix());
        Certification::CertIndexNBO::iterator ci;
        for (ci = ci_range.first; ci != ci_range.second; ++ci)
        {
            if ((*ci)->ref_trx(p) == ts) break;
        }
        assert(ci != ci_range.second);
        if (ci == ci_range.second)
        {
            log_warn << "purge_key_set_nbo(): Could not find key "
                     << ke.key() << " from NBO index, skipping";
            continue;
        }

        KeyEntryNG* const kep(*ci);
        assert(kep->referenced() == true);

        kep->unref(p, ts);
        assert(kep->referenced() == false);
        cert_index.erase(ci);
        delete kep;
    }
}


static void end_nbo(galera::NBOMap::iterator             i,
                    galera::TrxHandleSlavePtr            ts,
                    galera::Certification::CertIndexNBO& nbo_index,
                    galera::NBOMap&                      nbo_map)
{
    NBOEntry& e(i->second);

    log_debug << "Ending NBO started by " << *e.ts_ptr();

    // Erase entry from index
    const KeySetIn& key_set(e.ts_ptr()->write_set().keyset());
    purge_key_set_nbo(nbo_index, true, e.ts_ptr(), key_set, key_set.count());

    ts->set_ends_nbo(e.ts_ptr()->global_seqno());

    nbo_map.erase(i);
}


gu::shared_ptr<NBOCtx>::type galera::Certification::nbo_ctx_unlocked(
    wsrep_seqno_t const seqno)
{
    // This will either
    // * Insert a new NBOCtx shared_ptr into ctx map if one didn't exist
    //   before, or
    // * Return existing entry, while newly created shared ptr gets freed
    //   automatically when it goes out of scope
    return nbo_ctx_map_.insert(
        std::make_pair(seqno,
                       gu::make_shared<NBOCtx>())).first->second;
}

gu::shared_ptr<NBOCtx>::type galera::Certification::nbo_ctx(
    wsrep_seqno_t const seqno)
{
    assert(seqno > 0);
    gu::Lock lock(mutex_);
    return nbo_ctx_unlocked(seqno);
}

void galera::Certification::erase_nbo_ctx(wsrep_seqno_t const seqno)
{
    assert(seqno > 0);
    gu::Lock lock(mutex_);

    size_t n_erased(nbo_ctx_map_.erase(seqno));
    assert(n_erased == 1); (void)n_erased;
}


static bool is_exclusive(const galera::KeyEntryNG* ke)
{
    assert(ke != 0);
    assert((ke->ref_trx(galera::KeySet::Key::P_SHARED) ||
            ke->ref_trx(galera::KeySet::Key::P_EXCLUSIVE)) &&
           !(ke->ref_trx(galera::KeySet::Key::P_SHARED) &&
             ke->ref_trx(galera::KeySet::Key::P_EXCLUSIVE)));
    return (ke->ref_trx(galera::KeySet::Key::P_EXCLUSIVE) != 0);
}

static bool
certify_nbo(galera::Certification::CertIndexNBO& cert_index,
            const galera::KeySet::KeyPart&       key,
            galera::TrxHandleSlave* const        trx,
            bool                    const        log_conflicts)
{
    using galera::KeyEntryNG;
    using galera::Certification;
    using galera::TrxHandleSlave;

    KeyEntryNG ke(key);
    std::pair<Certification::CertIndexNBO::iterator,
              Certification::CertIndexNBO::iterator>
        it(cert_index.equal_range(&ke));

    // Certification is done over whole index as opposed to regular
    // write set certification where only given range is used

    // If found range is non-empty, it must be either single exclusive
    // key or all shared.
    assert(std::count_if(it.first, it.second, is_exclusive) == 0 ||
           std::distance(it.first, it.second) == 1);

    Certification::CertIndexNBO::iterator i;
    if ((i = std::find_if(it.first, it.second, is_exclusive)) != cert_index.end())
    {
        if (gu_unlikely(log_conflicts == true))
        {
            const TrxHandleSlave* ref_trx(
                (*i)->ref_trx(galera::KeySet::Key::P_EXCLUSIVE));
            assert(ref_trx != 0);
            log_info << "NBO conflict for key " << key << ": "
                     << *trx << " <--X--> " << *ref_trx;
        }
        return true;
    }
    return false;
}

static void
do_ref_keys_nbo(galera::Certification::CertIndexNBO& index,
                TrxHandleSlave*                const trx,
                const galera::KeySetIn&              key_set,
                const long                           key_count)
{
    using galera::KeySet;
    using galera::KeyEntryNG;
    using galera::Certification;

    key_set.rewind();

    for (long i(0); i < key_count; ++i)
    {
        const KeySet::KeyPart& key(key_set.next());
        KeyEntryNG* kep (new KeyEntryNG(key));
        Certification::CertIndexNBO::iterator it;
        assert((it = index.find(kep)) == index.end() ||
               (*it)->ref_trx(key.prefix()) != trx);
        it = index.insert(kep);
        (*it)->ref(key.prefix(), key, trx);
    }
}


galera::Certification::TestResult galera::Certification::do_test_nbo(
    const TrxHandleSlavePtr& ts)
{
    assert(!ts->is_dummy());
    assert(ts->flags() & TrxHandle::F_ISOLATION);
    assert(ts->flags() & (TrxHandle::F_BEGIN | TrxHandle::F_COMMIT));

    if (nbo_position_ >= ts->global_seqno())
    {
        // This is part of cert index preload, needs to be dropped since
        // it is already processed by this node before partitioning.
        assert(ts->certified() == true);
        // Return TEST_OK. If the trx is in index preload, it has
        // passed certification on donor.
        log_debug << "Dropping NBO " << *ts;
        return TEST_OK;
    }
    nbo_position_ = ts->global_seqno();

#ifndef NDEBUG
    size_t prev_nbo_index_size(nbo_index_.size());
#endif // NDEBUG

    bool ineffective(false);

    galera::Certification::TestResult ret(TEST_OK);
    if ((ts->flags() & TrxHandle::F_BEGIN) &&
        (ts->flags() & TrxHandle::F_COMMIT))
    {
        // Old school atomic TOI
        log_debug << "TOI: " << *ts;
        const KeySetIn& key_set(ts->write_set().keyset());
        long const      key_count(key_set.count());
        long            processed(0);

        key_set.rewind();
        for (; processed < key_count; ++processed)
        {
            const KeySet::KeyPart& key(key_set.next());
            if (certify_nbo(nbo_index_, key, ts.get(), log_conflicts_))
            {
                ret = TEST_FAILED;
                break;
            }
        }
        log_debug << "NBO test result " << ret << " for TOI " << *ts;
        // Atomic TOI should not cause change in NBO index
        assert(prev_nbo_index_size == nbo_index_.size());
    }
    else if (ts->flags() & TrxHandle::F_BEGIN)
    {
        // Beginning of non-blocking operation
        log_debug << "NBO start: " << *ts;
        // We need a copy of ts since the lifetime of NBO may exceed
        // the lifetime of the buffer in GCache
        NBOEntry entry(copy_ts(ts.get(), nbo_pool_, nbo_ctx_unlocked(
                                   ts->global_seqno())));

        TrxHandleSlave* new_ts(entry.ts_ptr());
        const KeySetIn& key_set(new_ts->write_set().keyset());
        long const      key_count(key_set.count());
        long            processed(0);

        key_set.rewind();
        for (; processed < key_count; ++processed)
        {
            const KeySet::KeyPart& key(key_set.next());
            if (certify_nbo(nbo_index_, key, new_ts, log_conflicts_))
            {
                ret = TEST_FAILED;
                break;
            }
        }

        switch (ret)
        {
        case TEST_OK:
            do_ref_keys_nbo(nbo_index_, new_ts, key_set, key_count);
            nbo_map_.insert(std::make_pair(new_ts->global_seqno(),
                                           entry));
            break;
        case TEST_FAILED:
            // Clean keys not needed here since certify_nbo()
            // does not insert them into nbo_index_
            break;
        }
    }
    else
    {
        assert(ts->nbo_end());
        // End of non-blocking operation
        log_debug << "NBO end: " << *ts;
        ineffective = true;

        NBOKey key;
        const DataSetIn& ws(ts->write_set().dataset());
        ws.rewind();
        assert(ws.count() == 1);
        if (ws.count() != 1) gu_throw_fatal << "Invalid dataset count in "
                                            << *ts;
        gu::Buf buf(ws.next());
        key.unserialize(static_cast<const gu::byte_t*>(buf.ptr), buf.size, 0);

        NBOMap::iterator i(nbo_map_.find(key));
        if (i != nbo_map_.end())
        {
            NBOEntry& e(i->second);
            e.add_ended(ts->source_id());
            if (ts->local() == true)
            {
                // Clear NBO context aborted flag if it is set by
                // intermediate view change.
                e.nbo_ctx()->set_aborted(false);
            }

            if (current_view_.subset_of(e.ended_set()))
            {
                // All nodes of the current primary view have
                // ended the operation.
                end_nbo(i, ts, nbo_index_, nbo_map_);
                ineffective = false;
            }
        }
        else
        {
            log_warn << "no corresponding NBO begin found for NBO end " << *ts;
        }
    }

    if (gu_likely(TEST_OK == ret))
    {
        ts->set_depends_seqno(ts->global_seqno() - 1);
        if (gu_unlikely(ineffective))
        {
            assert(ts->nbo_end());
            assert(ts->ends_nbo() == WSREP_SEQNO_UNDEFINED);
            ret = TEST_FAILED;
        }
    }

    assert(TEST_FAILED == ret || ts->depends_seqno() >= 0);

    return ret;
}

galera::Certification::Certification(gu::Config& conf, ServiceThd* thd)
    :
    version_               (-1),
    trx_map_               (),
    cert_index_ng_         (),
    nbo_map_               (),
    nbo_ctx_map_           (),
    nbo_index_             (),
    nbo_pool_              (sizeof(TrxHandleSlave)),
    deps_set_              (),
    service_thd_           (thd),
    mutex_                 (),
    trx_size_warn_count_   (0),
    initial_position_      (-1),
    position_              (-1),
    nbo_position_          (-1),
    safe_to_discard_seqno_ (-1),
    last_pa_unsafe_        (-1),
    last_preordered_seqno_ (position_),
    last_preordered_id_    (0),
    stats_mutex_           (),
    n_certified_           (0),
    deps_dist_             (0),
    cert_interval_         (0),
    index_size_            (0),
    key_count_             (0),
    byte_count_            (0),
    trx_count_             (0),

    max_length_            (max_length(conf)),
    max_length_check_      (length_check(conf)),
    log_conflicts_         (conf.get<bool>(CERT_PARAM_LOG_CONFLICTS)),
    current_view_          ()
{}


galera::Certification::~Certification()
{
    log_info << "cert index usage at exit "   << cert_index_ng_.size();
    log_info << "cert trx map usage at exit " << trx_map_.size();
    log_info << "deps set usage at exit "     << deps_set_.size();

    double avg_cert_interval(0);
    double avg_deps_dist(0);
    size_t index_size(0);
    stats_get(avg_cert_interval, avg_deps_dist, index_size);
    log_info << "avg deps dist "              << avg_deps_dist;
    log_info << "avg cert interval "          << avg_cert_interval;
    log_info << "cert index size "            << index_size;

    gu::Lock lock(mutex_);

    for_each(trx_map_.begin(), trx_map_.end(), PurgeAndDiscard(*this));
    trx_map_.clear();
    nbo_map_.clear();
    if (service_thd_)
    {
        service_thd_->release_seqno(position_);
        service_thd_->flush(gu::UUID());
    }
}


void galera::Certification::assign_initial_position(const gu::GTID& gtid,
                                                    int const       version)
{
    switch (version)
    {
        // value -1 used in initialization when trx protocol version is not
        // available
    case -1:
    case 1:
    case 2:
    case 3:
    case 4:
        break;
    default:
        gu_throw_fatal << "certification/trx version "
                       << version << " not supported";
    }

    wsrep_seqno_t const seqno(gtid.seqno());
    gu::Lock lock(mutex_);

    std::for_each(trx_map_.begin(), trx_map_.end(), PurgeAndDiscard(*this));

    if (seqno >= position_)
    {
        assert(cert_index_ng_.size() == 0);
    }
    else
    {
        if (seqno > 0) // don't warn on index reset.
        {
            log_warn << "moving position backwards: " << position_ << " -> "
                     << seqno;
        }

        std::for_each(cert_index_ng_.begin(), cert_index_ng_.end(),
                      gu::DeleteObject());
        cert_index_ng_.clear();
    }

    trx_map_.clear();
    assert(cert_index_ng_.empty());

    if (service_thd_)
    {
        service_thd_->release_seqno(position_);
        service_thd_->flush(gtid.uuid());
    }

    log_info << "####### Assign initial position for certification: " << gtid
             << ", protocol version: " << version;

    initial_position_      = seqno;
    position_              = seqno;
    safe_to_discard_seqno_ = seqno;
    last_pa_unsafe_        = seqno;
    last_preordered_seqno_ = position_;
    last_preordered_id_    = 0;
    version_               = version;
}


void
galera::Certification::adjust_position(const View&         view,
                                       const gu::GTID&     gtid,
                                       int           const version)
{
    assert(gtid.uuid()  != GU_UUID_NIL);
    assert(gtid.seqno() >= 0);

    gu::Lock lock(mutex_);

// this assert is too strong: local ordered transactions may get canceled without
// entering certification    assert(position_ + 1 == seqno || 0 == position_);

    log_info << "####### Adjusting cert position: "
             << position_ << " -> " << gtid.seqno();

    if (version != version_)
    {
        std::for_each(trx_map_.begin(), trx_map_.end(), PurgeAndDiscard(*this));
        assert(trx_map_.end()->first + 1 == position_);
        trx_map_.clear();
        assert(cert_index_ng_.empty());
        if (service_thd_)
        {
            service_thd_->release_seqno(position_);
        }
    }

    if (service_thd_)
    {
        service_thd_->flush(gtid.uuid());
    }

    position_     = gtid.seqno();
    version_      = version;
    current_view_ = view;

    // Loop over NBO entries, clear state and abort waiters. NBO end waiters
    // must resend end messages.
    for (NBOMap::iterator i(nbo_map_.begin()); i != nbo_map_.end(); ++i)
    {
        NBOEntry& e(i->second);
        e.clear_ended();
        e.nbo_ctx()->set_aborted(true);
    }
}

galera::Certification::TestResult
galera::Certification::test(const TrxHandleSlavePtr& trx, bool store_keys)
{
    assert(trx->global_seqno() >= 0 /* && trx->local_seqno() >= 0 */);

    const TestResult ret
        (trx->preordered() ?
         do_test_preordered(trx.get()) : do_test(trx, store_keys));

    assert(TEST_FAILED == ret || trx->depends_seqno() >= 0);

    if (gu_unlikely(ret != TEST_OK)) { trx->mark_dummy(__LINE__); }

    return ret;
}


wsrep_seqno_t galera::Certification::get_safe_to_discard_seqno_() const
{
    wsrep_seqno_t retval;
    if (deps_set_.empty() == true)
    {
        retval = safe_to_discard_seqno_;
    }
    else
    {
        retval = (*deps_set_.begin()) - 1;
    }
    return retval;
}


wsrep_seqno_t
galera::Certification::purge_trxs_upto_(wsrep_seqno_t const seqno,
                                        bool const          handle_gcache)
{
    assert (seqno > 0);

    TrxMap::iterator purge_bound(trx_map_.upper_bound(seqno));

    cert_debug << "purging index up to " << seqno;

    for_each(trx_map_.begin(), purge_bound, PurgeAndDiscard(*this));
    trx_map_.erase(trx_map_.begin(), purge_bound);

    if (handle_gcache && service_thd_) service_thd_->release_seqno(seqno);

    if (0 == ((trx_map_.size() + 1) % 10000))
    {
        log_debug << "trx map after purge: length: " << trx_map_.size()
                  << ", requested purge seqno: " << seqno
                  << ", real purge seqno: " << trx_map_.begin()->first - 1;
    }

    return seqno;
}


galera::Certification::TestResult
galera::Certification::append_trx(const TrxHandleSlavePtr& trx)
{
// explicit ROLLBACK is dummy()    assert(!trx->is_dummy());
    assert(trx->global_seqno() >= 0 /* && trx->local_seqno() >= 0 */);
    assert(trx->global_seqno() > position_);

#ifndef NDEBUG
    bool const explicit_rollback(trx->explicit_rollback());
#endif /* NDEBUG */

    {
        gu::Lock lock(mutex_);

        if (gu_unlikely(trx->global_seqno() != position_ + 1))
        {
            // this is perfectly normal if trx is rolled back just after
            // replication, keeping the log though
            log_debug << "seqno gap, position: " << position_
                      << " trx seqno " << trx->global_seqno();
        }

        if (gu_unlikely((trx->last_seen_seqno() + 1) < trx_map_.begin()->first))
        {
            /* See #733 - for now it is false positive */
            cert_debug
                << "WARNING: last_seen_seqno is below certification index: "
                << trx_map_.begin()->first << " > " << trx->last_seen_seqno();
        }

        position_ = trx->global_seqno();

        if (gu_unlikely(!(position_ & max_length_check_) &&
                        (trx_map_.size() > static_cast<size_t>(max_length_))))
        {
            log_debug << "trx map size: " << trx_map_.size()
                      << " - check if status.last_committed is incrementing";

            wsrep_seqno_t       trim_seqno(position_ - max_length_);
            wsrep_seqno_t const stds      (get_safe_to_discard_seqno_());

            if (trim_seqno > stds)
            {
                log_warn << "Attempt to trim certification index at "
                         << trim_seqno << ", above safe-to-discard: " << stds;
                trim_seqno = stds;
            }
            else
            {
                cert_debug << "purging index up to " << trim_seqno;
            }

            purge_trxs_upto_(trim_seqno, true);
        }
    }

    const TestResult retval(test(trx, true));

    {
        assert(trx->global_seqno() > 0);

        gu::Lock lock(mutex_);
        if (trx_map_.insert(
                std::make_pair(trx->global_seqno(), trx)).second == false)
            gu_throw_fatal << "duplicate trx entry " << *trx;

        // trx with local seqno WSREP_SEQNO_UNDEFINED originates from
        // IST so deps set tracking should not be done
        if (trx->local_seqno() != WSREP_SEQNO_UNDEFINED)
        {
            assert(trx->last_seen_seqno() != WSREP_SEQNO_UNDEFINED);
            deps_set_.insert(trx->last_seen_seqno());
            assert(deps_set_.size() <= trx_map_.size());
        }
    }

    if (!trx->certified()) trx->mark_certified();

#ifndef NDEBUG
    if (explicit_rollback)
    {
        assert(trx->explicit_rollback());
        assert(retval == TEST_OK);
        assert(trx->state() == TrxHandle::S_CERTIFYING);
    }
#endif /* NDEBUG */

    return retval;
}


wsrep_seqno_t galera::Certification::set_trx_committed(TrxHandleSlave& trx)
{
    assert(trx.global_seqno() >= 0);
    assert(trx.is_committed() == false);

    wsrep_seqno_t ret(WSREP_SEQNO_UNDEFINED);
    {
        gu::Lock lock(mutex_);

        // certified trx with local seqno WSREP_SEQNO_UNDEFINED originates from
        // IST so deps set tracking should not be done
        // Local explicit rollback events bypassed certificaiton
        if (trx.certified()   == true &&
            trx.local_seqno() != WSREP_SEQNO_UNDEFINED &&
            !trx.cert_bypass())
        {
            assert(trx.last_seen_seqno() != WSREP_SEQNO_UNDEFINED);
            DepsSet::iterator i(deps_set_.find(trx.last_seen_seqno()));
            assert(i != deps_set_.end());

            if (deps_set_.size() == 1) safe_to_discard_seqno_ = *i;

            deps_set_.erase(i);
        }

        if (gu_unlikely(index_purge_required()))
        {
            ret = get_safe_to_discard_seqno_();
        }
    }

    trx.mark_committed();

    return ret;
}

void
galera::Certification::set_log_conflicts(const std::string& str)
{
    try
    {
        bool const old(log_conflicts_);
        log_conflicts_ = gu::Config::from_config<bool>(str);
        if (old != log_conflicts_)
        {
            log_info << (log_conflicts_ ? "Enabled" : "Disabled")
                     << " logging of certification conflicts.";
        }
    }
    catch (gu::NotFound& e)
    {
        gu_throw_error(EINVAL) << "Bad value '" << str
                               << "' for boolean parameter '"
                               << CERT_PARAM_LOG_CONFLICTS << '\'';
    }
}
<|MERGE_RESOLUTION|>--- conflicted
+++ resolved
@@ -1,9 +1,5 @@
 //
-<<<<<<< HEAD
-// Copyright (C) 2010-2017 Codership Oy <info@codership.com>
-=======
 // Copyright (C) 2010-2018 Codership Oy <info@codership.com>
->>>>>>> 0396b097
 //
 
 #include "certification.hpp"
@@ -79,64 +75,21 @@
 {
     for (long i(0); i < count; ++i)
     {
-        galera::KeyEntryNG ke(key_set.next());
+        const galera::KeySet::KeyPart& kp(key_set.next());
+        galera::KeyEntryNG ke(kp);
         galera::Certification::CertIndexNG::iterator ci(cert_index.find(&ke));
         assert(ci != cert_index.end());
         if (ci == cert_index.end())
         {
-<<<<<<< HEAD
             log_warn << "Could not find key from index";
-=======
-            ke->unref_shared(trx, full_key);
-        }
-
-        if (ke->ref_trx() == 0 && ke->ref_shared_trx() == 0)
-        {
-            assert(ke->ref_full_trx() == 0);
-            assert(ke->ref_full_shared_trx() == 0);
-            delete ke;
-            cert_index_.erase(ci);
-        }
-
-        if (kel != ke) delete kel;
-    }
-}
-
-void
-galera::Certification::purge_for_trx_v3(TrxHandle* trx)
-{
-    const KeySetIn& keys(trx->write_set_in().keyset());
-    keys.rewind();
-
-    // Unref all referenced and remove if was referenced only by us
-    for (long i = 0; i < keys.count(); ++i)
-    {
-        const KeySet::KeyPart& kp(keys.next());
-
-        KeyEntryNG ke(kp);
-        CertIndexNG::iterator const ci(cert_index_ng_.find(&ke));
-
-//        assert(ci != cert_index_ng_.end());
-        if (gu_unlikely(cert_index_ng_.end() == ci))
-        {
-            log_warn << "Missing key";
->>>>>>> 0396b097
             continue;
         }
         galera::KeyEntryNG* const kep(*ci);
-        KeySet::Key::Prefix const p(ke.key().prefix());
         assert(kep->referenced() == true);
 
-<<<<<<< HEAD
+        wsrep_key_type_t const p(kp.wsrep_type(ts->version()));
+
         if (kep->ref_trx(p) == ts)
-=======
-        KeyEntryNG* const kep(*ci);
-        assert(kep->referenced());
-
-        wsrep_key_type_t const p(kp.wsrep_type(trx->version()));
-
-        if (kep->ref_trx(p) == trx)
->>>>>>> 0396b097
         {
             kep->unref(p, ts);
             if (kep->referenced() == false)
@@ -152,43 +105,23 @@
 galera::Certification::purge_for_trx(TrxHandleSlave* trx)
 {
     assert(mutex_.owned());
-    assert(trx->version() == 3 || trx->version() == 4);
+    assert(trx->version() >= 3 || trx->version() <= 5);
     const KeySetIn& keys(trx->write_set().keyset());
     keys.rewind();
     purge_key_set(cert_index_ng_, trx, keys, keys.count());
 }
 
-<<<<<<< HEAD
-/*! for convenience returns true if conflict and false if not */
-static inline bool
-certify_and_depend_v3(const galera::KeyEntryNG*   const found,
-                      const galera::KeySet::KeyPart&    key,
-                      galera::TrxHandleSlave*     const trx,
-                      bool                        const log_conflict)
-{
-    const galera::TrxHandleSlave* const ref_trx(
-        found->ref_trx(galera::KeySet::Key::P_EXCLUSIVE));
-
-    if (cert_debug_on && ref_trx)
-    {
-        cert_debug << "exclusive match: "
-                   << *trx << " <-----> " << *ref_trx;
-    }
-
-    wsrep_seqno_t const ref_seqno(ref_trx ? ref_trx->global_seqno() : -1);
-=======
 /* Specifically for chain use in certify_and_depend_v3to4() */
 template <wsrep_key_type_t REF_KEY_TYPE>
 bool
 check_against(const galera::KeyEntryNG*   const found,
               const galera::KeySet::KeyPart&    key,
               wsrep_key_type_t            const key_type,
-              galera::TrxHandle*          const trx,
+              galera::TrxHandleSlave*     const trx,
               bool                        const log_conflict,
               wsrep_seqno_t&                    depends_seqno)
 {
-    const galera::TrxHandle* const ref_trx(found->ref_trx(REF_KEY_TYPE));
->>>>>>> 0396b097
+    const galera::TrxHandleSlave* const ref_trx(found->ref_trx(REF_KEY_TYPE));
 
     // trx should not have any references in index at this point
     assert(ref_trx != trx);
@@ -209,41 +142,22 @@
         // cert conflict takes place if
         // 1) write sets originated from different nodes, are within cert range
         // 2) ref_trx is in isolation mode, write sets are within cert range
-<<<<<<< HEAD
         // 3) Trx has not been certified yet. Already certified trxs show up
         //    here during index rebuild.
-        if ((trx->source_id() != ref_trx->source_id() || ref_trx->is_toi()) &&
-            ref_seqno > trx->last_seen_seqno() && trx->certified() == false)
-=======
         switch(REF_KEY_TYPE)
->>>>>>> 0396b097
         {
         case WSREP_KEY_EXCLUSIVE:
             conflict = ref_trx->is_toi();
             /* fall through */
         case WSREP_KEY_SEMI:
             conflict = (ref_trx->global_seqno() > trx->last_seen_seqno() &&
-                        (conflict || trx->source_id() != ref_trx->source_id()));
+                        (conflict || trx->source_id() != ref_trx->source_id()) &&
+                        trx->certified() == false);
             /* fall through */
         case WSREP_KEY_SHARED:;
         }
 
-<<<<<<< HEAD
-    wsrep_seqno_t depends_seqno(ref_seqno);
-    galera::KeySet::Key::Prefix const pfx (key.prefix());
-
-    if (pfx == galera::KeySet::Key::P_EXCLUSIVE)
-        // exclusive keys must depend on shared refs as well
-    {
-        const galera::TrxHandleSlave* const ref_shared_trx(
-            found->ref_trx(galera::KeySet::Key::P_SHARED));
-
-        assert(ref_shared_trx != trx);
-
-        if (ref_shared_trx)
-=======
         if (gu_unlikely(cert_debug_on || (conflict && log_conflict == true)))
->>>>>>> 0396b097
         {
             log_info << KeySet::type(key_type) << '-'
                      << KeySet::type(REF_KEY_TYPE)
@@ -270,7 +184,7 @@
 static inline bool
 certify_and_depend_v3to4(const galera::KeyEntryNG*   const found,
                          const galera::KeySet::KeyPart&    key,
-                         galera::TrxHandle*          const trx,
+                         galera::TrxHandleSlave*     const trx,
                          bool                        const log_conflict)
 {
     wsrep_seqno_t depends_seqno(-1);
@@ -312,10 +226,10 @@
 /* returns true on collision, false otherwise */
 static bool
 certify_v3to4(galera::Certification::CertIndexNG& cert_index_ng,
-           const galera::KeySet::KeyPart&      key,
-           galera::TrxHandleSlave*     const   trx,
-           bool                        const   store_keys,
-           bool                        const   log_conflicts)
+              const galera::KeySet::KeyPart&      key,
+              galera::TrxHandleSlave*     const   trx,
+              bool                        const   store_keys,
+              bool                        const   log_conflicts)
 {
     galera::KeyEntryNG ke(key);
     galera::Certification::CertIndexNG::iterator ci(cert_index_ng.find(&ke));
@@ -336,6 +250,8 @@
         cert_debug << "found existing entry";
 
         galera::KeyEntryNG* const kep(*ci);
+        // Note: For we skip certification for isolated trxs, only
+        // cert index and key_list is populated.
         return (!trx->is_toi() &&
                 certify_and_depend_v3to4(kep, key, trx, log_conflicts));
     }
@@ -364,7 +280,7 @@
             gu_throw_fatal << "could not find key '" << k
                            << "' from cert index";
         }
-        (*ci)->ref(k.prefix(), k, trx);
+        (*ci)->ref(k.wsrep_type(trx->version()), k, trx);
     }
 }
 
@@ -375,6 +291,7 @@
 // @param key_set    key_set used in certification
 // @param processed  number of keys that were processed in certification
 static void do_clean_keys(galera::Certification::CertIndexNG& cert_index,
+                          const galera::TrxHandleSlave* const trx,
                           const galera::KeySetIn&             key_set,
                           const long                          processed)
 {
@@ -403,23 +320,19 @@
 
             delete kep;
         }
-        else if(ke.key().shared())
+        else if(ke.key().wsrep_type(trx->version()) == WSREP_KEY_SHARED)
         {
             assert(0); // we actually should never be here, the key should
                        // be either added to cert_index_ or be there already
             log_warn  << "could not find shared key '"
                       << ke.key() << "' from cert index";
         }
-        else { /* exclusive can duplicate shared */ }
+        else { /* non-shared keys can duplicate shared in the key set */ }
     }
 }
 
 galera::Certification::TestResult
-<<<<<<< HEAD
-galera::Certification::do_test_v3(TrxHandleSlave* const trx, bool store_keys)
-=======
-galera::Certification::do_test_v3to4(TrxHandle* trx, bool store_keys)
->>>>>>> 0396b097
+galera::Certification::do_test_v3to4(TrxHandleSlave* trx, bool store_keys)
 {
     cert_debug << "BEGIN CERTIFICATION v" << trx->version() << ": " << *trx;
 
@@ -451,27 +364,7 @@
     {
         assert (key_count == processed);
         key_set.rewind();
-<<<<<<< HEAD
         do_ref_keys(cert_index_ng_, trx, key_set, key_count);
-=======
-        for (long i(0); i < key_count; ++i)
-        {
-            const KeySet::KeyPart& k(key_set.next());
-            KeyEntryNG ke(k);
-            CertIndexNG::const_iterator ci(cert_index_ng_.find(&ke));
-
-            if (ci == cert_index_ng_.end())
-            {
-                gu_throw_fatal << "could not find key '" << k
-                               << "' from cert index";
-            }
-
-            KeyEntryNG* const kep(*ci);
-
-            kep->ref(k.wsrep_type(trx->version()), k, trx);
-
-        }
->>>>>>> 0396b097
 
         if (trx->pa_unsafe()) last_pa_unsafe_ = trx->global_seqno();
 
@@ -490,48 +383,8 @@
     {
         /* Clean up key entries allocated for this trx */
         key_set.rewind();
-<<<<<<< HEAD
-        do_clean_keys(cert_index_ng_, key_set, processed);
+        do_clean_keys(cert_index_ng_, trx, key_set, processed);
         assert(cert_index_ng_.size() == prev_cert_index_size);
-=======
-
-        /* 'strictly less' comparison is essential in the following loop:
-         * processed key failed cert and was not added to index */
-        for (long i(0); i < processed; ++i)
-        {
-            KeyEntryNG ke(key_set.next());
-
-            // Clean up cert_index_ from entries which were added by this trx
-            CertIndexNG::iterator ci(cert_index_ng_.find(&ke));
-
-            if (gu_likely(ci != cert_index_ng_.end()))
-            {
-                KeyEntryNG* kep(*ci);
-
-                if (kep->referenced() == false)
-                {
-                    // kel was added to cert_index_ by this trx -
-                    // remove from cert_index_ and fall through to delete
-                    cert_index_ng_.erase(ci);
-                }
-                else continue;
-
-                assert(kep->referenced() == false);
-
-                delete kep;
-
-            }
-            else if(ke.key().wsrep_type(trx->version()) == WSREP_KEY_SHARED)
-            {
-                assert(0); // we actually should never be here, the key should
-                           // be either added to cert_index_ or be there already
-                log_warn  << "could not find shared key '"
-                          << ke.key() << "' from cert index";
-            }
-            else { /* non-shared keys can duplicate shared in the key set */ }
-        }
-        assert(cert_index_.size() == prev_cert_index_size);
->>>>>>> 0396b097
     }
 
     return TEST_FAILED;
@@ -606,11 +459,8 @@
         break;
     case 3:
     case 4:
-<<<<<<< HEAD
-        res = do_test_v3(trx.get(), store_keys);
-=======
-        res = do_test_v3to4(trx, store_keys);
->>>>>>> 0396b097
+    case 5:
+        res = do_test_v3to4(trx.get(), store_keys);
         break;
     default:
         gu_throw_fatal << "certification test for version "
@@ -755,7 +605,7 @@
 
         assert(std::distance(ci_range.first, ci_range.second) >= 1);
 
-        KeySet::Key::Prefix const p(ke.key().prefix());
+        wsrep_key_type_t const p(ke.key().wsrep_type(ts->version()));
         Certification::CertIndexNBO::iterator ci;
         for (ci = ci_range.first; ci != ci_range.second; ++ci)
         {
@@ -833,11 +683,13 @@
 static bool is_exclusive(const galera::KeyEntryNG* ke)
 {
     assert(ke != 0);
-    assert((ke->ref_trx(galera::KeySet::Key::P_SHARED) ||
-            ke->ref_trx(galera::KeySet::Key::P_EXCLUSIVE)) &&
-           !(ke->ref_trx(galera::KeySet::Key::P_SHARED) &&
-             ke->ref_trx(galera::KeySet::Key::P_EXCLUSIVE)));
-    return (ke->ref_trx(galera::KeySet::Key::P_EXCLUSIVE) != 0);
+    assert((ke->ref_trx(WSREP_KEY_SHARED) ||
+            ke->ref_trx(WSREP_KEY_SEMI) ||
+            ke->ref_trx(WSREP_KEY_EXCLUSIVE)) &&
+           !(ke->ref_trx(WSREP_KEY_SHARED) &&
+             ke->ref_trx(WSREP_KEY_SEMI) &&
+             ke->ref_trx(WSREP_KEY_EXCLUSIVE)));
+    return (ke->ref_trx(WSREP_KEY_EXCLUSIVE) != 0);
 }
 
 static bool
@@ -868,8 +720,7 @@
     {
         if (gu_unlikely(log_conflicts == true))
         {
-            const TrxHandleSlave* ref_trx(
-                (*i)->ref_trx(galera::KeySet::Key::P_EXCLUSIVE));
+            const TrxHandleSlave* ref_trx((*i)->ref_trx(WSREP_KEY_EXCLUSIVE));
             assert(ref_trx != 0);
             log_info << "NBO conflict for key " << key << ": "
                      << *trx << " <--X--> " << *ref_trx;
@@ -894,12 +745,13 @@
     for (long i(0); i < key_count; ++i)
     {
         const KeySet::KeyPart& key(key_set.next());
+        wsrep_key_type_t const type(key.wsrep_type(trx->version()));
         KeyEntryNG* kep (new KeyEntryNG(key));
         Certification::CertIndexNBO::iterator it;
         assert((it = index.find(kep)) == index.end() ||
-               (*it)->ref_trx(key.prefix()) != trx);
+               (*it)->ref_trx(type) != trx);
         it = index.insert(kep);
-        (*it)->ref(key.prefix(), key, trx);
+        (*it)->ref(type, key, trx);
     }
 }
 
@@ -1124,6 +976,7 @@
     case 2:
     case 3:
     case 4:
+    case 5:
         break;
     default:
         gu_throw_fatal << "certification/trx version "
