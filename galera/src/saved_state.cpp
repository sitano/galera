//
<<<<<<< HEAD
// Copyright (C) 2012-2015 Codership Oy <info@codership.com>
=======
// Copyright (C) 2012-2016 Codership Oy <info@codership.com>
>>>>>>> fc545883
//

#include "saved_state.hpp"
#include <gu_dbug.h>
#include <gu_uuid.hpp>

#include <fstream>

#define __STDC_FORMAT_MACROS
#include <inttypes.h>
#include <sys/file.h>
#include <fcntl.h>

namespace galera
{

#define VERSION "2.1"
#define MAX_SIZE 256

SavedState::SavedState  (const std::string& file) :
    fs_           (0),
    uuid_         (WSREP_UUID_UNDEFINED),
    seqno_        (WSREP_SEQNO_UNDEFINED),
    safe_to_bootstrap_(true),
    unsafe_       (0),
    corrupt_      (false),
    mtx_          (),
    written_uuid_ (uuid_),
    current_len_  (0),
    total_marks_  (0),
    total_locks_  (0),
    total_writes_ (0)
{

    GU_DBUG_EXECUTE("galera_init_invalidate_state",
                    unlink(file.c_str()););

    std::ifstream ifs(file.c_str());

    if (ifs.fail())
    {
        log_warn << "Could not open state file for reading: '" << file << '\'';
    }

    fs_ = fopen(file.c_str(), "a");

    if (!fs_)
    {
        gu_throw_error(errno)
            << "Could not open state file for writing: '" << file
            << "'. Check permissions and/or disk space.";
    }

    // We take exclusive lock on state file in order to avoid possibility
    // of two Galera replicators sharing the same state file.
    struct flock flck;
    flck.l_start  = 0;
    flck.l_len    = 0;
    flck.l_type   = F_WRLCK;
    flck.l_whence = SEEK_SET;

    if (::fcntl(fileno(fs_), F_SETLK, &flck))
    {
        log_warn << "Could not get exclusive lock on state file: " << file
                 << ": " << ::strerror(errno);
        return;
    }

    std::string version("0.8");
    std::string line;

    while (getline(ifs, line), ifs.good())
    {
        std::istringstream istr(line);
        std::string        param;

        istr >> param;

        if (param[0] == '#')
        {
            log_debug << "read comment: " << line;
        }
        else if (param == "version:")
        {
            istr >> version; // nothing to do with this yet
            log_debug << "read version: " << version;
        }
        else if (param == "uuid:")
        {
            try
            {
                istr >> uuid_;
                log_debug << "read saved state uuid: " << uuid_;
            }
            catch (gu::Exception& e)
            {
                log_error << e.what();
                uuid_ = WSREP_UUID_UNDEFINED;
            }
        }
        else if (param == "seqno:")
        {
            istr >> seqno_;
            log_debug << "read saved state seqno: " << seqno_;
        }
        else if (param == "safe_to_bootstrap:")
        {
            istr >> safe_to_bootstrap_;
            log_debug << "read safe_to_bootstrap: " << safe_to_bootstrap_;
        }
    }

    log_info << "Found saved state: " << uuid_ << ':' << seqno_
             << ", safe_to_bootsrap: " << safe_to_bootstrap_;

#if 0 // we'll probably have it legal
    if (seqno_ < 0 && uuid_ != WSREP_UUID_UNDEFINED)
    {
        log_warn << "Negative seqno with valid UUID: "
                 << uuid_ << ':' << seqno_ << ". Discarding UUID.";
        uuid_ = WSREP_UUID_UNDEFINED;
    }
#endif

    written_uuid_ = uuid_;

    current_len_ = ftell (fs_);
    log_debug << "Initialized current_len_ to " << current_len_;
    if (current_len_ <= MAX_SIZE)
    {
        fs_ = freopen (file.c_str(), "r+", fs_);
    }
    else // normalize file contents
    {
        fs_ = freopen (file.c_str(), "w+", fs_); // truncate
        current_len_ = 0;
        set (uuid_, seqno_, safe_to_bootstrap_);
    }
}

SavedState::~SavedState ()
{
    if (fs_)
    {
        // Closing file descriptor should release the lock, but still...
        struct flock flck;
        flck.l_start  = 0;
        flck.l_len    = 0;
        flck.l_type   = F_UNLCK;
        flck.l_whence = SEEK_SET;

        if (::fcntl(fileno(fs_), F_SETLK, &flck))
        {
            log_warn << "Could not unlock state file: " << ::strerror(errno);
        }

        fclose(fs_);
    }
}

void
SavedState::get (wsrep_uuid_t& u, wsrep_seqno_t& s, bool& safe_to_bootstrap)
{
    gu::Lock lock(mtx_);

    u = uuid_;
    s = seqno_;
    safe_to_bootstrap = safe_to_bootstrap_;
}

void
SavedState::set (const wsrep_uuid_t& u, wsrep_seqno_t s, bool safe_to_bootstrap)
{
    gu::Lock lock(mtx_); ++total_locks_;

    if (corrupt_) return;

    uuid_ = u;
    seqno_ = s;
    safe_to_bootstrap_ = safe_to_bootstrap;

    if (0 == unsafe_())
        write_and_flush (u, s, safe_to_bootstrap);
    else
        log_debug << "Not writing state: unsafe counter is " << unsafe_();
}

/* the goal of unsafe_, written_uuid_, current_len_ below is
 * 1. avoid unnecessary mutex locks
 * 2. if locked - avoid unnecessary file writes
 * 3. if writing - avoid metadata operations, write over existing space */

void
SavedState::mark_unsafe()
{
    ++total_marks_;

    if (1 == unsafe_.add_and_fetch (1))
    {
        gu::Lock lock(mtx_); ++total_locks_;

        assert (unsafe_() > 0);

        if (written_uuid_ != WSREP_UUID_UNDEFINED)
        {
            write_and_flush (WSREP_UUID_UNDEFINED, WSREP_SEQNO_UNDEFINED,
                             safe_to_bootstrap_);
        }
    }
}

void
SavedState::mark_safe()
{
    ++total_marks_;

    long count = unsafe_.sub_and_fetch (1);
    assert (count >= 0);

    if (0 == count)
    {
        gu::Lock lock(mtx_); ++total_locks_;

        if (0 == unsafe_() && (written_uuid_ != uuid_ || seqno_ >= 0) &&
            !corrupt_)
        {
            /* this will write down proper seqno if set() was called too early
             * (in unsafe state) */
            write_and_flush (uuid_, seqno_, safe_to_bootstrap_);
        }
    }
}

void
SavedState::mark_corrupt()
{
    gu::Lock lock(mtx_); ++total_locks_;

    if (corrupt_) return;

    uuid_  = WSREP_UUID_UNDEFINED;
    seqno_ = WSREP_SEQNO_UNDEFINED;
    corrupt_ = true;

    write_and_flush (WSREP_UUID_UNDEFINED, WSREP_SEQNO_UNDEFINED,
                     safe_to_bootstrap_);
}

void
SavedState::mark_uncorrupt(const wsrep_uuid_t& u, wsrep_seqno_t s)
{
    gu::Lock lock(mtx_); ++total_locks_;

    if (!corrupt_) return;

    uuid_    = u;
    seqno_   = s;
    unsafe_  = 0;
    corrupt_ = false;

    write_and_flush (u, s, safe_to_bootstrap_);
}

void
SavedState::write_and_flush(const wsrep_uuid_t& u, const wsrep_seqno_t s,
                            bool safe_to_bootstrap)
{
    assert (current_len_ <= MAX_SIZE);

    if (fs_)
    {
        if (s >= 0) { log_debug << "Saving state: " << u << ':' << s; }

        char buf[MAX_SIZE];
        const gu_uuid_t* const uu(reinterpret_cast<const gu_uuid_t*>(&u));
        int state_len = snprintf (buf, MAX_SIZE - 1,
                                  "# GALERA saved state"
                                  "\nversion: " VERSION
                                  "\nuuid:    " GU_UUID_FORMAT
                                  "\nseqno:   %" PRId64
                                  "\nsafe_to_bootstrap: %d\n",
                                  GU_UUID_ARGS(uu), s, safe_to_bootstrap);

        int write_size;
        for (write_size = state_len; write_size < current_len_; ++write_size)
            buf[write_size] = ' '; // overwrite whatever is there currently

        rewind(fs_);
        fwrite(buf, write_size, 1, fs_);
        fflush(fs_);

        current_len_ = state_len;
        written_uuid_ = u;
        ++total_writes_;
    }
    else
    {
        log_debug << "Can't save state: output stream is not open.";
    }
}

} /* namespace galera */
<|MERGE_RESOLUTION|>--- conflicted
+++ resolved
@@ -1,9 +1,5 @@
 //
-<<<<<<< HEAD
 // Copyright (C) 2012-2015 Codership Oy <info@codership.com>
-=======
-// Copyright (C) 2012-2016 Codership Oy <info@codership.com>
->>>>>>> fc545883
 //
 
 #include "saved_state.hpp"
