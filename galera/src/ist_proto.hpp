--- conflicted
+++ resolved
@@ -468,17 +468,10 @@
 
                     if (keep_keys_ || Message::T_CCHANGE == type)
                     {
-<<<<<<< HEAD
                         payload_size = tmp.size;
 
-                        cbs[1] = asio::const_buffer(tmp.ptr, tmp.size);
-                        cbs[2] = asio::const_buffer(tmp.ptr, 0);
-=======
-                        payload_size = buffer.size();
-                        const void* const ptr(buffer.ptr());
-                        cbs[1] = gu::AsioConstBuffer(ptr, payload_size);
-                        cbs[2] = gu::AsioConstBuffer(ptr, 0);
->>>>>>> c27596d0
+                        cbs[1] = gu::AsioConstBuffer(tmp.ptr, tmp.size);
+                        cbs[2] = gu::AsioConstBuffer(tmp.ptr, 0);
 
                         if (gu_likely(Message::T_TRX == type)) // compatibility
                         {
@@ -494,15 +487,10 @@
                         WriteSetIn::GatherVector out;
                         payload_size = ws.gather (out, false, false);
                         assert (2 == out->size());
-<<<<<<< HEAD
                         assert (payload_size == out[0].size + out[1].size);
 
-                        cbs[1] = asio::const_buffer(out[0].ptr, out[0].size);
-                        cbs[2] = asio::const_buffer(out[1].ptr, out[1].size);
-=======
                         cbs[1] = gu::AsioConstBuffer(out[0].ptr, out[0].size);
                         cbs[2] = gu::AsioConstBuffer(out[1].ptr, out[1].size);
->>>>>>> c27596d0
 
                         seqno_d = buffer.seqno_g() - ws.pa_range();
 
@@ -695,16 +683,12 @@
                             void* ptx;
                             void* const ptr(gcache_.malloc(wsize, ptx));
                             ssize_t const r
-<<<<<<< HEAD
-                                (asio::read(socket, asio::buffer(ptx, wsize)));
+                                (socket.read(gu::AsioMutableBuffer(ptx, wsize)));
                             /* Since IST events are normally processed right
                              * away, we want the plaintext to linger until the
                              * event is done with and free()'d, so not dropping
                              * plaintext here, but it will require additional
                              * refcount decrement before freeing. */
-=======
-                                (socket.read(gu::AsioMutableBuffer(ptr, wsize)));
->>>>>>> c27596d0
 
                             if (gu_unlikely(r != wsize))
                             {
