--- conflicted
+++ resolved
@@ -561,13 +561,9 @@
                     gu_throw_error(EPROTO) << "unexpected message type: "
                                            << msg.type();
                 }
-<<<<<<< HEAD
 
                 gu_throw_fatal; throw;
-=======
-                gu_throw_fatal;
                 return 0; // keep compiler happy
->>>>>>> 3e8ae2c5
             }
 
         private:
