--- conflicted
+++ resolved
@@ -1,9 +1,5 @@
 //
-<<<<<<< HEAD
-// Copyright (C) 2011-2015 Codership Oy <info@codership.com>
-=======
 // Copyright (C) 2011-2017 Codership Oy <info@codership.com>
->>>>>>> b840ed6d
 //
 
 #ifndef GALERA_IST_PROTO_HPP
@@ -455,12 +451,8 @@
             {
                 Message::Type type(ordered_type(buffer));
 
-<<<<<<< HEAD
-                boost::array<asio::const_buffer, 3> cbs;
-=======
-                galera::WriteSetIn ws;
                 gu::array<asio::const_buffer, 3>::type cbs;
->>>>>>> b840ed6d
+
                 size_t      payload_size; /* size of the 2nd cbs buffer */
                 size_t      sent;
 
