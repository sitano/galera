//
// Copyright (C) 2011-2021 Codership Oy <info@codership.com>
//

#include "ist.hpp"
#include "ist_proto.hpp"

#include "gu_logger.hpp"
#include "gu_uri.hpp"
#include "gu_debug_sync.hpp"
#include "gu_progress.hpp"

#include "galera_common.hpp"
#include <boost/bind.hpp>
#include <fstream>
#include <algorithm>

namespace
{
    static std::string const CONF_KEEP_KEYS     ("ist.keep_keys");
    static bool        const CONF_KEEP_KEYS_DEFAULT (true);
}


namespace galera
{
    namespace ist
    {
        class AsyncSender : public Sender
        {
        public:
            AsyncSender(const gu::Config& conf,
                        const std::string& peer,
                        wsrep_seqno_t first,
                        wsrep_seqno_t last,
                        wsrep_seqno_t preload_start,
                        AsyncSenderMap& asmap,
                        int version)
                :
                Sender (conf, asmap.gcache(), peer, version),
                conf_  (conf),
                peer_  (peer),
                first_ (first),
                last_  (last),
                preload_start_(preload_start),
                asmap_ (asmap),
                thread_()
            { }

            const gu::Config&  conf()   { return conf_;   }
            const std::string& peer()  const { return peer_;   }
            wsrep_seqno_t      first() const { return first_;  }
            wsrep_seqno_t      last()  const { return last_;   }
            wsrep_seqno_t      preload_start() const { return preload_start_; }
            AsyncSenderMap&    asmap()  { return asmap_;  }
            gu_thread_t        thread() { return thread_; }

        private:

            friend class AsyncSenderMap;

            const gu::Config&   conf_;
            std::string const   peer_;
            wsrep_seqno_t const first_;
            wsrep_seqno_t const last_;
            wsrep_seqno_t const preload_start_;
            AsyncSenderMap&     asmap_;
            gu_thread_t        thread_;

            // GCC 4.8.5 on FreeBSD wants it
            AsyncSender(const AsyncSender&);
            AsyncSender& operator=(const AsyncSender&);
        };
    }
}


std::string const
galera::ist::Receiver::RECV_ADDR("ist.recv_addr");
std::string const
galera::ist::Receiver::RECV_BIND("ist.recv_bind");

void
galera::ist::register_params(gu::Config& conf)
{
    conf.add(Receiver::RECV_ADDR);
    conf.add(Receiver::RECV_BIND);
    conf.add(CONF_KEEP_KEYS);
}

galera::ist::Receiver::Receiver(gu::Config&           conf,
                                gcache::GCache&       gc,
                                TrxHandleSlave::Pool& slave_pool,
                                EventHandler&         handler,
                                const char*           addr,
                                gu::Progress<wsrep_seqno_t>::Callback* cb)
    :
    recv_addr_    (),
    recv_bind_    (),
    io_service_   (conf),
    acceptor_     (),
<<<<<<< HEAD
    mutex_        (gu::get_mutex_key(gu::GU_MUTEX_KEY_IST_RECEIVER)),
    cond_         (gu::get_cond_key(gu::GU_COND_KEY_IST_RECEIVER)),
=======
    mutex_        (),
    cond_         (),
    progress_cb_  (cb),
>>>>>>> c84a309c
    first_seqno_  (WSREP_SEQNO_UNDEFINED),
    last_seqno_   (WSREP_SEQNO_UNDEFINED),
    current_seqno_(WSREP_SEQNO_UNDEFINED),
    conf_         (conf),
    gcache_       (gc),
    slave_pool_   (slave_pool),
    source_id_    (WSREP_UUID_UNDEFINED),
    handler_      (handler),
    thread_       (),
    error_code_   (0),
    version_      (-1),
    use_ssl_      (false),
    running_      (false),
    ready_        (false)
{
    std::string recv_addr;
    std::string recv_bind;

    try
    {
        recv_bind = conf_.get(RECV_BIND);
        // no return
    }
    catch (gu::NotSet& e) {}

    try /* check if receive address is explicitly set */
    {
        recv_addr = conf_.get(RECV_ADDR);
        return;
    }
    catch (gu::NotSet& e) {} /* if not, check the alternative.
                                TODO: try to find from system. */

    if (addr)
    {
        try
        {
            recv_addr = gu::URI(std::string("tcp://") + addr).get_host();
            conf_.set(RECV_ADDR, recv_addr);
        }
        catch (gu::NotSet& e) {}
    }
}


galera::ist::Receiver::~Receiver()
{ }


extern "C" void* run_receiver_thread(void* arg)
{
    galera::ist::Receiver* receiver(static_cast<galera::ist::Receiver*>(arg));
    receiver->run();
    return 0;
}

static void IST_fix_addr_scheme(const gu::Config& conf, std::string& addr,
                                bool tls_service_enabled)
{
    /* check if explicit scheme is present */
    if (addr.find("://") == std::string::npos)
    {
#ifdef GALERA_HAVE_SSL
        try
        {
            std::string ssl_key = conf.get(gu::conf::ssl_key);
            bool dynamic_socket = false;
            if (conf.has(gu::conf::socket_dynamic))
            {
                dynamic_socket = conf.get<bool>(gu::conf::socket_dynamic, false);
            }
            if ((ssl_key.length() != 0 || tls_service_enabled) &&
                not dynamic_socket)
            {
                addr.insert(0, "ssl://");
                return;
            }
        }
        catch (gu::NotSet&) {}
#else
        if (tls_service_enabled)
        {
            addr.insert(0, "ssl://");
            return;
        }
#endif // GALERA_HAVE_SSL
        addr.insert(0, "tcp://");
    }
}

static void IST_fix_addr_port(const gu::Config& conf, const gu::URI& uri,
                              std::string& addr)
{
    try /* check for explicit port,
           TODO: make it possible to use any free port (explicit 0?) */
    {
        uri.get_port();
    }
    catch (gu::NotSet&) /* use gmcast listen port + 1 */
    {
        int port(0);

        try
        {
            port = gu::from_string<uint16_t>(conf.get(galera::BASE_PORT_KEY));
        }
        catch (...)
        {
            port = gu::from_string<uint16_t>(galera::BASE_PORT_DEFAULT);
        }

        port += 1;

        addr += ":" + gu::to_string(port);
    }
}

std::string galera::IST_determine_recv_addr (gu::Config& conf,
                                             bool tls_service_enabled)
{
    std::string recv_addr;

    try
    {
        recv_addr = conf.get(galera::ist::Receiver::RECV_ADDR);
    }
    catch (const gu::NotSet&)
    {
        try
        {
            recv_addr = conf.get(galera::BASE_HOST_KEY);
        }
        catch (const gu::NotSet&)
        {
            gu_throw_error(EINVAL)
                << "Could not determine IST receive address: '"
                << galera::ist::Receiver::RECV_ADDR << "' or '"
                << galera::BASE_HOST_KEY << "' not set.";
        }
    }

    IST_fix_addr_scheme(conf, recv_addr, tls_service_enabled);
    gu::URI ra_uri(recv_addr);

    if (!conf.has(galera::BASE_HOST_KEY))
        conf.set(galera::BASE_HOST_KEY, ra_uri.get_host());

    IST_fix_addr_port(conf, ra_uri, recv_addr);

    log_info << "IST receiver addr using " << recv_addr;
    return recv_addr;
}

std::string galera::IST_determine_recv_bind(gu::Config& conf,
                                            bool tls_service_enabled)
{
    std::string recv_bind;

    recv_bind = conf.get(galera::ist::Receiver::RECV_BIND);

    IST_fix_addr_scheme(conf, recv_bind, tls_service_enabled);

    gu::URI rb_uri(recv_bind);

    IST_fix_addr_port(conf, rb_uri, recv_bind);

    log_info << "IST receiver bind using " << recv_bind;
    return recv_bind;
}

std::string
galera::ist::Receiver::prepare(wsrep_seqno_t const first_seqno,
                               wsrep_seqno_t const last_seqno,
                               int           const version,
                               const wsrep_uuid_t& source_id)
{
    ready_ = false;
    version_ = version;
    source_id_ = source_id;
    recv_addr_ = IST_determine_recv_addr(
        conf_, io_service_.tls_service() != nullptr);
    try
    {
        recv_bind_ = IST_determine_recv_bind(
            conf_, io_service_.tls_service() != nullptr);
    }
    catch (gu::NotSet&)
    {
        recv_bind_ = recv_addr_;
    }

    // uri_bind will be the real bind address which the acceptor will
    // listen. The recv_addr_ returned from this call may point to
    // other address, for example if the node is behind NATting firewall.
    gu::URI     const uri_bind(recv_bind_);
    try
    {
        if (uri_bind.get_scheme() == "ssl")
        {
            log_info << "IST receiver using ssl";
            use_ssl_ = true;
            // Protocol versions prior 7 had a bug on sender side
            // which made sender to return null cert in handshake.
            // Therefore peer cert verfification must be enabled
            // only at protocol version 7 or higher.
            // Removed in 4.x asio refactoring.
            // gu::ssl_prepare_context(conf_, ssl_ctx_, version >= 7);
        }

        acceptor_ = io_service_.make_acceptor(uri_bind);
        acceptor_->listen(uri_bind);
        // read recv_addr_ from acceptor_ in case zero port was specified
        gu::URI const uri_addr(recv_addr_);
        recv_addr_ = uri_addr.get_scheme()
            + "://"
            + uri_addr.get_host()
            + ":"
            + gu::to_string(acceptor_->listen_port());
    }
    catch (const gu::Exception& e)
    {
        recv_addr_ = "";
        gu_throw_error(e.get_errno())
            << "Failed to open IST listener at "
            << uri_bind.to_string()
            << "', asio error '" << e.what() << "'";
    }

    first_seqno_   = first_seqno;
    last_seqno_    = last_seqno;

    int err;
    if ((err = gu_thread_create(
             gu::get_thread_key(gu::GU_THREAD_KEY_IST),
             &thread_, &run_receiver_thread, this)) != 0)
    {
        recv_addr_ = "";
        gu_throw_error(err) << "Unable to create receiver thread";
    }

    running_ = true;

    log_info << "Prepared IST receiver for " << first_seqno << '-'
             << last_seqno << ", listening at: "
             << acceptor_->listen_addr();

    return recv_addr_;
}


void galera::ist::Receiver::run()
{
    auto socket(acceptor_->accept());
    acceptor_->close();

    /* shall be initialized below, when we know at what seqno preload starts */
    gu::Progress<wsrep_seqno_t>* progress(NULL);

    int ec(0);

    try
    {
        bool const keep_keys(conf_.get(CONF_KEEP_KEYS, CONF_KEEP_KEYS_DEFAULT));
        Proto p(gcache_, version_, keep_keys);

        p.send_handshake(*socket);
        p.recv_handshake_response(*socket);
        p.send_ctrl(*socket, Ctrl::C_OK);

        // wait for SST to complete so that we know what is the first_seqno_
        {
            gu::Lock lock(mutex_);
            while (ready_ == false) { lock.wait(cond_); }
        }
        log_info << "####### IST applying starts with " << first_seqno_; //remove
        assert(first_seqno_ > 0);

        bool preload_started(false);
        current_seqno_ = WSREP_SEQNO_UNDEFINED;

        while (true)
        {
            std::pair<gcs_action, bool> ret;
            p.recv_ordered(*socket, ret);

            gcs_action& act(ret.first);

            // act type GCS_ACT_UNKNOWN denotes EOF
            if (gu_unlikely(act.type == GCS_ACT_UNKNOWN))
            {
                assert(0    == act.seqno_g);
                assert(NULL == act.buf);
                assert(0    == act.size);
                log_debug << "eof received, closing socket";
                break;
            }

            assert(act.seqno_g > 0);

            if (gu_unlikely(WSREP_SEQNO_UNDEFINED == current_seqno_))
            {
                assert(!progress);
                if (act.seqno_g > first_seqno_)
                {
                    log_error
                        << "IST started with wrong seqno: " << act.seqno_g
                        << ", expected <= " << first_seqno_;
                    ec = EINVAL;
                    goto err;
                }
                log_info << "####### IST current seqno initialized to "
                         << act.seqno_g;
                current_seqno_ = act.seqno_g;
                progress = new gu::Progress<wsrep_seqno_t>(
                    progress_cb_,
                    "Receiving IST", " events",
                    last_seqno_ - current_seqno_ + 1,
                    /* The following means reporting progress NO MORE frequently
                     * than once per BOTH 10 seconds (default) and 16 events */
                    16);
            }
            else
            {
                assert(progress);

                ++current_seqno_;

                progress->update(1);
            }

            if (act.seqno_g != current_seqno_)
            {
                log_error << "Unexpected action seqno: " << act.seqno_g
                          << " expected: " << current_seqno_;
                ec = EINVAL;
                goto err;
            }

            assert(current_seqno_ > 0);
            assert(current_seqno_ == act.seqno_g);
            assert(act.type != GCS_ACT_UNKNOWN);

            bool const must_apply(current_seqno_ >= first_seqno_);
            bool const preload(ret.second);

            if (gu_unlikely(preload == true && preload_started == false))
            {
                log_info << "IST preload starting at " << current_seqno_;
                preload_started = true;
            }

            switch (act.type)
            {
            case GCS_ACT_WRITESET:
            {
                TrxHandleSlavePtr ts(
                    TrxHandleSlavePtr(TrxHandleSlave::New(false,
                                                          slave_pool_),
                                      TrxHandleSlaveDeleter()));
                if (act.size > 0)
                {
                    gu_trace(ts->unserialize<false>(gcache_, act));
                    gcache_.drop_plaintext(act.buf); // see Proto::recv_ordered()
                    ts->set_local(false);
                    assert(ts->global_seqno() == act.seqno_g);
                    assert(ts->depends_seqno() >= 0 || ts->nbo_end());
                    assert(ts->action().first && ts->action().second);
                    // Checksum is verified later on
                }
                else
                {
                    ts->set_global_seqno(act.seqno_g);
                    ts->mark_dummy_with_action(act.buf);
                }

                //log_info << "####### Passing WS " << act.seqno_g;
                handler_.ist_trx(ts, must_apply, preload);
                break;
            }
            case GCS_ACT_CCHANGE:
            {
                //log_info << "####### Passing IST CC " << act.seqno_g
                //         << ", must_apply: " << must_apply
                //         << ", preload: " << preload;
                gcs_act_cchange const cc
                    (gcache_.get_ro_plaintext(act.buf), act.size);
                gcache_.drop_plaintext(act.buf); // see Proto::recv_ordered()
                handler_.ist_cc(cc, act, must_apply, preload);
                break;
            }
            default:
                assert(0);
            }
        }

        if (progress /* IST actually started */) progress->finish();
    }
    catch (gu::Exception& e)
    {
        ec = e.get_errno();
        if (ec != EINTR)
        {
            log_error << "got exception while reading IST stream: " << e.what();
        }
    }

err:
    delete progress;
    gu::Lock lock(mutex_);
    socket->close();

    running_ = false;
    if (last_seqno_ > 0 && ec != EINTR && current_seqno_ < last_seqno_)
    {
        log_error << "IST didn't contain all write sets, expected last: "
                  << last_seqno_ << " last received: " << current_seqno_;
        ec = EPROTO;
    }
    if (ec != EINTR)
    {
        error_code_ = ec;
    }
    handler_.ist_end(ec);
}


void galera::ist::Receiver::ready(wsrep_seqno_t const first)
{
    assert(first > 0);

    gu::Lock lock(mutex_);

    first_seqno_ = first;
    ready_       = true;
    cond_.signal();
}




wsrep_seqno_t galera::ist::Receiver::finished()
{
    if (recv_addr_ == "")
    {
        log_debug << "IST was not prepared before calling finished()";
    }
    else
    {
        interrupt();

        int err;
        if ((err = gu_thread_join(thread_, 0)) != 0)
        {
            log_warn << "Failed to join IST receiver thread: " << err;
        }

        acceptor_->close();

        gu::Lock lock(mutex_);

        running_ = false;

        recv_addr_ = "";
    }

    return current_seqno_;
}


void galera::ist::Receiver::interrupt()
{
    gu::URI uri(recv_addr_);
    try
    {
        auto socket(io_service_.make_socket(uri));
        socket->connect(uri);
        Proto p(gcache_, version_,
                conf_.get(CONF_KEEP_KEYS, CONF_KEEP_KEYS_DEFAULT));
        p.recv_handshake(*socket);
        p.send_ctrl(*socket, Ctrl::C_EOF);
        p.recv_ctrl(*socket);
    }
    catch (const gu::Exception&)
    {
        // ignore
    }
}


galera::ist::Sender::Sender(const gu::Config&  conf,
                            gcache::GCache&    gcache,
                            const std::string& peer,
                            int                version)
    :
    io_service_(conf),
    socket_    (),
    conf_      (conf),
    gcache_    (gcache),
    version_   (version),
    use_ssl_   (false)
{
    gu::URI uri(peer);
    try
    {
        socket_ = io_service_.make_socket(uri);
        socket_->connect(uri);
    }
    catch (const gu::Exception& e)
    {
        gu_throw_error(e.get_errno()) << "IST sender, failed to connect '"
                                      << peer.c_str() << "': " << e.what();
    }
}


galera::ist::Sender::~Sender()
{
    socket_->close();
    gcache_.seqno_unlock();
}

void send_eof(galera::ist::Proto& p, gu::AsioSocket& socket)
{

    p.send_ctrl(socket, galera::ist::Ctrl::C_EOF);

    // wait until receiver closes the connection
    try
    {
        gu::byte_t b;
        size_t n;
        n = socket.read(gu::AsioMutableBuffer(&b, 1));
        if (n > 0)
        {
            log_warn << "received " << n
                     << " bytes, expected none";
        }
    }
    catch (const gu::Exception& e)
    { }
}

void galera::ist::Sender::send(wsrep_seqno_t first, wsrep_seqno_t last,
                               wsrep_seqno_t preload_start)
{
    if (first > last)
    {
        if (version_ < VER40)
        {
            assert(0);
            gu_throw_error(EINVAL) << "sender send first greater than last: "
                                   << first << " > " << last ;
        }
    }

    try
    {
        Proto p(gcache_,
                version_, conf_.get(CONF_KEEP_KEYS, CONF_KEEP_KEYS_DEFAULT));
        int32_t ctrl;

        p.recv_handshake(*socket_);
        p.send_handshake_response(*socket_);
        ctrl = p.recv_ctrl(*socket_);

        if (ctrl < 0)
        {
            gu_throw_error(EPROTO)
                << "IST handshake failed, peer reported error: " << ctrl;
        }

        if (!(first > last || (first == 0 && last == 0)))
        {
            log_info << "IST sender " << first << " -> " << last;

            std::vector<gcache::GCache::Buffer> buf_vec(
                std::min(static_cast<size_t>(last - first + 1),
                         static_cast<size_t>(1024)));
            ssize_t n_read;
            while ((n_read = gcache_.seqno_get_buffers(buf_vec, first)) > 0)
            {
                GU_DBUG_SYNC_WAIT("ist_sender_send_after_get_buffers");
                //log_info << "read " << first << " + " << n_read
                //         << " from gcache";
                for (wsrep_seqno_t i(0); i < n_read; ++i)
                {
                    // Preload start is the seqno of the lowest trx in
                    // cert index at CC. If the cert index was completely
                    // reset, preload_start will be zero and no preload flag
                    // should be set.
                    bool preload_flag(preload_start > 0 &&
                                      buf_vec[i].seqno_g() >= preload_start);
                    //log_info << "Sender::send(): seqno " <<buf_vec[i].seqno_g()
                    //         << ", size " << buf_vec[i].size() << ", preload: "
                    //         << preload_flag;
                    p.send_ordered(*socket_, buf_vec[i], preload_flag);

                    if (buf_vec[i].seqno_g() == last) break;
                }
                first += n_read;

                if (first > last) break;

                // resize buf_vec to avoid scanning gcache past last
                size_t next_size(std::min(static_cast<size_t>(last - first + 1),
                                          static_cast<size_t>(1024)));
                if (buf_vec.size() != next_size)
                {
                    buf_vec.resize(next_size);
                }
            }
            assert(n_read >= 0);

            if (first != last + 1)
            {
                log_warn << "Could not find all writests ["
                         << first << ", " << last
                         << "] from cache. IST sending can't continue.";
                assert(first <= last);
            }
        }
        else
        {
            log_info << "IST sender notifying joiner, not sending anything";
        }

        send_eof(p, *socket_);
    }
    catch (const gu::Exception& e)
    {
        gu_throw_error(e.get_errno()) << "ist send failed: "
                                      << "', asio error '" << e.what()
                                      << "'";
    }
}


extern "C"
void* run_async_sender(void* arg)
{
    galera::ist::AsyncSender* as
        (reinterpret_cast<galera::ist::AsyncSender*>(arg));

    log_info << "async IST sender starting to serve " << as->peer().c_str()
             << " sending " << as->first() << "-" << as->last()
             << ", preload starts from " << as->preload_start();

    wsrep_seqno_t join_seqno;

    try
    {
        as->send(as->first(), as->last(), as->preload_start());
        join_seqno = as->last();
    }
    catch (gu::Exception& e)
    {
        log_error << "async IST sender failed to serve " << as->peer().c_str()
                  << ": " << e.what();
        join_seqno = -e.get_errno();
    }
    catch (...)
    {
        log_error << "async IST sender, failed to serve " << as->peer().c_str();
        throw;
    }

    try
    {
        as->asmap().remove(as, join_seqno);
        gu_thread_detach(as->thread());
        delete as;
    }
    catch (gu::NotFound& nf)
    {
        log_debug << "async IST sender already removed";
    }
    log_info << "async IST sender served";

    return 0;
}


void galera::ist::AsyncSenderMap::run(const gu::Config&   conf,
                                      const std::string&  peer,
                                      wsrep_seqno_t const first,
                                      wsrep_seqno_t const last,
                                      wsrep_seqno_t const preload_start,
                                      int const           version)
{
    gu::Critical crit(monitor_);
    AsyncSender* as(new AsyncSender(conf, peer, first, last, preload_start,
                                    *this, version));
    int err(gu_thread_create(gu::get_thread_key(gu::GU_THREAD_KEY_ASYNC_SENDER),
                             &as->thread_, &run_async_sender, as));
    if (err != 0)
    {
        delete as;
        gu_throw_error(err) << "failed to start sender thread";
    }
    senders_.insert(as);
}


void galera::ist::AsyncSenderMap::remove(AsyncSender* as, wsrep_seqno_t seqno)
{
    gu::Critical crit(monitor_);
    std::set<AsyncSender*>::iterator i(senders_.find(as));
    if (i == senders_.end())
    {
        throw gu::NotFound();
    }
    senders_.erase(i);
}


void galera::ist::AsyncSenderMap::cancel()
{
    gu::Critical crit(monitor_);
    while (senders_.empty() == false)
    {
        AsyncSender* as(*senders_.begin());
        senders_.erase(*senders_.begin());
        int err;
        as->cancel();
        monitor_.leave();
        if ((err = gu_thread_join(as->thread_, 0)) != 0)
        {
            log_warn << "thread_join() failed: " << err;
        }
        monitor_.enter();
        delete as;
    }

}<|MERGE_RESOLUTION|>--- conflicted
+++ resolved
@@ -99,14 +99,9 @@
     recv_bind_    (),
     io_service_   (conf),
     acceptor_     (),
-<<<<<<< HEAD
     mutex_        (gu::get_mutex_key(gu::GU_MUTEX_KEY_IST_RECEIVER)),
     cond_         (gu::get_cond_key(gu::GU_COND_KEY_IST_RECEIVER)),
-=======
-    mutex_        (),
-    cond_         (),
     progress_cb_  (cb),
->>>>>>> c84a309c
     first_seqno_  (WSREP_SEQNO_UNDEFINED),
     last_seqno_   (WSREP_SEQNO_UNDEFINED),
     current_seqno_(WSREP_SEQNO_UNDEFINED),
