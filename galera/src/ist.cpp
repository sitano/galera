//
// Copyright (C) 2011-2019 Codership Oy <info@codership.com>
//

#include "ist.hpp"
#include "ist_proto.hpp"

#include "gu_logger.hpp"
#include "gu_uri.hpp"
#include "gu_debug_sync.hpp"
#include "gu_progress.hpp"

#include "galera_common.hpp"
#include <boost/bind.hpp>
#include <fstream>
#include <algorithm>

namespace
{
    static std::string const CONF_KEEP_KEYS     ("ist.keep_keys");
    static bool        const CONF_KEEP_KEYS_DEFAULT (true);
}


namespace galera
{
    namespace ist
    {
        class AsyncSender : public Sender
        {
        public:
            AsyncSender(const gu::Config& conf,
                        const std::string& peer,
                        wsrep_seqno_t first,
                        wsrep_seqno_t last,
                        wsrep_seqno_t preload_start,
                        AsyncSenderMap& asmap,
                        int version)
                :
                Sender (conf, asmap.gcache(), peer, version),
                conf_  (conf),
                peer_  (peer),
                first_ (first),
                last_  (last),
                preload_start_(preload_start),
                asmap_ (asmap),
                thread_()
            { }

            const gu::Config&  conf()   { return conf_;   }
            const std::string& peer()  const { return peer_;   }
            wsrep_seqno_t      first() const { return first_;  }
            wsrep_seqno_t      last()  const { return last_;   }
            wsrep_seqno_t      preload_start() const { return preload_start_; }
            AsyncSenderMap&    asmap()  { return asmap_;  }
            gu_thread_t        thread() { return thread_; }

        private:

            friend class AsyncSenderMap;

            const gu::Config&   conf_;
            std::string const   peer_;
            wsrep_seqno_t const first_;
            wsrep_seqno_t const last_;
            wsrep_seqno_t const preload_start_;
            AsyncSenderMap&     asmap_;
            gu_thread_t        thread_;

            // GCC 4.8.5 on FreeBSD wants it
            AsyncSender(const AsyncSender&);
            AsyncSender& operator=(const AsyncSender&);
        };
    }
}


std::string const
galera::ist::Receiver::RECV_ADDR("ist.recv_addr");
std::string const
galera::ist::Receiver::RECV_BIND("ist.recv_bind");

void
galera::ist::register_params(gu::Config& conf)
{
    conf.add(Receiver::RECV_ADDR);
    conf.add(Receiver::RECV_BIND);
    conf.add(CONF_KEEP_KEYS);
}

galera::ist::Receiver::Receiver(gu::Config&           conf,
                                gcache::GCache&       gc,
                                TrxHandleSlave::Pool& slave_pool,
                                EventHandler&         handler,
                                const char*           addr)
    :
    recv_addr_    (),
    recv_bind_    (),
    io_service_   (),
    acceptor_     (io_service_),
    ssl_ctx_      (io_service_, asio::ssl::context::sslv23),
    mutex_        (),
    cond_         (),
    first_seqno_  (WSREP_SEQNO_UNDEFINED),
    last_seqno_   (WSREP_SEQNO_UNDEFINED),
    current_seqno_(WSREP_SEQNO_UNDEFINED),
    conf_         (conf),
    gcache_       (gc),
    slave_pool_   (slave_pool),
    source_id_    (WSREP_UUID_UNDEFINED),
    handler_      (handler),
    thread_       (),
    error_code_   (0),
    version_      (-1),
    use_ssl_      (false),
    running_      (false),
    ready_        (false)
{
    std::string recv_addr;
    std::string recv_bind;

    try
    {
        recv_bind = conf_.get(RECV_BIND);
        // no return
    }
    catch (gu::NotSet& e) {}

    try /* check if receive address is explicitly set */
    {
        recv_addr = conf_.get(RECV_ADDR);
        return;
    }
    catch (gu::NotSet& e) {} /* if not, check the alternative.
                                TODO: try to find from system. */

    if (addr)
    {
        try
        {
            recv_addr = gu::URI(std::string("tcp://") + addr).get_host();
            conf_.set(RECV_ADDR, recv_addr);
        }
        catch (gu::NotSet& e) {}
    }
}


galera::ist::Receiver::~Receiver()
{ }


extern "C" void* run_receiver_thread(void* arg)
{
    galera::ist::Receiver* receiver(static_cast<galera::ist::Receiver*>(arg));
    receiver->run();
    return 0;
}

static std::string
IST_determine_recv_addr (gu::Config& conf)
{
    std::string recv_addr;

    try
    {
        recv_addr = conf.get(galera::ist::Receiver::RECV_ADDR);
    }
    catch (gu::NotFound&)
    {
        try
        {
            recv_addr = conf.get(galera::BASE_HOST_KEY);
        }
        catch (gu::NotSet&)
        {
            gu_throw_error(EINVAL)
                << "Could not determine IST receinve address: '"
                << galera::ist::Receiver::RECV_ADDR << "' not set.";
        }
    }

    /* check if explicit scheme is present */
    if (recv_addr.find("://") == std::string::npos)
    {
        bool ssl(false);

        try
        {
            std::string ssl_key = conf.get(gu::conf::ssl_key);
            if (ssl_key.length() != 0) ssl = true;
        }
        catch (gu::NotSet&) {}

        if (ssl)
            recv_addr.insert(0, "ssl://");
        else
            recv_addr.insert(0, "tcp://");
    }

    gu::URI ra_uri(recv_addr);

    if (!conf.has(galera::BASE_HOST_KEY))
        conf.set(galera::BASE_HOST_KEY, ra_uri.get_host());

    try /* check for explicit port,
           TODO: make it possible to use any free port (explicit 0?) */
    {
        ra_uri.get_port();
    }
    catch (gu::NotSet&) /* use gmcast listen port + 1 */
    {
        int port(0);

        try
        {
            port = gu::from_string<uint16_t>(conf.get(galera::BASE_PORT_KEY));
        }
        catch (...)
        {
            port = gu::from_string<uint16_t>(galera::BASE_PORT_DEFAULT);
        }

        port += 1;

        recv_addr += ":" + gu::to_string(port);
    }

    log_info << "IST receiver addr using " << recv_addr;
    return recv_addr;
}

static std::string
IST_determine_recv_bind(gu::Config& conf)
{
    std::string recv_bind;

    recv_bind = conf.get(galera::ist::Receiver::RECV_BIND);

    /* check if explicit scheme is present */
    if (recv_bind.find("://") == std::string::npos) {
        bool ssl(false);

        try {
            std::string ssl_key = conf.get(gu::conf::ssl_key);
            if (ssl_key.length() != 0)
                ssl = true;
        } catch (gu::NotSet&) {
        }

        if (ssl)
            recv_bind.insert(0, "ssl://");
        else
            recv_bind.insert(0, "tcp://");
    }

    gu::URI rb_uri(recv_bind);

    try /* check for explicit port,
     TODO: make it possible to use any free port (explicit 0?) */
    {
        rb_uri.get_port();
    } catch (gu::NotSet&) /* use gmcast listen port + 1 */
    {
        int port(0);

        try {
            port = gu::from_string<uint16_t>(conf.get(galera::BASE_PORT_KEY));

        } catch (...) {
            port = gu::from_string<uint16_t>(galera::BASE_PORT_DEFAULT);
        }

        port += 1;

        recv_bind += ":" + gu::to_string(port);
    }

    log_info << "IST receiver bind using " << recv_bind;
    return recv_bind;
}

std::string
galera::ist::Receiver::prepare(wsrep_seqno_t const first_seqno,
                               wsrep_seqno_t const last_seqno,
                               int           const version,
                               const wsrep_uuid_t& source_id)
{
    ready_ = false;
    version_ = version;
    source_id_ = source_id;
    recv_addr_ = IST_determine_recv_addr(conf_);
    try
    {
        recv_bind_ = IST_determine_recv_bind(conf_);
    }
    catch (gu::NotSet&)
    {
        recv_bind_ = recv_addr_;
    }
    gu::URI     const uri_addr(recv_addr_);
    gu::URI     const uri_bind(recv_bind_);
    try
    {
        if (uri_addr.get_scheme() == "ssl")
        {
            log_info << "IST receiver using ssl";
            use_ssl_ = true;
            // Protocol versions prior 7 had a bug on sender side
            // which made sender to return null cert in handshake.
            // Therefore peer cert verfification must be enabled
            // only at protocol version 7 or higher.
            gu::ssl_prepare_context(conf_, ssl_ctx_, version >= 7);
        }

        asio::ip::tcp::resolver resolver(io_service_);
        asio::ip::tcp::resolver::query
            query(gu::unescape_addr(uri_bind.get_host()),
                  uri_bind.get_port(),
                  asio::ip::tcp::resolver::query::flags(0));
        asio::ip::tcp::resolver::iterator i(resolver.resolve(query));
        acceptor_.open(i->endpoint().protocol());
        acceptor_.set_option(asio::ip::tcp::socket::reuse_address(true));
        gu::set_fd_options(acceptor_);
        acceptor_.bind(*i);
        acceptor_.listen();
        // read recv_addr_ from acceptor_ in case zero port was specified
        recv_addr_ = uri_addr.get_scheme()
            + "://"
            + uri_addr.get_host()
            + ":"
            + gu::to_string(acceptor_.local_endpoint().port());
    }
    catch (asio::system_error& e)
    {
        recv_addr_ = "";
        gu_throw_error(e.code().value())
            << "Failed to open IST listener at "
            << uri_bind.to_string()
            << "', asio error '" << e.what() << "'";
    }

    first_seqno_   = first_seqno;
    last_seqno_    = last_seqno;

    int err;
    if ((err = gu_thread_create(&thread_, 0, &run_receiver_thread, this)) != 0)
    {
        recv_addr_ = "";
        gu_throw_error(err) << "Unable to create receiver thread";
    }

    running_ = true;

    log_info << "Prepared IST receiver for " << first_seqno << '-'
             << last_seqno << ", listening at: "
             << (uri_bind.get_scheme()
                 + "://"
                 + gu::escape_addr(acceptor_.local_endpoint().address())
                 + ":"
                 + gu::to_string(acceptor_.local_endpoint().port()));

    return recv_addr_;
}


void galera::ist::Receiver::run()
{
    asio::ip::tcp::socket socket(io_service_);
    asio::ssl::stream<asio::ip::tcp::socket> ssl_stream(io_service_, ssl_ctx_);

    try
    {
        if (use_ssl_ == true)
        {
            acceptor_.accept(ssl_stream.lowest_layer());
            gu::set_fd_options(ssl_stream.lowest_layer());
            ssl_stream.handshake(
                asio::ssl::stream<asio::ip::tcp::socket>::server);
        }
        else
        {
            acceptor_.accept(socket);
            gu::set_fd_options(socket);
        }
    }
    catch (asio::system_error& e)
    {
        gu_throw_error(e.code().value()) << "accept() failed"
                                         << "', asio error '"
                                         << e.what() << "': "
                                         << gu::extra_error_info(e.code());
    }
    acceptor_.close();

    /* shall be initialized below, when we know at what seqno preload starts */
    gu::Progress<wsrep_seqno_t>* progress(NULL);

    int ec(0);

    try
    {
        bool const keep_keys(conf_.get(CONF_KEEP_KEYS, CONF_KEEP_KEYS_DEFAULT));
        Proto p(gcache_, version_, keep_keys);

        if (use_ssl_ == true)
        {
            p.send_handshake(ssl_stream);
            p.recv_handshake_response(ssl_stream);
            p.send_ctrl(ssl_stream, Ctrl::C_OK);
        }
        else
        {
            p.send_handshake(socket);
            p.recv_handshake_response(socket);
            p.send_ctrl(socket, Ctrl::C_OK);
        }

        // wait for SST to complete so that we know what is the first_seqno_
        {
            gu::Lock lock(mutex_);
            while (ready_ == false) { lock.wait(cond_); }
        }
        log_info << "####### IST applying starts with " << first_seqno_; //remove
        assert(first_seqno_ > 0);

        bool preload_started(false);
        current_seqno_ = WSREP_SEQNO_UNDEFINED;

        while (true)
        {
            std::pair<gcs_action, bool> ret;

            if (use_ssl_ == true)
            {
                p.recv_ordered(ssl_stream, ret);
            }
            else
            {
                p.recv_ordered(socket, ret);
            }

            gcs_action& act(ret.first);

            // act type GCS_ACT_UNKNOWN denotes EOF
            if (gu_unlikely(act.type == GCS_ACT_UNKNOWN))
            {
                assert(0    == act.seqno_g);
                assert(NULL == act.buf);
                assert(0    == act.size);
                log_debug << "eof received, closing socket";
                break;
            }

            assert(act.seqno_g > 0);

            if (gu_unlikely(WSREP_SEQNO_UNDEFINED == current_seqno_))
            {
                assert(!progress);
                if (act.seqno_g > first_seqno_)
                {
                    log_error
                        << "IST started with wrong seqno: " << act.seqno_g
                        << ", expected <= " << first_seqno_;
                    ec = EINVAL;
                    goto err;
                }
                log_info << "####### IST current seqno initialized to "
                         << act.seqno_g;
                current_seqno_ = act.seqno_g;
                progress = new gu::Progress<wsrep_seqno_t>(
                    "Receiving IST", " events",
                    last_seqno_ - current_seqno_ + 1,
                    /* The following means reporting progress NO MORE frequently
                     * than once per BOTH 10 seconds (default) and 16 events */
                    16);
            }
            else
            {
                assert(progress);

                ++current_seqno_;

                progress->update(1);
            }

            if (act.seqno_g != current_seqno_)
            {
                log_error << "Unexpected action seqno: " << act.seqno_g
                          << " expected: " << current_seqno_;
                ec = EINVAL;
                goto err;
            }

            assert(current_seqno_ > 0);
            assert(current_seqno_ == act.seqno_g);
            assert(act.type != GCS_ACT_UNKNOWN);

            bool const must_apply(current_seqno_ >= first_seqno_);
            bool const preload(ret.second);

            if (gu_unlikely(preload == true && preload_started == false))
            {
                log_info << "IST preload starting at " << current_seqno_;
                preload_started = true;
            }

            switch (act.type)
            {
            case GCS_ACT_WRITESET:
            {
                TrxHandleSlavePtr ts(
                    TrxHandleSlavePtr(TrxHandleSlave::New(false,
                                                          slave_pool_),
                                      TrxHandleSlaveDeleter()));
                if (act.size > 0)
                {
                    gu_trace(ts->unserialize<false>(gcache_, act));
                    gcache_.drop_plaintext(act.buf); // see Proto::recv_ordered()
                    ts->set_local(false);
                    assert(ts->global_seqno() == act.seqno_g);
                    assert(ts->depends_seqno() >= 0 || ts->nbo_end());
                    assert(ts->action().first && ts->action().second);
                    // Checksum is verified later on
                }
                else
                {
                    ts->set_global_seqno(act.seqno_g);
                    ts->mark_dummy(__LINE__);
                }

                //log_info << "####### Passing WS " << act.seqno_g;
                handler_.ist_trx(ts, must_apply, preload);
                break;
            }
            case GCS_ACT_CCHANGE:
<<<<<<< HEAD
            {
                //log_info << "####### Passing CC " << act.seqno_g;
                gcs_act_cchange const cc
                    (gcache_.get_ro_plaintext(act.buf), act.size);
                gcache_.drop_plaintext(act.buf); // see Proto::recv_ordered()
                handler_.ist_cc(cc, act, must_apply, preload);
=======
                //log_info << "####### Passing IST CC " << act.seqno_g
                //         << ", must_apply: " << must_apply
                //         << ", preload: " << preload;
                handler_.ist_cc(act, must_apply, preload);
>>>>>>> a457e611
                break;
            }
            default:
                assert(0);
            }
        }

        if (progress /* IST actually started */) progress->finish();
    }
    catch (asio::system_error& e)
    {
        log_error << "got asio system error while reading IST stream: "
                  << e.code();
        ec = e.code().value();
    }
    catch (gu::Exception& e)
    {
        ec = e.get_errno();
        if (ec != EINTR)
        {
            log_error << "got exception while reading IST stream: " << e.what();
        }
    }

err:
    gcache_.seqno_unlock();
    delete progress;
    gu::Lock lock(mutex_);
    if (use_ssl_ == true)
    {
        ssl_stream.lowest_layer().close();
        // ssl_stream.shutdown();
    }
    else
    {
        socket.close();
    }

    running_ = false;
    if (last_seqno_ > 0 && ec != EINTR && current_seqno_ < last_seqno_)
    {
        log_error << "IST didn't contain all write sets, expected last: "
                  << last_seqno_ << " last received: " << current_seqno_;
        ec = EPROTO;
    }
    if (ec != EINTR)
    {
        error_code_ = ec;
    }
    handler_.ist_end(ec);
}


void galera::ist::Receiver::ready(wsrep_seqno_t const first)
{
    assert(first > 0);

    gu::Lock lock(mutex_);

    first_seqno_ = first;
    ready_       = true;
    cond_.signal();
}




wsrep_seqno_t galera::ist::Receiver::finished()
{
    if (recv_addr_ == "")
    {
        log_debug << "IST was not prepared before calling finished()";
    }
    else
    {
        interrupt();

        int err;
        if ((err = gu_thread_join(thread_, 0)) != 0)
        {
            log_warn << "Failed to join IST receiver thread: " << err;
        }

        acceptor_.close();

        gu::Lock lock(mutex_);

        running_ = false;

        recv_addr_ = "";
    }

    return current_seqno_;
}


void galera::ist::Receiver::interrupt()
{
    gu::URI uri(recv_addr_);
    try
    {
        asio::ip::tcp::resolver::iterator i;
        try
        {
            asio::ip::tcp::resolver resolver(io_service_);
            asio::ip::tcp::resolver::query
                query(gu::unescape_addr(uri.get_host()),
                      uri.get_port(),
                      asio::ip::tcp::resolver::query::flags(0));
            i = resolver.resolve(query);
        }
        catch (asio::system_error& e)
        {
            gu_throw_error(e.code().value())
                << "failed to resolve host '"
                << uri.to_string()
                << "', asio error '" << e.what() << "'";
        }
        if (use_ssl_ == true)
        {
            asio::ssl::stream<asio::ip::tcp::socket>
                ssl_stream(io_service_, ssl_ctx_);
            ssl_stream.lowest_layer().connect(*i);
            gu::set_fd_options(ssl_stream.lowest_layer());
            ssl_stream.handshake(asio::ssl::stream<asio::ip::tcp::socket>::client);
            Proto p(gcache_,
                    version_, conf_.get(CONF_KEEP_KEYS, CONF_KEEP_KEYS_DEFAULT));
            p.recv_handshake(ssl_stream);
            p.send_ctrl(ssl_stream, Ctrl::C_EOF);
            p.recv_ctrl(ssl_stream);
        }
        else
        {
            asio::ip::tcp::socket socket(io_service_);
            socket.connect(*i);
            gu::set_fd_options(socket);
            Proto p(gcache_, version_,
                    conf_.get(CONF_KEEP_KEYS, CONF_KEEP_KEYS_DEFAULT));
            p.recv_handshake(socket);
            p.send_ctrl(socket, Ctrl::C_EOF);
            p.recv_ctrl(socket);
        }
    }
    catch (asio::system_error& e)
    {
        // ignore
    }
}


galera::ist::Sender::Sender(const gu::Config&  conf,
                            gcache::GCache&    gcache,
                            const std::string& peer,
                            int                version)
    :
    io_service_(),
    socket_    (io_service_),
    ssl_ctx_   (io_service_, asio::ssl::context::sslv23),
    ssl_stream_(0),
    conf_      (conf),
    gcache_    (gcache),
    version_   (version),
    use_ssl_   (false)
{
    gu::URI uri(peer);
    try
    {
        asio::ip::tcp::resolver resolver(io_service_);
        asio::ip::tcp::resolver::query
            query(gu::unescape_addr(uri.get_host()),
                  uri.get_port(),
                  asio::ip::tcp::resolver::query::flags(0));
        asio::ip::tcp::resolver::iterator i(resolver.resolve(query));
        if (uri.get_scheme() == "ssl")
        {
            use_ssl_ = true;
        }
        if (use_ssl_ == true)
        {
            log_info << "IST sender using ssl";
            ssl_prepare_context(conf, ssl_ctx_);
            // ssl_stream must be created after ssl_ctx_ is prepared...
            ssl_stream_ = new asio::ssl::stream<asio::ip::tcp::socket>(
                io_service_, ssl_ctx_);
            ssl_stream_->lowest_layer().connect(*i);
            gu::set_fd_options(ssl_stream_->lowest_layer());
            ssl_stream_->handshake(asio::ssl::stream<asio::ip::tcp::socket>::client);
        }
        else
        {
            socket_.connect(*i);
            gu::set_fd_options(socket_);
        }
    }
    catch (asio::system_error& e)
    {
        gu_throw_error(e.code().value()) << "IST sender, failed to connect '"
                                         << peer.c_str() << "': " << e.what();
    }
}


galera::ist::Sender::~Sender()
{
    if (use_ssl_ == true)
    {
        ssl_stream_->lowest_layer().close();
        delete ssl_stream_;
    }
    else
    {
        socket_.close();
    }
    gcache_.seqno_unlock();
}

template <class S>
void send_eof(galera::ist::Proto& p, S& stream)
{

    p.send_ctrl(stream, galera::ist::Ctrl::C_EOF);

    // wait until receiver closes the connection
    try
    {
        gu::byte_t b;
        size_t n;
        n = asio::read(stream, asio::buffer(&b, 1));
        if (n > 0)
        {
            log_warn << "received " << n
                     << " bytes, expected none";
        }
    }
    catch (asio::system_error& e)
    { }
}

void galera::ist::Sender::send(wsrep_seqno_t first, wsrep_seqno_t last,
                               wsrep_seqno_t preload_start)
{
    if (first > last)
    {
        if (version_ < VER40)
        {
            assert(0);
            gu_throw_error(EINVAL) << "sender send first greater than last: "
                                   << first << " > " << last ;
        }
    }

    try
    {
        Proto p(gcache_,
                version_, conf_.get(CONF_KEEP_KEYS, CONF_KEEP_KEYS_DEFAULT));
        int32_t ctrl;

        if (use_ssl_ == true)
        {
            p.recv_handshake(*ssl_stream_);
            p.send_handshake_response(*ssl_stream_);
            ctrl = p.recv_ctrl(*ssl_stream_);
        }
        else
        {
            p.recv_handshake(socket_);
            p.send_handshake_response(socket_);
            ctrl = p.recv_ctrl(socket_);
        }

        if (ctrl < 0)
        {
            gu_throw_error(EPROTO)
                << "IST handshake failed, peer reported error: " << ctrl;
        }

        if (!(first > last || (first == 0 && last == 0)))
        {
            log_info << "IST sender " << first << " -> " << last;

            std::vector<gcache::GCache::Buffer> buf_vec(
                std::min(static_cast<size_t>(last - first + 1),
                         static_cast<size_t>(1024)));
            ssize_t n_read;
            while ((n_read = gcache_.seqno_get_buffers(buf_vec, first)) > 0)
            {
                GU_DBUG_SYNC_WAIT("ist_sender_send_after_get_buffers");
                //log_info << "read " << first << " + " << n_read
                //         << " from gcache";
                for (wsrep_seqno_t i(0); i < n_read; ++i)
                {
                    // Preload start is the seqno of the lowest trx in
                    // cert index at CC. If the cert index was completely
                    // reset, preload_start will be zero and no preload flag
                    // should be set.
                    bool preload_flag(preload_start > 0 &&
                                      buf_vec[i].seqno_g() >= preload_start);
                    //log_info << "Sender::send(): seqno " <<buf_vec[i].seqno_g()
                    //         << ", size " << buf_vec[i].size() << ", preload: "
                    //         << preload_flag;
                    if (use_ssl_ == true)
                    {
                        p.send_ordered(*ssl_stream_, buf_vec[i], preload_flag);
                    }
                    else
                    {
                        p.send_ordered(socket_, buf_vec[i], preload_flag);
                    }

                    if (buf_vec[i].seqno_g() == last) break;
                }
                first += n_read;

                if (first > last) break;

                // resize buf_vec to avoid scanning gcache past last
                size_t next_size(std::min(static_cast<size_t>(last - first + 1),
                                          static_cast<size_t>(1024)));
                if (buf_vec.size() != next_size)
                {
                    buf_vec.resize(next_size);
                }
            }
            assert(n_read >= 0);

            if (first != last + 1)
            {
                log_warn << "Could not find all writests ["
                         << first << ", " << last
                         << "] from cache. IST sending can't continue.";
                assert(first <= last);
            }
        }
        else
        {
            log_info << "IST sender notifying joiner, not sending anything";
        }

        if (use_ssl_ == true)
        {
            send_eof(p, *ssl_stream_);
        }
        else
        {
            send_eof(p, socket_);
        }
    }
    catch (asio::system_error& e)
    {
        gu_throw_error(e.code().value()) << "ist send failed: " << e.code()
                                         << "', asio error '" << e.what()
                                         << "'";
    }
}


extern "C"
void* run_async_sender(void* arg)
{
    galera::ist::AsyncSender* as
        (reinterpret_cast<galera::ist::AsyncSender*>(arg));

    log_info << "async IST sender starting to serve " << as->peer().c_str()
             << " sending " << as->first() << "-" << as->last();

    wsrep_seqno_t join_seqno;

    try
    {
        as->send(as->first(), as->last(), as->preload_start());
        join_seqno = as->last();
    }
    catch (gu::Exception& e)
    {
        log_error << "async IST sender failed to serve " << as->peer().c_str()
                  << ": " << e.what();
        join_seqno = -e.get_errno();
    }
    catch (...)
    {
        log_error << "async IST sender, failed to serve " << as->peer().c_str();
        throw;
    }

    try
    {
        as->asmap().remove(as, join_seqno);
        gu_thread_detach(as->thread());
        delete as;
    }
    catch (gu::NotFound& nf)
    {
        log_debug << "async IST sender already removed";
    }
    log_info << "async IST sender served";

    return 0;
}


void galera::ist::AsyncSenderMap::run(const gu::Config&   conf,
                                      const std::string&  peer,
                                      wsrep_seqno_t const first,
                                      wsrep_seqno_t const last,
                                      wsrep_seqno_t const preload_start,
                                      int const           version)
{
    gu::Critical crit(monitor_);
    AsyncSender* as(new AsyncSender(conf, peer, first, last, preload_start,
                                    *this, version));
    int err(gu_thread_create(&as->thread_, 0, &run_async_sender, as));
    if (err != 0)
    {
        delete as;
        gu_throw_error(err) << "failed to start sender thread";
    }
    senders_.insert(as);
}


void galera::ist::AsyncSenderMap::remove(AsyncSender* as, wsrep_seqno_t seqno)
{
    gu::Critical crit(monitor_);
    std::set<AsyncSender*>::iterator i(senders_.find(as));
    if (i == senders_.end())
    {
        throw gu::NotFound();
    }
    senders_.erase(i);
}


void galera::ist::AsyncSenderMap::cancel()
{
    gu::Critical crit(monitor_);
    while (senders_.empty() == false)
    {
        AsyncSender* as(*senders_.begin());
        senders_.erase(*senders_.begin());
        int err;
        as->cancel();
        monitor_.leave();
        if ((err = gu_thread_join(as->thread_, 0)) != 0)
        {
            log_warn << "thread_join() failed: " << err;
        }
        monitor_.enter();
        delete as;
    }

}<|MERGE_RESOLUTION|>--- conflicted
+++ resolved
@@ -534,19 +534,14 @@
                 break;
             }
             case GCS_ACT_CCHANGE:
-<<<<<<< HEAD
-            {
-                //log_info << "####### Passing CC " << act.seqno_g;
+            {
+                //log_info << "####### Passing IST CC " << act.seqno_g
+                //         << ", must_apply: " << must_apply
+                //         << ", preload: " << preload;
                 gcs_act_cchange const cc
                     (gcache_.get_ro_plaintext(act.buf), act.size);
                 gcache_.drop_plaintext(act.buf); // see Proto::recv_ordered()
                 handler_.ist_cc(cc, act, must_apply, preload);
-=======
-                //log_info << "####### Passing IST CC " << act.seqno_g
-                //         << ", must_apply: " << must_apply
-                //         << ", preload: " << preload;
-                handler_.ist_cc(act, must_apply, preload);
->>>>>>> a457e611
                 break;
             }
             default:
