--- conflicted
+++ resolved
@@ -389,6 +389,9 @@
     }
     acceptor_.close();
 
+    /* shall be initialized below, when we know at what seqno preload starts */
+    gu::Progress<wsrep_seqno_t>* progress(NULL);
+
     int ec(0);
 
     try
@@ -409,7 +412,6 @@
             p.send_ctrl(socket, Ctrl::C_OK);
         }
 
-<<<<<<< HEAD
         // wait for SST to complete so that we know what is the first_seqno_
         {
             gu::Lock lock(mutex_);
@@ -419,21 +421,6 @@
         assert(first_seqno_ > 0);
 
         current_seqno_ = WSREP_SEQNO_UNDEFINED;
-=======
-        /* wait for ready signal from the STR thread */
-        {
-            gu::Lock lock(mutex_);
-            while (ready_ == false) lock.wait(cond_);
-        }
-
-        gu::Progress<wsrep_seqno_t> progress(
-            "Receiving IST",
-            " events",
-            last_seqno_ - current_seqno_ + 1,
-            /* The following means reporting progress NO MORE frequently than
-             * once per BOTH 10 seconds (default) and 16 events */
-            16);
->>>>>>> e586fe44
 
         while (true)
         {
@@ -464,6 +451,7 @@
 
             if (gu_unlikely(WSREP_SEQNO_UNDEFINED == current_seqno_))
             {
+                assert(!progress);
                 if (act.seqno_g > first_seqno_)
                 {
                     log_error
@@ -473,14 +461,21 @@
                     goto err;
                 }
                 current_seqno_ = act.seqno_g;
+                progress = new gu::Progress<wsrep_seqno_t>(
+                    "Receiving IST", " events",
+                    last_seqno_ - current_seqno_ + 1,
+                    /* The following means reporting progress NO MORE frequently
+                     * than once per BOTH 10 seconds (default) and 16 events */
+                    16);
             }
             else
             {
+                assert(progress);
+
                 ++current_seqno_;
 
-                progress.update(1);
-            }
-<<<<<<< HEAD
+                progress->update(1);
+            }
 
             if (act.seqno_g != current_seqno_)
             {
@@ -497,16 +492,6 @@
             bool const must_apply(current_seqno_ >= first_seqno_);
 
             switch (act.type)
-=======
-            gu::Lock lock(mutex_);
-            assert(ready_);
-            while (consumers_.empty()) lock.wait(cond_);
-            Consumer* cons(consumers_.top());
-            consumers_.pop();
-            cons->trx(trx);
-            cons->cond().signal();
-            if (trx == 0)
->>>>>>> e586fe44
             {
             case GCS_ACT_TORDERED:
             {
@@ -544,7 +529,7 @@
             }
         }
 
-        progress.finish();
+        progress->finish();
     }
     catch (asio::system_error& e)
     {
@@ -563,6 +548,7 @@
 
 err:
     gcache_.seqno_unlock();
+    delete progress;
     gu::Lock lock(mutex_);
     if (use_ssl_ == true)
     {
