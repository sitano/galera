//
// Copyright (C) 2011-2019 Codership Oy <info@codership.com>
//

#include "ist.hpp"
#include "ist_proto.hpp"

#include "gu_logger.hpp"
#include "gu_uri.hpp"
#include "gu_debug_sync.hpp"
#include "gu_progress.hpp"

#include "galera_common.hpp"
#include <boost/bind.hpp>
#include <fstream>
#include <algorithm>

namespace
{
    static std::string const CONF_KEEP_KEYS     ("ist.keep_keys");
    static bool        const CONF_KEEP_KEYS_DEFAULT (true);
}


namespace galera
{
    namespace ist
    {
        class AsyncSender : public Sender
        {
        public:
            AsyncSender(const gu::Config& conf,
                        const std::string& peer,
                        wsrep_seqno_t first,
                        wsrep_seqno_t last,
                        wsrep_seqno_t preload_start,
                        AsyncSenderMap& asmap,
                        int version)
                :
                Sender (conf, asmap.gcache(), peer, version),
                conf_  (conf),
                peer_  (peer),
                first_ (first),
                last_  (last),
                preload_start_(preload_start),
                asmap_ (asmap),
                thread_()
            { }

            const gu::Config&  conf()   { return conf_;   }
            const std::string& peer()  const { return peer_;   }
            wsrep_seqno_t      first() const { return first_;  }
            wsrep_seqno_t      last()  const { return last_;   }
            wsrep_seqno_t      preload_start() const { return preload_start_; }
            AsyncSenderMap&    asmap()  { return asmap_;  }
            gu_thread_t        thread() { return thread_; }

        private:

            friend class AsyncSenderMap;

            const gu::Config&   conf_;
            std::string const   peer_;
            wsrep_seqno_t const first_;
            wsrep_seqno_t const last_;
            wsrep_seqno_t const preload_start_;
            AsyncSenderMap&     asmap_;
            gu_thread_t        thread_;

            // GCC 4.8.5 on FreeBSD wants it
            AsyncSender(const AsyncSender&);
            AsyncSender& operator=(const AsyncSender&);
        };
    }
}


std::string const
galera::ist::Receiver::RECV_ADDR("ist.recv_addr");
std::string const
galera::ist::Receiver::RECV_BIND("ist.recv_bind");

void
galera::ist::register_params(gu::Config& conf)
{
    conf.add(Receiver::RECV_ADDR);
    conf.add(Receiver::RECV_BIND);
    conf.add(CONF_KEEP_KEYS);
}

galera::ist::Receiver::Receiver(gu::Config&           conf,
                                gcache::GCache&       gc,
                                TrxHandleSlave::Pool& slave_pool,
                                EventHandler&         handler,
                                const char*           addr)
    :
    recv_addr_    (),
    recv_bind_    (),
<<<<<<< HEAD
    io_service_   (),
    acceptor_     (io_service_),
    ssl_ctx_      (io_service_, asio::ssl::context::sslv23),
    mutex_        (gu::get_mutex_key(gu::GU_MUTEX_KEY_IST_RECEIVER)),
    cond_         (gu::get_cond_key(gu::GU_COND_KEY_IST_RECEIVER)),
=======
    io_service_   (conf),
    acceptor_     (),
    mutex_        (),
    cond_         (),
>>>>>>> c27596d0
    first_seqno_  (WSREP_SEQNO_UNDEFINED),
    last_seqno_   (WSREP_SEQNO_UNDEFINED),
    current_seqno_(WSREP_SEQNO_UNDEFINED),
    conf_         (conf),
    gcache_       (gc),
    slave_pool_   (slave_pool),
    source_id_    (WSREP_UUID_UNDEFINED),
    handler_      (handler),
    thread_       (),
    error_code_   (0),
    version_      (-1),
    use_ssl_      (false),
    running_      (false),
    ready_        (false)
{
    std::string recv_addr;
    std::string recv_bind;

    try
    {
        recv_bind = conf_.get(RECV_BIND);
        // no return
    }
    catch (gu::NotSet& e) {}

    try /* check if receive address is explicitly set */
    {
        recv_addr = conf_.get(RECV_ADDR);
        return;
    }
    catch (gu::NotSet& e) {} /* if not, check the alternative.
                                TODO: try to find from system. */

    if (addr)
    {
        try
        {
            recv_addr = gu::URI(std::string("tcp://") + addr).get_host();
            conf_.set(RECV_ADDR, recv_addr);
        }
        catch (gu::NotSet& e) {}
    }
}


galera::ist::Receiver::~Receiver()
{ }


extern "C" void* run_receiver_thread(void* arg)
{
    galera::ist::Receiver* receiver(static_cast<galera::ist::Receiver*>(arg));
    receiver->run();
    return 0;
}

static void IST_fix_addr_scheme(const gu::Config& conf, std::string& addr)
{
    /* check if explicit scheme is present */
    if (addr.find("://") == std::string::npos)
    {
#ifdef GALERA_HAVE_SSL
        try
        {
            std::string ssl_key = conf.get(gu::conf::ssl_key);
            if (ssl_key.length() != 0)
            {
                addr.insert(0, "ssl://");
                return;
            }
        }
        catch (gu::NotSet&) {}
#endif // GALERA_HAVE_SSL
        addr.insert(0, "tcp://");
    }
}

static void IST_fix_addr_port(const gu::Config& conf, const gu::URI& uri,
                              std::string& addr)
{
    try /* check for explicit port,
           TODO: make it possible to use any free port (explicit 0?) */
    {
        uri.get_port();
    }
    catch (gu::NotSet&) /* use gmcast listen port + 1 */
    {
        int port(0);

        try
        {
            port = gu::from_string<uint16_t>(conf.get(galera::BASE_PORT_KEY));
        }
        catch (...)
        {
            port = gu::from_string<uint16_t>(galera::BASE_PORT_DEFAULT);
        }

        port += 1;

        addr += ":" + gu::to_string(port);
    }
}

std::string galera::IST_determine_recv_addr (gu::Config& conf)
{
    std::string recv_addr;

    try
    {
        recv_addr = conf.get(galera::ist::Receiver::RECV_ADDR);
    }
    catch (const gu::NotSet&)
    {
        try
        {
            recv_addr = conf.get(galera::BASE_HOST_KEY);
        }
        catch (const gu::NotSet&)
        {
            gu_throw_error(EINVAL)
                << "Could not determine IST receive address: '"
                << galera::ist::Receiver::RECV_ADDR << "' or '"
                << galera::BASE_HOST_KEY << "' not set.";
        }
    }

    IST_fix_addr_scheme(conf, recv_addr);
    gu::URI ra_uri(recv_addr);

    if (!conf.has(galera::BASE_HOST_KEY))
        conf.set(galera::BASE_HOST_KEY, ra_uri.get_host());

    IST_fix_addr_port(conf, ra_uri, recv_addr);

    log_info << "IST receiver addr using " << recv_addr;
    return recv_addr;
}

std::string galera::IST_determine_recv_bind(gu::Config& conf)
{
    std::string recv_bind;

    recv_bind = conf.get(galera::ist::Receiver::RECV_BIND);

    IST_fix_addr_scheme(conf, recv_bind);

    gu::URI rb_uri(recv_bind);

    IST_fix_addr_port(conf, rb_uri, recv_bind);

    log_info << "IST receiver bind using " << recv_bind;
    return recv_bind;
}

std::string
galera::ist::Receiver::prepare(wsrep_seqno_t const first_seqno,
                               wsrep_seqno_t const last_seqno,
                               int           const version,
                               const wsrep_uuid_t& source_id)
{
    ready_ = false;
    version_ = version;
    source_id_ = source_id;
    recv_addr_ = IST_determine_recv_addr(conf_);
    try
    {
        recv_bind_ = IST_determine_recv_bind(conf_);
    }
    catch (gu::NotSet&)
    {
        recv_bind_ = recv_addr_;
    }

    // uri_bind will be the real bind address which the acceptor will
    // listen. The recv_addr_ returned from this call may point to
    // other address, for example if the node is behind NATting firewall.
    gu::URI     const uri_bind(recv_bind_);
    try
    {
        if (uri_bind.get_scheme() == "ssl")
        {
            log_info << "IST receiver using ssl";
            use_ssl_ = true;
            // Protocol versions prior 7 had a bug on sender side
            // which made sender to return null cert in handshake.
            // Therefore peer cert verfification must be enabled
            // only at protocol version 7 or higher.
            // Removed in 4.x asio refactoring.
            // gu::ssl_prepare_context(conf_, ssl_ctx_, version >= 7);
        }

        acceptor_ = io_service_.make_acceptor(uri_bind);
        acceptor_->listen(uri_bind);
        // read recv_addr_ from acceptor_ in case zero port was specified
        recv_addr_ = acceptor_->listen_addr();
    }
    catch (const gu::Exception& e)
    {
        recv_addr_ = "";
        gu_throw_error(e.get_errno())
            << "Failed to open IST listener at "
            << uri_bind.to_string()
            << "', asio error '" << e.what() << "'";
    }

    first_seqno_   = first_seqno;
    last_seqno_    = last_seqno;

    int err;
    if ((err = gu_thread_create(
             gu::get_thread_key(gu::GU_THREAD_KEY_IST),
             &thread_, &run_receiver_thread, this)) != 0)
    {
        recv_addr_ = "";
        gu_throw_error(err) << "Unable to create receiver thread";
    }

    running_ = true;

    log_info << "Prepared IST receiver for " << first_seqno << '-'
             << last_seqno << ", listening at: "
             << acceptor_->listen_addr();

    return recv_addr_;
}


void galera::ist::Receiver::run()
{
    auto socket(acceptor_->accept());
    acceptor_->close();

    /* shall be initialized below, when we know at what seqno preload starts */
    gu::Progress<wsrep_seqno_t>* progress(NULL);

    int ec(0);

    try
    {
        bool const keep_keys(conf_.get(CONF_KEEP_KEYS, CONF_KEEP_KEYS_DEFAULT));
        Proto p(gcache_, version_, keep_keys);

        p.send_handshake(*socket);
        p.recv_handshake_response(*socket);
        p.send_ctrl(*socket, Ctrl::C_OK);

        // wait for SST to complete so that we know what is the first_seqno_
        {
            gu::Lock lock(mutex_);
            while (ready_ == false) { lock.wait(cond_); }
        }
        log_info << "####### IST applying starts with " << first_seqno_; //remove
        assert(first_seqno_ > 0);

        bool preload_started(false);
        current_seqno_ = WSREP_SEQNO_UNDEFINED;

        while (true)
        {
            std::pair<gcs_action, bool> ret;
            p.recv_ordered(*socket, ret);

            gcs_action& act(ret.first);

            // act type GCS_ACT_UNKNOWN denotes EOF
            if (gu_unlikely(act.type == GCS_ACT_UNKNOWN))
            {
                assert(0    == act.seqno_g);
                assert(NULL == act.buf);
                assert(0    == act.size);
                log_debug << "eof received, closing socket";
                break;
            }

            assert(act.seqno_g > 0);

            if (gu_unlikely(WSREP_SEQNO_UNDEFINED == current_seqno_))
            {
                assert(!progress);
                if (act.seqno_g > first_seqno_)
                {
                    log_error
                        << "IST started with wrong seqno: " << act.seqno_g
                        << ", expected <= " << first_seqno_;
                    ec = EINVAL;
                    goto err;
                }
                log_info << "####### IST current seqno initialized to "
                         << act.seqno_g;
                current_seqno_ = act.seqno_g;
                progress = new gu::Progress<wsrep_seqno_t>(
                    "Receiving IST", " events",
                    last_seqno_ - current_seqno_ + 1,
                    /* The following means reporting progress NO MORE frequently
                     * than once per BOTH 10 seconds (default) and 16 events */
                    16);
            }
            else
            {
                assert(progress);

                ++current_seqno_;

                progress->update(1);
            }

            if (act.seqno_g != current_seqno_)
            {
                log_error << "Unexpected action seqno: " << act.seqno_g
                          << " expected: " << current_seqno_;
                ec = EINVAL;
                goto err;
            }

            assert(current_seqno_ > 0);
            assert(current_seqno_ == act.seqno_g);
            assert(act.type != GCS_ACT_UNKNOWN);

            bool const must_apply(current_seqno_ >= first_seqno_);
            bool const preload(ret.second);

            if (gu_unlikely(preload == true && preload_started == false))
            {
                log_info << "IST preload starting at " << current_seqno_;
                preload_started = true;
            }

            switch (act.type)
            {
            case GCS_ACT_WRITESET:
            {
                TrxHandleSlavePtr ts(
                    TrxHandleSlavePtr(TrxHandleSlave::New(false,
                                                          slave_pool_),
                                      TrxHandleSlaveDeleter()));
                if (act.size > 0)
                {
                    gu_trace(ts->unserialize<false>(gcache_, act));
                    gcache_.drop_plaintext(act.buf); // see Proto::recv_ordered()
                    ts->set_local(false);
                    assert(ts->global_seqno() == act.seqno_g);
                    assert(ts->depends_seqno() >= 0 || ts->nbo_end());
                    assert(ts->action().first && ts->action().second);
                    // Checksum is verified later on
                }
                else
                {
                    ts->set_global_seqno(act.seqno_g);
                    ts->mark_dummy_with_action(act.buf);
                }

                //log_info << "####### Passing WS " << act.seqno_g;
                handler_.ist_trx(ts, must_apply, preload);
                break;
            }
            case GCS_ACT_CCHANGE:
            {
                //log_info << "####### Passing IST CC " << act.seqno_g
                //         << ", must_apply: " << must_apply
                //         << ", preload: " << preload;
                gcs_act_cchange const cc
                    (gcache_.get_ro_plaintext(act.buf), act.size);
                gcache_.drop_plaintext(act.buf); // see Proto::recv_ordered()
                handler_.ist_cc(cc, act, must_apply, preload);
                break;
            }
            default:
                assert(0);
            }
        }

        if (progress /* IST actually started */) progress->finish();
    }
    catch (gu::Exception& e)
    {
        ec = e.get_errno();
        if (ec != EINTR)
        {
            log_error << "got exception while reading IST stream: " << e.what();
        }
    }

err:
    delete progress;
    gu::Lock lock(mutex_);
    socket->close();

    running_ = false;
    if (last_seqno_ > 0 && ec != EINTR && current_seqno_ < last_seqno_)
    {
        log_error << "IST didn't contain all write sets, expected last: "
                  << last_seqno_ << " last received: " << current_seqno_;
        ec = EPROTO;
    }
    if (ec != EINTR)
    {
        error_code_ = ec;
    }
    handler_.ist_end(ec);
}


void galera::ist::Receiver::ready(wsrep_seqno_t const first)
{
    assert(first > 0);

    gu::Lock lock(mutex_);

    first_seqno_ = first;
    ready_       = true;
    cond_.signal();
}




wsrep_seqno_t galera::ist::Receiver::finished()
{
    if (recv_addr_ == "")
    {
        log_debug << "IST was not prepared before calling finished()";
    }
    else
    {
        interrupt();

        int err;
        if ((err = gu_thread_join(thread_, 0)) != 0)
        {
            log_warn << "Failed to join IST receiver thread: " << err;
        }

        acceptor_->close();

        gu::Lock lock(mutex_);

        running_ = false;

        recv_addr_ = "";
    }

    return current_seqno_;
}


void galera::ist::Receiver::interrupt()
{
    gu::URI uri(recv_addr_);
    try
    {
        auto socket(io_service_.make_socket(uri));
        socket->connect(uri);
        Proto p(gcache_, version_,
                conf_.get(CONF_KEEP_KEYS, CONF_KEEP_KEYS_DEFAULT));
        p.recv_handshake(*socket);
        p.send_ctrl(*socket, Ctrl::C_EOF);
        p.recv_ctrl(*socket);
    }
    catch (const gu::Exception&)
    {
        // ignore
    }
}


galera::ist::Sender::Sender(const gu::Config&  conf,
                            gcache::GCache&    gcache,
                            const std::string& peer,
                            int                version)
    :
    io_service_(conf),
    socket_    (),
    conf_      (conf),
    gcache_    (gcache),
    version_   (version),
    use_ssl_   (false)
{
    gu::URI uri(peer);
    try
    {
        socket_ = io_service_.make_socket(uri);
        socket_->connect(uri);
    }
    catch (const gu::Exception& e)
    {
        gu_throw_error(e.get_errno()) << "IST sender, failed to connect '"
                                      << peer.c_str() << "': " << e.what();
    }
}


galera::ist::Sender::~Sender()
{
    socket_->close();
    gcache_.seqno_unlock();
}

void send_eof(galera::ist::Proto& p, gu::AsioSocket& socket)
{

    p.send_ctrl(socket, galera::ist::Ctrl::C_EOF);

    // wait until receiver closes the connection
    try
    {
        gu::byte_t b;
        size_t n;
        n = socket.read(gu::AsioMutableBuffer(&b, 1));
        if (n > 0)
        {
            log_warn << "received " << n
                     << " bytes, expected none";
        }
    }
    catch (const gu::Exception& e)
    { }
}

void galera::ist::Sender::send(wsrep_seqno_t first, wsrep_seqno_t last,
                               wsrep_seqno_t preload_start)
{
    if (first > last)
    {
        if (version_ < VER40)
        {
            assert(0);
            gu_throw_error(EINVAL) << "sender send first greater than last: "
                                   << first << " > " << last ;
        }
    }

    try
    {
        Proto p(gcache_,
                version_, conf_.get(CONF_KEEP_KEYS, CONF_KEEP_KEYS_DEFAULT));
        int32_t ctrl;

        p.recv_handshake(*socket_);
        p.send_handshake_response(*socket_);
        ctrl = p.recv_ctrl(*socket_);

        if (ctrl < 0)
        {
            gu_throw_error(EPROTO)
                << "IST handshake failed, peer reported error: " << ctrl;
        }

<<<<<<< HEAD
        if (!(first > last || (first == 0 && last == 0)))
=======
        // send eof even if the set or transactions sent would be empty
        if (first > last || (first == 0 && last == 0))
        {
            log_info << "IST sender notifying joiner, not sending anything";
            send_eof(p, *socket_);
            return;
        }
        else
>>>>>>> c27596d0
        {
            log_info << "IST sender " << first << " -> " << last;

            std::vector<gcache::GCache::Buffer> buf_vec(
                std::min(static_cast<size_t>(last - first + 1),
                         static_cast<size_t>(1024)));
            ssize_t n_read;
            while ((n_read = gcache_.seqno_get_buffers(buf_vec, first)) > 0)
            {
<<<<<<< HEAD
                GU_DBUG_SYNC_WAIT("ist_sender_send_after_get_buffers");
                //log_info << "read " << first << " + " << n_read
                //         << " from gcache";
                for (wsrep_seqno_t i(0); i < n_read; ++i)
                {
                    // Preload start is the seqno of the lowest trx in
                    // cert index at CC. If the cert index was completely
                    // reset, preload_start will be zero and no preload flag
                    // should be set.
                    bool preload_flag(preload_start > 0 &&
                                      buf_vec[i].seqno_g() >= preload_start);
                    //log_info << "Sender::send(): seqno " <<buf_vec[i].seqno_g()
                    //         << ", size " << buf_vec[i].size() << ", preload: "
                    //         << preload_flag;
                    if (use_ssl_ == true)
                    {
                        p.send_ordered(*ssl_stream_, buf_vec[i], preload_flag);
                    }
                    else
                    {
                        p.send_ordered(socket_, buf_vec[i], preload_flag);
                    }

                    if (buf_vec[i].seqno_g() == last) break;
                }
                first += n_read;

                if (first > last) break;

                // resize buf_vec to avoid scanning gcache past last
                size_t next_size(std::min(static_cast<size_t>(last - first + 1),
                                          static_cast<size_t>(1024)));
                if (buf_vec.size() != next_size)
                {
                    buf_vec.resize(next_size);
=======
                // Preload start is the seqno of the lowest trx in
                // cert index at CC. If the cert index was completely
                // reset, preload_start will be zero and no preload flag
                // should be set.
                bool preload_flag(preload_start > 0 &&
                                  buf_vec[i].seqno_g() >= preload_start);
                //log_info << "Sender::send(): seqno " << buf_vec[i].seqno_g()
                //         << ", size " << buf_vec[i].size() << ", preload: "
                //         << preload_flag;
                p.send_ordered(*socket_, buf_vec[i], preload_flag);

                if (buf_vec[i].seqno_g() == last)
                {
                    send_eof(p, *socket_);
                    return;
>>>>>>> c27596d0
                }
            }
            assert(n_read >= 0);

            if (first != last + 1)
            {
                log_warn << "Could not find all writests ["
                         << first << ", " << last
                         << "] from cache. IST sending can't continue.";
                assert(first <= last);
            }
        }
        else
        {
            log_info << "IST sender notifying joiner, not sending anything";
        }

        if (use_ssl_ == true)
        {
            send_eof(p, *ssl_stream_);
        }
        else
        {
            send_eof(p, socket_);
        }
    }
    catch (const gu::Exception& e)
    {
        gu_throw_error(e.get_errno()) << "ist send failed: "
                                      << "', asio error '" << e.what()
                                      << "'";
    }
}


extern "C"
void* run_async_sender(void* arg)
{
    galera::ist::AsyncSender* as
        (reinterpret_cast<galera::ist::AsyncSender*>(arg));

    log_info << "async IST sender starting to serve " << as->peer().c_str()
             << " sending " << as->first() << "-" << as->last()
             << ", preload starts from " << as->preload_start();

    wsrep_seqno_t join_seqno;

    try
    {
        as->send(as->first(), as->last(), as->preload_start());
        join_seqno = as->last();
    }
    catch (gu::Exception& e)
    {
        log_error << "async IST sender failed to serve " << as->peer().c_str()
                  << ": " << e.what();
        join_seqno = -e.get_errno();
    }
    catch (...)
    {
        log_error << "async IST sender, failed to serve " << as->peer().c_str();
        throw;
    }

    try
    {
        as->asmap().remove(as, join_seqno);
        gu_thread_detach(as->thread());
        delete as;
    }
    catch (gu::NotFound& nf)
    {
        log_debug << "async IST sender already removed";
    }
    log_info << "async IST sender served";

    return 0;
}


void galera::ist::AsyncSenderMap::run(const gu::Config&   conf,
                                      const std::string&  peer,
                                      wsrep_seqno_t const first,
                                      wsrep_seqno_t const last,
                                      wsrep_seqno_t const preload_start,
                                      int const           version)
{
    gu::Critical crit(monitor_);
    AsyncSender* as(new AsyncSender(conf, peer, first, last, preload_start,
                                    *this, version));
    int err(gu_thread_create(gu::get_thread_key(gu::GU_THREAD_KEY_ASYNC_SENDER),
                             &as->thread_, &run_async_sender, as));
    if (err != 0)
    {
        delete as;
        gu_throw_error(err) << "failed to start sender thread";
    }
    senders_.insert(as);
}


void galera::ist::AsyncSenderMap::remove(AsyncSender* as, wsrep_seqno_t seqno)
{
    gu::Critical crit(monitor_);
    std::set<AsyncSender*>::iterator i(senders_.find(as));
    if (i == senders_.end())
    {
        throw gu::NotFound();
    }
    senders_.erase(i);
}


void galera::ist::AsyncSenderMap::cancel()
{
    gu::Critical crit(monitor_);
    while (senders_.empty() == false)
    {
        AsyncSender* as(*senders_.begin());
        senders_.erase(*senders_.begin());
        int err;
        as->cancel();
        monitor_.leave();
        if ((err = gu_thread_join(as->thread_, 0)) != 0)
        {
            log_warn << "thread_join() failed: " << err;
        }
        monitor_.enter();
        delete as;
    }

}<|MERGE_RESOLUTION|>--- conflicted
+++ resolved
@@ -96,18 +96,10 @@
     :
     recv_addr_    (),
     recv_bind_    (),
-<<<<<<< HEAD
-    io_service_   (),
-    acceptor_     (io_service_),
-    ssl_ctx_      (io_service_, asio::ssl::context::sslv23),
+    io_service_   (conf),
+    acceptor_     (),
     mutex_        (gu::get_mutex_key(gu::GU_MUTEX_KEY_IST_RECEIVER)),
     cond_         (gu::get_cond_key(gu::GU_COND_KEY_IST_RECEIVER)),
-=======
-    io_service_   (conf),
-    acceptor_     (),
-    mutex_        (),
-    cond_         (),
->>>>>>> c27596d0
     first_seqno_  (WSREP_SEQNO_UNDEFINED),
     last_seqno_   (WSREP_SEQNO_UNDEFINED),
     current_seqno_(WSREP_SEQNO_UNDEFINED),
@@ -656,18 +648,7 @@
                 << "IST handshake failed, peer reported error: " << ctrl;
         }
 
-<<<<<<< HEAD
         if (!(first > last || (first == 0 && last == 0)))
-=======
-        // send eof even if the set or transactions sent would be empty
-        if (first > last || (first == 0 && last == 0))
-        {
-            log_info << "IST sender notifying joiner, not sending anything";
-            send_eof(p, *socket_);
-            return;
-        }
-        else
->>>>>>> c27596d0
         {
             log_info << "IST sender " << first << " -> " << last;
 
@@ -677,7 +658,6 @@
             ssize_t n_read;
             while ((n_read = gcache_.seqno_get_buffers(buf_vec, first)) > 0)
             {
-<<<<<<< HEAD
                 GU_DBUG_SYNC_WAIT("ist_sender_send_after_get_buffers");
                 //log_info << "read " << first << " + " << n_read
                 //         << " from gcache";
@@ -692,14 +672,7 @@
                     //log_info << "Sender::send(): seqno " <<buf_vec[i].seqno_g()
                     //         << ", size " << buf_vec[i].size() << ", preload: "
                     //         << preload_flag;
-                    if (use_ssl_ == true)
-                    {
-                        p.send_ordered(*ssl_stream_, buf_vec[i], preload_flag);
-                    }
-                    else
-                    {
-                        p.send_ordered(socket_, buf_vec[i], preload_flag);
-                    }
+                    p.send_ordered(*socket_, buf_vec[i], preload_flag);
 
                     if (buf_vec[i].seqno_g() == last) break;
                 }
@@ -713,23 +686,6 @@
                 if (buf_vec.size() != next_size)
                 {
                     buf_vec.resize(next_size);
-=======
-                // Preload start is the seqno of the lowest trx in
-                // cert index at CC. If the cert index was completely
-                // reset, preload_start will be zero and no preload flag
-                // should be set.
-                bool preload_flag(preload_start > 0 &&
-                                  buf_vec[i].seqno_g() >= preload_start);
-                //log_info << "Sender::send(): seqno " << buf_vec[i].seqno_g()
-                //         << ", size " << buf_vec[i].size() << ", preload: "
-                //         << preload_flag;
-                p.send_ordered(*socket_, buf_vec[i], preload_flag);
-
-                if (buf_vec[i].seqno_g() == last)
-                {
-                    send_eof(p, *socket_);
-                    return;
->>>>>>> c27596d0
                 }
             }
             assert(n_read >= 0);
@@ -747,14 +703,7 @@
             log_info << "IST sender notifying joiner, not sending anything";
         }
 
-        if (use_ssl_ == true)
-        {
-            send_eof(p, *ssl_stream_);
-        }
-        else
-        {
-            send_eof(p, socket_);
-        }
+        send_eof(p, *socket_);
     }
     catch (const gu::Exception& e)
     {
