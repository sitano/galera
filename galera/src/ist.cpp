//
// Copyright (C) 2011-2014 Codership Oy <info@codership.com>
//

#include "ist.hpp"
#include "ist_proto.hpp"

#include "gu_logger.hpp"
#include "gu_uri.hpp"
#include "gu_debug_sync.hpp"

#include "galera_common.hpp"
#include <boost/bind.hpp>
#include <fstream>
#include <algorithm>

namespace
{
    static std::string const CONF_KEEP_KEYS     ("ist.keep_keys");
    static bool        const CONF_KEEP_KEYS_DEFAULT (true);
}


namespace galera
{
    namespace ist
    {
        class AsyncSender : public Sender
        {
        public:
            AsyncSender(const gu::Config& conf,
                        const std::string& peer,
                        wsrep_seqno_t first,
                        wsrep_seqno_t last,
                        wsrep_seqno_t preload_start,
                        AsyncSenderMap& asmap,
                        int version)
                :
                Sender (conf, asmap.gcache(), peer, version),
                conf_  (conf),
                peer_  (peer),
                first_ (first),
                last_  (last),
                preload_start_(preload_start),
                asmap_ (asmap),
                thread_()
            { }

            const gu::Config&  conf()   { return conf_;   }
            const std::string& peer()  const { return peer_;   }
            wsrep_seqno_t      first() const { return first_;  }
            wsrep_seqno_t      last()  const { return last_;   }
            wsrep_seqno_t      preload_start() const { return preload_start_; }
            AsyncSenderMap&    asmap()  { return asmap_;  }
            pthread_t          thread() { return thread_; }

        private:

            friend class AsyncSenderMap;
<<<<<<< HEAD
            const gu::Config&   conf_;
            std::string const   peer_;
            wsrep_seqno_t const first_;
            wsrep_seqno_t const last_;
            wsrep_seqno_t const preload_start_;
            AsyncSenderMap&     asmap_;
            pthread_t           thread_;
=======
            const gu::Config&  conf_;
            const std::string  peer_;
            wsrep_seqno_t      first_;
            wsrep_seqno_t      last_;
            AsyncSenderMap&    asmap_;
            pthread_t          thread_;

            // GCC 4.8.5 on FreeBSD wants it
            AsyncSender(const AsyncSender&);
            AsyncSender& operator=(const AsyncSender&);
>>>>>>> fc545883
        };
    }
}


std::string const
galera::ist::Receiver::RECV_ADDR("ist.recv_addr");
std::string const
galera::ist::Receiver::RECV_BIND("ist.recv_bind");

void
galera::ist::register_params(gu::Config& conf)
{
    conf.add(Receiver::RECV_ADDR);
    conf.add(Receiver::RECV_BIND);
    conf.add(CONF_KEEP_KEYS);
}

galera::ist::Receiver::Receiver(gu::Config&           conf,
                                gcache::GCache&       gc,
                                TrxHandleSlave::Pool& slave_pool,
                                EventObserver&        ob,
                                const char*           addr)
    :
    recv_addr_    (),
    recv_bind_    (),
    io_service_   (),
    acceptor_     (io_service_),
    ssl_ctx_      (io_service_, asio::ssl::context::sslv23),
    mutex_        (),
    cond_         (),
    first_seqno_  (WSREP_SEQNO_UNDEFINED),
    last_seqno_   (WSREP_SEQNO_UNDEFINED),
    current_seqno_(WSREP_SEQNO_UNDEFINED),
    conf_         (conf),
    gcache_       (gc),
    slave_pool_   (slave_pool),
    source_id_    (WSREP_UUID_UNDEFINED),
    observer_     (ob),
    thread_       (),
    error_code_   (0),
    version_      (-1),
    use_ssl_      (false),
    running_      (false),
    ready_        (false)
{
    std::string recv_addr;
    std::string recv_bind;

    try
    {
        recv_bind = conf_.get(RECV_BIND);
        // no return
    }
    catch (gu::NotSet& e) {}

    try /* check if receive address is explicitly set */
    {
        recv_addr = conf_.get(RECV_ADDR);
        return;
    }
    catch (gu::NotSet& e) {} /* if not, check the alternative.
                                TODO: try to find from system. */

    if (addr)
    {
        try
        {
            recv_addr = gu::URI(std::string("tcp://") + addr).get_host();
            conf_.set(RECV_ADDR, recv_addr);
        }
        catch (gu::NotSet& e) {}
    }
}


galera::ist::Receiver::~Receiver()
{ }


extern "C" void* run_receiver_thread(void* arg)
{
    galera::ist::Receiver* receiver(static_cast<galera::ist::Receiver*>(arg));
    receiver->run();
    return 0;
}

static std::string
IST_determine_recv_addr (gu::Config& conf)
{
    std::string recv_addr;

    try
    {
        recv_addr = conf.get(galera::ist::Receiver::RECV_ADDR);
    }
    catch (gu::NotFound&)
    {
        try
        {
            recv_addr = conf.get(galera::BASE_HOST_KEY);
        }
        catch (gu::NotSet&)
        {
            gu_throw_error(EINVAL)
                << "Could not determine IST receinve address: '"
                << galera::ist::Receiver::RECV_ADDR << "' not set.";
        }
    }

    /* check if explicit scheme is present */
    if (recv_addr.find("://") == std::string::npos)
    {
        bool ssl(false);

        try
        {
            std::string ssl_key = conf.get(gu::conf::ssl_key);
            if (ssl_key.length() != 0) ssl = true;
        }
        catch (gu::NotSet&) {}

        if (ssl)
            recv_addr.insert(0, "ssl://");
        else
            recv_addr.insert(0, "tcp://");
    }

    gu::URI ra_uri(recv_addr);

    if (!conf.has(galera::BASE_HOST_KEY))
        conf.set(galera::BASE_HOST_KEY, ra_uri.get_host());

    try /* check for explicit port,
           TODO: make it possible to use any free port (explicit 0?) */
    {
        ra_uri.get_port();
    }
    catch (gu::NotSet&) /* use gmcast listen port + 1 */
    {
        int port(0);

        try
        {
            port = gu::from_string<uint16_t>(conf.get(galera::BASE_PORT_KEY));
        }
        catch (...)
        {
            port = gu::from_string<uint16_t>(galera::BASE_PORT_DEFAULT);
        }

        port += 1;

        recv_addr += ":" + gu::to_string(port);
    }

    log_info << "IST receiver addr using " << recv_addr;
    return recv_addr;
}

static std::string
IST_determine_recv_bind(gu::Config& conf)
{
    std::string recv_bind;

    recv_bind = conf.get(galera::ist::Receiver::RECV_BIND);

    /* check if explicit scheme is present */
    if (recv_bind.find("://") == std::string::npos) {
        bool ssl(false);

        try {
            std::string ssl_key = conf.get(gu::conf::ssl_key);
            if (ssl_key.length() != 0)
                ssl = true;
        } catch (gu::NotSet&) {
        }

        if (ssl)
            recv_bind.insert(0, "ssl://");
        else
            recv_bind.insert(0, "tcp://");
    }

    gu::URI rb_uri(recv_bind);

    try /* check for explicit port,
     TODO: make it possible to use any free port (explicit 0?) */
    {
        rb_uri.get_port();
    } catch (gu::NotSet&) /* use gmcast listen port + 1 */
    {
        int port(0);

        try {
            port = gu::from_string<uint16_t>(conf.get(galera::BASE_PORT_KEY));

        } catch (...) {
            port = gu::from_string<uint16_t>(galera::BASE_PORT_DEFAULT);
        }

        port += 1;

        recv_bind += ":" + gu::to_string(port);
    }

    log_info << "IST receiver bind using " << recv_bind;
    return recv_bind;
}

std::string
galera::ist::Receiver::prepare(wsrep_seqno_t const first_seqno,
                               wsrep_seqno_t const last_seqno,
                               int           const version,
                               const wsrep_uuid_t& source_id)
{
    ready_ = false;
    version_ = version;
    source_id_ = source_id;
    recv_addr_ = IST_determine_recv_addr(conf_);
    try
    {
        recv_bind_ = IST_determine_recv_bind(conf_);
    }
    catch (gu::NotSet&)
    {
        recv_bind_ = recv_addr_;
    }
    gu::URI     const uri_addr(recv_addr_);
    gu::URI     const uri_bind(recv_bind_);
    try
    {
        if (uri_addr.get_scheme() == "ssl")
        {
            log_info << "IST receiver using ssl";
            use_ssl_ = true;
            // Protocol versions prior 7 had a bug on sender side
            // which made sender to return null cert in handshake.
            // Therefore peer cert verfification must be enabled
            // only at protocol version 7 or higher.
            gu::ssl_prepare_context(conf_, ssl_ctx_, version >= 7);
        }

        asio::ip::tcp::resolver resolver(io_service_);
        asio::ip::tcp::resolver::query
            query(gu::unescape_addr(uri_bind.get_host()),
                  uri_bind.get_port(),
                  asio::ip::tcp::resolver::query::flags(0));
        asio::ip::tcp::resolver::iterator i(resolver.resolve(query));
        acceptor_.open(i->endpoint().protocol());
        acceptor_.set_option(asio::ip::tcp::socket::reuse_address(true));
        gu::set_fd_options(acceptor_);
        acceptor_.bind(*i);
        acceptor_.listen();
        // read recv_addr_ from acceptor_ in case zero port was specified
        recv_addr_ = uri_addr.get_scheme()
            + "://"
            + uri_addr.get_host()
            + ":"
            + gu::to_string(acceptor_.local_endpoint().port());
    }
    catch (asio::system_error& e)
    {
        recv_addr_ = "";
        gu_throw_error(e.code().value())
            << "Failed to open IST listener at "
            << uri_bind.to_string()
            << "', asio error '" << e.what() << "'";
    }

    first_seqno_   = first_seqno;
    last_seqno_    = last_seqno;

    int err;
    if ((err = pthread_create(&thread_, 0, &run_receiver_thread, this)) != 0)
    {
        recv_addr_ = "";
        gu_throw_error(err) << "Unable to create receiver thread";
    }

    running_ = true;

    log_info << "Prepared IST receiver for " << first_seqno << '-'
             << last_seqno << ", listening at: "
             << (uri_bind.get_scheme()
                 + "://"
                 + gu::escape_addr(acceptor_.local_endpoint().address())
                 + ":"
                 + gu::to_string(acceptor_.local_endpoint().port()));

    return recv_addr_;
}


void galera::ist::Receiver::run()
{
    asio::ip::tcp::socket socket(io_service_);
    asio::ssl::stream<asio::ip::tcp::socket> ssl_stream(io_service_, ssl_ctx_);

    try
    {
        if (use_ssl_ == true)
        {
            acceptor_.accept(ssl_stream.lowest_layer());
            gu::set_fd_options(ssl_stream.lowest_layer());
            ssl_stream.handshake(
                asio::ssl::stream<asio::ip::tcp::socket>::server);
        }
        else
        {
            acceptor_.accept(socket);
            gu::set_fd_options(socket);
        }
    }
    catch (asio::system_error& e)
    {
        gu_throw_error(e.code().value()) << "accept() failed"
                                         << "', asio error '"
                                         << e.what() << "': "
                                         << gu::extra_error_info(e.code());
    }
    acceptor_.close();

    int ec(0);

    try
    {
        bool const keep_keys(conf_.get(CONF_KEEP_KEYS, CONF_KEEP_KEYS_DEFAULT));
        Proto p(gcache_, version_, keep_keys);

        if (use_ssl_ == true)
        {
            p.send_handshake(ssl_stream);
            p.recv_handshake_response(ssl_stream);
            p.send_ctrl(ssl_stream, Ctrl::C_OK);
        }
        else
        {
            p.send_handshake(socket);
            p.recv_handshake_response(socket);
            p.send_ctrl(socket, Ctrl::C_OK);
        }

        // wait for SST to complete so that we know what is the first_seqno_
        {
            gu::Lock lock(mutex_);
            while (ready_ == false) { lock.wait(cond_); }
        }
        log_info << "####### IST applying starts with " << first_seqno_; //remove
        assert(first_seqno_ > 0);

        bool preload_started(false);
        current_seqno_ = WSREP_SEQNO_UNDEFINED;

        while (true)
        {
            std::pair<gcs_action, bool> ret;

            if (use_ssl_ == true)
            {
                p.recv_ordered(ssl_stream, ret);
            }
            else
            {
                p.recv_ordered(socket, ret);
            }

            gcs_action& act(ret.first);

            // act type GCS_ACT_UNKNOWN denotes EOF
            if (gu_unlikely(act.type == GCS_ACT_UNKNOWN))
            {
                assert(0    == act.seqno_g);
                assert(NULL == act.buf);
                assert(0    == act.size);
                log_debug << "eof received, closing socket";
                break;
            }

            assert(act.seqno_g > 0);

            if (gu_unlikely(WSREP_SEQNO_UNDEFINED == current_seqno_))
            {
                if (act.seqno_g > first_seqno_)
                {
                    log_error
                        << "IST started with wrong seqno: " << act.seqno_g
                        << ", expected <= " << first_seqno_;
                    ec = EINVAL;
                    goto err;
                }
                log_info << "####### IST current seqno initialized to " << act.seqno_g;
                current_seqno_ = act.seqno_g;
            }
            else
            {
                ++current_seqno_;
            }

            if (act.seqno_g != current_seqno_)
            {
                log_error << "Unexpected action seqno: " << act.seqno_g
                          << " expected: " << current_seqno_;
                ec = EINVAL;
                goto err;
            }

            assert(current_seqno_ > 0);
            assert(current_seqno_ == act.seqno_g);
            assert(act.type != GCS_ACT_UNKNOWN);

            bool const must_apply(current_seqno_ >= first_seqno_);
            bool const preload(ret.second);

            if (gu_unlikely(preload == true && preload_started == false))
            {
                log_info << "IST preload starting at " << current_seqno_;
                preload_started = true;
            }

            switch (act.type)
            {
            case GCS_ACT_WRITESET:
            {
                TrxHandleSlavePtr ts(
                    TrxHandleSlavePtr(TrxHandleSlave::New(false,
                                                          slave_pool_),
                                      TrxHandleSlaveDeleter()));
                if (act.size > 0)
                {
                    gu_trace(ts->unserialize<false>(act));
                    ts->set_local(false);
                    assert(ts->global_seqno() == act.seqno_g);
                    assert(ts->depends_seqno() >= 0);
                    assert(ts->action().first && ts->action().second);
                    // Checksum is verified later on
                }
                else
                {
                    ts->set_global_seqno(act.seqno_g);
                    ts->mark_dummy();
                }

                //log_info << "####### Passing WS " << act.seqno_g;
                observer_.ist_trx(ts, must_apply, preload);
                break;
            }
            case GCS_ACT_CCHANGE:
                //log_info << "####### Passing CC " << act.seqno_g;
                observer_.ist_cc(act, must_apply, preload);
                break;
            default:
                assert(0);
            }
        }
    }
    catch (asio::system_error& e)
    {
        log_error << "got asio system error while reading IST stream: "
                  << e.code();
        ec = e.code().value();
    }
    catch (gu::Exception& e)
    {
        ec = e.get_errno();
        if (ec != EINTR)
        {
            log_error << "got exception while reading IST stream: " << e.what();
        }
    }

err:
    gcache_.seqno_unlock();
    gu::Lock lock(mutex_);
    if (use_ssl_ == true)
    {
        ssl_stream.lowest_layer().close();
        // ssl_stream.shutdown();
    }
    else
    {
        socket.close();
    }

    running_ = false;
    if (last_seqno_ > 0 && ec != EINTR && current_seqno_ < last_seqno_)
    {
        log_error << "IST didn't contain all write sets, expected last: "
                  << last_seqno_ << " last received: " << current_seqno_;
        ec = EPROTO;
    }
    if (ec != EINTR)
    {
        error_code_ = ec;
    }
    observer_.ist_end(ec);
}


void galera::ist::Receiver::ready(wsrep_seqno_t const first)
{
    assert(first > 0);

    gu::Lock lock(mutex_);

    first_seqno_ = first;
    ready_       = true;
    cond_.signal();
}




wsrep_seqno_t galera::ist::Receiver::finished()
{
    if (recv_addr_ == "")
    {
        log_debug << "IST was not prepared before calling finished()";
    }
    else
    {
        interrupt();

        int err;
        if ((err = pthread_join(thread_, 0)) != 0)
        {
            log_warn << "Failed to join IST receiver thread: " << err;
        }

        acceptor_.close();

        gu::Lock lock(mutex_);

        running_ = false;

        recv_addr_ = "";
    }

    return current_seqno_;
}


void galera::ist::Receiver::interrupt()
{
    gu::URI uri(recv_addr_);
    try
    {
        asio::ip::tcp::resolver::iterator i;
        try
        {
            asio::ip::tcp::resolver resolver(io_service_);
            asio::ip::tcp::resolver::query
                query(gu::unescape_addr(uri.get_host()),
                      uri.get_port(),
                      asio::ip::tcp::resolver::query::flags(0));
            i = resolver.resolve(query);
        }
        catch (asio::system_error& e)
        {
            gu_throw_error(e.code().value())
                << "failed to resolve host '"
                << uri.to_string()
                << "', asio error '" << e.what() << "'";
        }
        if (use_ssl_ == true)
        {
            asio::ssl::stream<asio::ip::tcp::socket>
                ssl_stream(io_service_, ssl_ctx_);
            ssl_stream.lowest_layer().connect(*i);
            gu::set_fd_options(ssl_stream.lowest_layer());
            ssl_stream.handshake(asio::ssl::stream<asio::ip::tcp::socket>::client);
            Proto p(gcache_,
                    version_, conf_.get(CONF_KEEP_KEYS, CONF_KEEP_KEYS_DEFAULT));
            p.recv_handshake(ssl_stream);
            p.send_ctrl(ssl_stream, Ctrl::C_EOF);
            p.recv_ctrl(ssl_stream);
        }
        else
        {
            asio::ip::tcp::socket socket(io_service_);
            socket.connect(*i);
            gu::set_fd_options(socket);
            Proto p(gcache_, version_,
                    conf_.get(CONF_KEEP_KEYS, CONF_KEEP_KEYS_DEFAULT));
            p.recv_handshake(socket);
            p.send_ctrl(socket, Ctrl::C_EOF);
            p.recv_ctrl(socket);
        }
    }
    catch (asio::system_error& e)
    {
        // ignore
    }
}


galera::ist::Sender::Sender(const gu::Config&  conf,
                            gcache::GCache&    gcache,
                            const std::string& peer,
                            int                version)
    :
    io_service_(),
    socket_    (io_service_),
    ssl_ctx_   (io_service_, asio::ssl::context::sslv23),
    ssl_stream_(0),
    conf_      (conf),
    gcache_    (gcache),
    version_   (version),
    use_ssl_   (false)
{
    gu::URI uri(peer);
    try
    {
        asio::ip::tcp::resolver resolver(io_service_);
        asio::ip::tcp::resolver::query
            query(gu::unescape_addr(uri.get_host()),
                  uri.get_port(),
                  asio::ip::tcp::resolver::query::flags(0));
        asio::ip::tcp::resolver::iterator i(resolver.resolve(query));
        if (uri.get_scheme() == "ssl")
        {
            use_ssl_ = true;
        }
        if (use_ssl_ == true)
        {
            log_info << "IST sender using ssl";
            ssl_prepare_context(conf, ssl_ctx_);
            // ssl_stream must be created after ssl_ctx_ is prepared...
            ssl_stream_ = new asio::ssl::stream<asio::ip::tcp::socket>(
                io_service_, ssl_ctx_);
            ssl_stream_->lowest_layer().connect(*i);
            gu::set_fd_options(ssl_stream_->lowest_layer());
            ssl_stream_->handshake(asio::ssl::stream<asio::ip::tcp::socket>::client);
        }
        else
        {
            socket_.connect(*i);
            gu::set_fd_options(socket_);
        }
    }
    catch (asio::system_error& e)
    {
        gu_throw_error(e.code().value()) << "IST sender, failed to connect '"
                                         << peer.c_str() << "': " << e.what();
    }
}


galera::ist::Sender::~Sender()
{
    if (use_ssl_ == true)
    {
        ssl_stream_->lowest_layer().close();
        delete ssl_stream_;
    }
    else
    {
        socket_.close();
    }
    gcache_.seqno_unlock();
}

template <class S>
void send_eof(galera::ist::Proto& p, S& stream)
{

    p.send_ctrl(stream, galera::ist::Ctrl::C_EOF);

    // wait until receiver closes the connection
    try
    {
        gu::byte_t b;
        size_t n;
        n = asio::read(stream, asio::buffer(&b, 1));
        if (n > 0)
        {
            log_warn << "received " << n
                     << " bytes, expected none";
        }
    }
    catch (asio::system_error& e)
    { }
}

void galera::ist::Sender::send(wsrep_seqno_t first, wsrep_seqno_t last,
                               wsrep_seqno_t preload_start)
{
    if (first > last)
    {
        if (version_ < 8)
        {
            assert(0);
            gu_throw_error(EINVAL) << "sender send first greater than last: "
                                   << first << " > " << last ;
        }
    }

    try
    {
        Proto p(gcache_,
                version_, conf_.get(CONF_KEEP_KEYS, CONF_KEEP_KEYS_DEFAULT));
        int32_t ctrl;

        if (use_ssl_ == true)
        {
            p.recv_handshake(*ssl_stream_);
            p.send_handshake_response(*ssl_stream_);
            ctrl = p.recv_ctrl(*ssl_stream_);
        }
        else
        {
            p.recv_handshake(socket_);
            p.send_handshake_response(socket_);
            ctrl = p.recv_ctrl(socket_);
        }

        if (ctrl < 0)
        {
            gu_throw_error(EPROTO)
                << "IST handshake failed, peer reported error: " << ctrl;
        }

        // send eof even if the set or transactions sent would be empty
        if (first > last || (first == 0 && last == 0))
        {
            log_info << "IST sender notifying joiner, not sending anything";
            if (use_ssl_ == true)
            {
                send_eof(p, *ssl_stream_);
            }
            else
            {
                send_eof(p, socket_);
            }
            return;
        }
        else
        {
            log_info << "IST sender " << first << " -> " << last;
        }

        std::vector<gcache::GCache::Buffer> buf_vec(
            std::min(static_cast<size_t>(last - first + 1),
                     static_cast<size_t>(1024)));
        ssize_t n_read;
        while ((n_read = gcache_.seqno_get_buffers(buf_vec, first)) > 0)
        {
            GU_DBUG_SYNC_WAIT("ist_sender_send_after_get_buffers");
            //log_info << "read " << first << " + " << n_read << " from gcache";
            for (wsrep_seqno_t i(0); i < n_read; ++i)
            {
                // Preload start is the seqno of the lowest trx in
                // cert index at CC. If the cert index was completely
                // reset, preload_start will be zero and no preload flag
                // should be set.
                bool preload_flag(preload_start > 0 &&
                                  buf_vec[i].seqno_g() >= preload_start);
                //log_info << "Sender::send(): seqno " << buf_vec[i].seqno_g()
                //         << ", size " << buf_vec[i].size() << ", preload: "
                //         << preload_flag;
                if (use_ssl_ == true)
                {
                    p.send_ordered(*ssl_stream_, buf_vec[i], preload_flag);
                }
                else
                {
                    p.send_ordered(socket_, buf_vec[i], preload_flag);
                }

                if (buf_vec[i].seqno_g() == last)
                {
                    if (use_ssl_ == true)
                    {
                        send_eof(p, *ssl_stream_);
                    }
                    else
                    {
                        send_eof(p, socket_);
                    }
                    return;
                }
            }
            first += n_read;
            // resize buf_vec to avoid scanning gcache past last
            size_t next_size(std::min(static_cast<size_t>(last - first + 1),
                                      static_cast<size_t>(1024)));
            if (buf_vec.size() != next_size)
            {
                buf_vec.resize(next_size);
            }
        }
    }
    catch (asio::system_error& e)
    {
        gu_throw_error(e.code().value()) << "ist send failed: " << e.code()
                                         << "', asio error '" << e.what()
                                         << "'";
    }
}




extern "C"
void* run_async_sender(void* arg)
{
    galera::ist::AsyncSender* as
        (reinterpret_cast<galera::ist::AsyncSender*>(arg));

    log_info << "async IST sender starting to serve " << as->peer().c_str()
             << " sending " << as->first() << "-" << as->last();

    wsrep_seqno_t join_seqno;

    try
    {
        as->send(as->first(), as->last(), as->preload_start());
        join_seqno = as->last();
    }
    catch (gu::Exception& e)
    {
        log_error << "async IST sender failed to serve " << as->peer().c_str()
                  << ": " << e.what();
        join_seqno = -e.get_errno();
    }
    catch (...)
    {
        log_error << "async IST sender, failed to serve " << as->peer().c_str();
        throw;
    }

    try
    {
        as->asmap().remove(as, join_seqno);
        pthread_detach(as->thread());
        delete as;
    }
    catch (gu::NotFound& nf)
    {
        log_debug << "async IST sender already removed";
    }
    log_info << "async IST sender served";

    return 0;
}


void galera::ist::AsyncSenderMap::run(const gu::Config&   conf,
                                      const std::string&  peer,
                                      wsrep_seqno_t const first,
                                      wsrep_seqno_t const last,
                                      wsrep_seqno_t const preload_start,
                                      int const           version)
{
    gu::Critical crit(monitor_);
    AsyncSender* as(new AsyncSender(conf, peer, first, last, preload_start,
                                    *this, version));
    int err(pthread_create(&as->thread_, 0, &run_async_sender, as));
    if (err != 0)
    {
        delete as;
        gu_throw_error(err) << "failed to start sender thread";
    }
    senders_.insert(as);
}


void galera::ist::AsyncSenderMap::remove(AsyncSender* as, wsrep_seqno_t seqno)
{
    gu::Critical crit(monitor_);
    std::set<AsyncSender*>::iterator i(senders_.find(as));
    if (i == senders_.end())
    {
        throw gu::NotFound();
    }
    senders_.erase(i);
}


void galera::ist::AsyncSenderMap::cancel()
{
    gu::Critical crit(monitor_);
    while (senders_.empty() == false)
    {
        AsyncSender* as(*senders_.begin());
        senders_.erase(*senders_.begin());
        int err;
        as->cancel();
        monitor_.leave();
        if ((err = pthread_join(as->thread_, 0)) != 0)
        {
            log_warn << "pthread_join() failed: " << err;
        }
        monitor_.enter();
        delete as;
    }

}<|MERGE_RESOLUTION|>--- conflicted
+++ resolved
@@ -57,7 +57,7 @@
         private:
 
             friend class AsyncSenderMap;
-<<<<<<< HEAD
+
             const gu::Config&   conf_;
             std::string const   peer_;
             wsrep_seqno_t const first_;
@@ -65,18 +65,10 @@
             wsrep_seqno_t const preload_start_;
             AsyncSenderMap&     asmap_;
             pthread_t           thread_;
-=======
-            const gu::Config&  conf_;
-            const std::string  peer_;
-            wsrep_seqno_t      first_;
-            wsrep_seqno_t      last_;
-            AsyncSenderMap&    asmap_;
-            pthread_t          thread_;
 
             // GCC 4.8.5 on FreeBSD wants it
             AsyncSender(const AsyncSender&);
             AsyncSender& operator=(const AsyncSender&);
->>>>>>> fc545883
         };
     }
 }
