//
// Copyright (C) 2013-2018 Codership Oy <info@codership.com>
//

#ifndef GALERA_KEY_ENTRY_NG_HPP
#define GALERA_KEY_ENTRY_NG_HPP

#include "trx_handle.hpp"

namespace galera
{
    class KeyEntryNG
    {
    public:
        KeyEntryNG(const KeySet::KeyPart& key)
            : refs_(), key_(key)
        {
            std::fill(&refs_[0],
<<<<<<< HEAD
                      &refs_[KeySet::Key::P_LAST],
                      reinterpret_cast<TrxHandleSlave*>(NULL));
=======
                      &refs_[KeySet::Key::TYPE_MAX],
                      static_cast<TrxHandle*>(NULL));
>>>>>>> 0396b097
        }

        KeyEntryNG(const KeyEntryNG& other)
        : refs_(), key_(other.key_)
        {
            std::copy(&other.refs_[0],
                      &other.refs_[KeySet::Key::TYPE_MAX],
                      &refs_[0]);
        }

        const KeySet::KeyPart& key() const { return key_; }

<<<<<<< HEAD
        void ref(KeySet::Key::Prefix p, const KeySet::KeyPart& k,
                 TrxHandleSlave* trx)
=======
        void ref(wsrep_key_type_t p, const KeySet::KeyPart& k,
                 TrxHandle* trx)
>>>>>>> 0396b097
        {
            assert(0 == refs_[p] ||
                   refs_[p]->global_seqno() <= trx->global_seqno());

            refs_[p] = trx;
            key_ = k;
        }

<<<<<<< HEAD
        void unref(KeySet::Key::Prefix p, TrxHandleSlave* trx)
=======
        void unref(wsrep_key_type_t p, TrxHandle* trx)
>>>>>>> 0396b097
        {
            assert(refs_[p] != NULL);

            if (refs_[p] == trx)
            {
                refs_[p] = NULL;
            }
            else
            {
                assert(refs_[p]->global_seqno() > trx->global_seqno());
                assert(0);
            }
        }

        bool referenced() const
        {
            bool ret(refs_[0] != NULL);

            for (int i(1); false == ret && i <= KeySet::Key::TYPE_MAX; ++i)
            {
                ret = (refs_[i] != NULL);
            }

            return ret;
        }

<<<<<<< HEAD
        const TrxHandleSlave* ref_trx(KeySet::Key::Prefix p) const
=======
        const TrxHandle* ref_trx(int const p) const
>>>>>>> 0396b097
        {
            return refs_[p];
        }

        size_t size() const
        {
            return sizeof(*this);
        }

        void swap(KeyEntryNG& other) throw()
        {
            using std::swap;
            gu::swap_array(refs_, other.refs_);
            swap(key_,  other.key_);
        }

        KeyEntryNG& operator=(KeyEntryNG ke)
        {
            swap(ke);
            return *this;
        }

        ~KeyEntryNG()
        {
            assert(!referenced());
        }

    private:

<<<<<<< HEAD
        TrxHandleSlave* refs_[KeySet::Key::P_LAST + 1];
=======
        TrxHandle*      refs_[KeySet::Key::TYPE_MAX + 1];
>>>>>>> 0396b097
        KeySet::KeyPart key_;

#ifndef NDEBUG
        void assert_ref(KeySet::Key::Prefix, TrxHandleSlave*) const;
        void assert_unref(KeySet::Key::Prefix, TrxHandleSlave*) const;
#endif /* NDEBUG */
    };

    inline void swap(KeyEntryNG& a, KeyEntryNG& b) { a.swap(b); }

    class KeyEntryHashNG
    {
    public:
        size_t operator()(const KeyEntryNG& ke) const
        {
            return ke.key().hash();
        }
    };

    class KeyEntryPtrHashNG
    {
    public:
        size_t operator()(const KeyEntryNG* const ke) const
        {
            return ke->key().hash();
        }
    };

    class KeyEntryEqualNG
    {
    public:
        bool operator()(const KeyEntryNG& left,
                        const KeyEntryNG& right)
            const
        {
            return left.key().matches(right.key());
        }
    };

    class KeyEntryPtrEqualNG
    {
    public:
        bool operator()(const KeyEntryNG* const left,
                        const KeyEntryNG* const right)
            const
        {
            return left->key().matches(right->key());
        }
    };
}

#endif // GALERA_KEY_ENTRY_HPP
<|MERGE_RESOLUTION|>--- conflicted
+++ resolved
@@ -16,13 +16,8 @@
             : refs_(), key_(key)
         {
             std::fill(&refs_[0],
-<<<<<<< HEAD
-                      &refs_[KeySet::Key::P_LAST],
-                      reinterpret_cast<TrxHandleSlave*>(NULL));
-=======
                       &refs_[KeySet::Key::TYPE_MAX],
                       static_cast<TrxHandle*>(NULL));
->>>>>>> 0396b097
         }
 
         KeyEntryNG(const KeyEntryNG& other)
@@ -35,13 +30,8 @@
 
         const KeySet::KeyPart& key() const { return key_; }
 
-<<<<<<< HEAD
-        void ref(KeySet::Key::Prefix p, const KeySet::KeyPart& k,
+        void ref(wsrep_key_type_t p, const KeySet::KeyPart& k,
                  TrxHandleSlave* trx)
-=======
-        void ref(wsrep_key_type_t p, const KeySet::KeyPart& k,
-                 TrxHandle* trx)
->>>>>>> 0396b097
         {
             assert(0 == refs_[p] ||
                    refs_[p]->global_seqno() <= trx->global_seqno());
@@ -50,11 +40,7 @@
             key_ = k;
         }
 
-<<<<<<< HEAD
-        void unref(KeySet::Key::Prefix p, TrxHandleSlave* trx)
-=======
-        void unref(wsrep_key_type_t p, TrxHandle* trx)
->>>>>>> 0396b097
+        void unref(wsrep_key_type_t p, TrxHandleSlave* trx)
         {
             assert(refs_[p] != NULL);
 
@@ -81,11 +67,7 @@
             return ret;
         }
 
-<<<<<<< HEAD
-        const TrxHandleSlave* ref_trx(KeySet::Key::Prefix p) const
-=======
-        const TrxHandle* ref_trx(int const p) const
->>>>>>> 0396b097
+        const TrxHandleSlave* ref_trx(wsrep_key_type_t const p) const
         {
             return refs_[p];
         }
@@ -115,11 +97,7 @@
 
     private:
 
-<<<<<<< HEAD
-        TrxHandleSlave* refs_[KeySet::Key::P_LAST + 1];
-=======
-        TrxHandle*      refs_[KeySet::Key::TYPE_MAX + 1];
->>>>>>> 0396b097
+        TrxHandleSlave* refs_[KeySet::Key::TYPE_MAX + 1];
         KeySet::KeyPart key_;
 
 #ifndef NDEBUG
