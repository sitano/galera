//
// Copyright (C) 2015-2019 Codership Oy <info@codership.com>
//

#include "replicator_smm.hpp" // ReplicatorSMM::InitConfig
#include "certification.hpp"
#include "trx_handle.hpp"
#include "key_os.hpp"
<<<<<<< HEAD

#include "galera_test_env.hpp"
=======
#include "GCache.hpp"
#include "gu_config.hpp"
#include "gu_inttypes.hpp"
>>>>>>> 39a49988

#include <check.h>

namespace
{
    struct WSInfo
    {
        wsrep_uuid_t     uuid;
        wsrep_conn_id_t  conn_id;
        wsrep_trx_id_t   trx_id;
        wsrep_buf_t      key[3];
        size_t           iov_len;
        bool             shared;
        wsrep_seqno_t    local_seqno;
        wsrep_seqno_t    global_seqno;
        wsrep_seqno_t    last_seen_seqno;
        wsrep_seqno_t    expected_depends_seqno;
        int              flags;
        galera::Certification::TestResult result;
        const char data_ptr[24];
        size_t data_len;
    };
}

static
void run_wsinfo(const WSInfo* const wsi, size_t const nws, int const version,
                bool const enc)
{
    galera::TrxHandleMaster::Pool mp(
        sizeof(galera::TrxHandleMaster) + sizeof(galera::WriteSetOut),
        16, "certification_mp");
    galera::TrxHandleSlave::Pool sp(
        sizeof(galera::TrxHandleSlave), 16, "certification_sp");
    TestEnv env("cert", enc);

    {   // At least with GCC 5.4.0-6ubuntu1~16.04.10 another scope is needed
        // to guarantee cert object destruction before env destruction.
        galera::Certification cert(env.conf(), env.gcache(), 0);

        cert.assign_initial_position(gu::GTID(), version);
        galera::TrxHandleMaster::Params const trx_params(
            "", version, galera::KeySet::MAX_VERSION);

        mark_point();

<<<<<<< HEAD
        for (size_t i(0); i < nws; ++i)
=======
        galera::WriteSetNG::GatherVector out;
        size_t size(trx->write_set_out().gather(trx->source_id(),
                                                trx->conn_id(),
                                                trx->trx_id(),
                                                out));
        trx->finalize(wsi[i].last_seen_seqno);

        // serialize write set into gcache buffer
        gu::byte_t* buf(static_cast<gu::byte_t*>(env.gcache().malloc(size)));
        ck_assert(out.serialize(buf, size) == size);


        gcs_action act = {wsi[i].global_seqno,
                          wsi[i].local_seqno,
                          buf,
                          static_cast<int32_t>(size),
                          GCS_ACT_WRITESET};
        galera::TrxHandleSlavePtr ts(galera::TrxHandleSlave::New(false, sp),
                                     galera::TrxHandleSlaveDeleter());
        ck_assert(ts->unserialize<true>(act) == size);

        galera::Certification::TestResult result(cert.append_trx(ts));
        ck_assert_msg(result == wsi[i].result,
                      "g: %" PRId64 " res: %d exp: %d",
                      ts->global_seqno(), result, wsi[i].result);
        ck_assert_msg(ts->depends_seqno() == wsi[i].expected_depends_seqno,
                      "wsi: %zu g: %" PRId64 " ld: %" PRId64 " eld: %" PRId64,
                      i, ts->global_seqno(), ts->depends_seqno(),
                      wsi[i].expected_depends_seqno);
        cert.set_trx_committed(*ts);

        if (ts->nbo_end() && ts->ends_nbo() != WSREP_SEQNO_UNDEFINED)
>>>>>>> 39a49988
        {
            galera::TrxHandleMasterPtr trx(galera::TrxHandleMaster::New(
                                               mp,
                                               trx_params,
                                               wsi[i].uuid,
                                               wsi[i].conn_id,
                                               wsi[i].trx_id),
                                           galera::TrxHandleMasterDeleter());
            trx->set_flags(wsi[i].flags);
            trx->append_key(
                galera::KeyData(version,
                                wsi[i].key,
                                wsi[i].iov_len,
                                (wsi[i].shared ? WSREP_KEY_SHARED :
                                 WSREP_KEY_EXCLUSIVE),
                                true));

            if (wsi[i].data_len)
            {
                trx->append_data(wsi[i].data_ptr, wsi[i].data_len,
                                 WSREP_DATA_ORDERED, false);
            }

            galera::WriteSetNG::GatherVector out;
            size_t size(trx->write_set_out().gather(trx->source_id(),
                                                    trx->conn_id(),
                                                    trx->trx_id(),
                                                    out));
            trx->finalize(wsi[i].last_seen_seqno);

            // serialize write set into gcache buffer
            void* ptx;
            void* buf(env.gcache().malloc(size, ptx));
            ck_assert(out.serialize(ptx, size) == size);
            env.gcache().drop_plaintext(buf); // like before the slave queue

            gcs_action act = {wsi[i].global_seqno,
                              wsi[i].local_seqno,
                              buf,
                              static_cast<int32_t>(size),
                              GCS_ACT_WRITESET};
            galera::TrxHandleSlavePtr ts(galera::TrxHandleSlave::New(false, sp),
                                         galera::TrxHandleSlaveDeleter());
            /* even though ptx was not flushed to buf yet, unserialize() should
             * pick it from gcache */
            ck_assert(ts->unserialize<true>(env.gcache(), act) == size);

            galera::Certification::TestResult result(cert.append_trx(ts));
            ck_assert_msg(result == wsi[i].result, "g: %lld res: %d exp: %d",
                          ts->global_seqno(), result, wsi[i].result);
            ck_assert_msg(ts->depends_seqno() == wsi[i].expected_depends_seqno,
                          "wsi: %zu g: %lld ld: %lld eld: %lld",
                          i, ts->global_seqno(), ts->depends_seqno(),
                          wsi[i].expected_depends_seqno);
            cert.set_trx_committed(*ts);
            mark_point();

            // so that the buffer can be released later
            env.gcache().seqno_assign(buf, ts->global_seqno(), GCS_ACT_WRITESET,
                                      false);
            mark_point();

            if (ts->nbo_end() && ts->ends_nbo() != WSREP_SEQNO_UNDEFINED)
            {
                cert.erase_nbo_ctx(ts->ends_nbo());
            }
            mark_point();
        }
    }
    mark_point();
    // gcache cleanup like what would result after purge_trxs_upto()
    env.gcache().seqno_release(wsi[nws - 1].global_seqno);
}


static void
certification_trx_v3(bool const enc)
{
    const int version(3);
    using galera::Certification;
    using galera::TrxHandle;
    using galera::void_cast;

    // TRX certification rules:
    // *
    WSInfo wsi[] = {
        // 1 - 4: shared - shared
        // First four cases are shared keys, they should not collide or
        // generate dependency
        // 1: no dependencies
        { { {1, } }, 1, 1,
          { {void_cast("1"), 1}, {void_cast("1"), 1}, {void_cast("1"), 1} }, 3, true,
          1, 1, 0, 0, TrxHandle::F_BEGIN | TrxHandle::F_COMMIT,
          Certification::TEST_OK, {0}, 0},
        // 2: no dependencies
        { { {1, } }, 1, 2,
          { {void_cast("1"), 1}, {void_cast("1"), 1}, {void_cast("1"), 1} }, 3, true,
          2, 2, 0, 0, TrxHandle::F_BEGIN | TrxHandle::F_COMMIT,
          Certification::TEST_OK , {0}, 0},
        // 3: no dependencies
        { { {2, } }, 1, 3,
          { {void_cast("1"), 1}, {void_cast("1"), 1}, {void_cast("1"), 1} }, 3, true,
          3, 3, 0, 0, TrxHandle::F_BEGIN | TrxHandle::F_COMMIT,
          Certification::TEST_OK, {0}, 0},
        // 4: no dependencies
        { { {3, } }, 1, 4,
          { {void_cast("1"), 1}, {void_cast("1"), 1}, {void_cast("1"), 1} }, 3, true,
          4, 4, 0, 0, TrxHandle::F_BEGIN | TrxHandle::F_COMMIT,
          Certification::TEST_OK, {0}, 0},
        // 5: shared - exclusive
        // 5: depends on 4
        { { {2, } }, 1, 5,
          { {void_cast("1"), 1}, {void_cast("1"), 1}, {void_cast("1"), 1} }, 3, false,
          5, 5, 0, 4, TrxHandle::F_BEGIN | TrxHandle::F_COMMIT,
          Certification::TEST_OK, {0}, 0},
        // 6 - 8: exclusive - shared
        // 6: collides with 5
        { { {1, } }, 1, 6,
          { {void_cast("1"), 1}, {void_cast("1"), 1}, {void_cast("1"), 1} }, 3, true,
          6, 6, 4, -1, TrxHandle::F_BEGIN | TrxHandle::F_COMMIT,
          Certification::TEST_FAILED, {0}, 0},
        // 7: depends on 5
        { { {2, } }, 1, 7,
          { {void_cast("1"), 1}, {void_cast("1"), 1}, {void_cast("1"), 1} }, 3, true,
          7, 7, 4, 5, TrxHandle::F_BEGIN | TrxHandle::F_COMMIT,
          Certification::TEST_OK, {0}, 0},
        // 8: collides with 5
        { { {1, } }, 1, 8,
          { {void_cast("1"), 1}, {void_cast("1"), 1}, {void_cast("1"), 1}}, 3, true,
          8, 8, 4, -1, TrxHandle::F_BEGIN | TrxHandle::F_COMMIT,
          Certification::TEST_FAILED, {0}, 0},
        // 9 - 10: shared key shadows dependency to 5
        // 9: depends on 5
        { { {2, } }, 1, 9,
          { {void_cast("1"), 1}, {void_cast("1"), 1}, {void_cast("1"), 1} }, 3, true,
          9, 9, 0, 5, TrxHandle::F_BEGIN | TrxHandle::F_COMMIT,
          Certification::TEST_OK, {0}, 0},
        // 10: depends on 5
        { { {2, } }, 1, 10,
          { {void_cast("1"), 1}, {void_cast("1"), 1}, {void_cast("1"), 1} }, 3, true,
          10, 10, 6, 5, TrxHandle::F_BEGIN | TrxHandle::F_COMMIT,
          Certification::TEST_OK, {0}, 0},
        // 11 - 13: exclusive - shared - exclusive dependency
        { { {2, } }, 1, 11,
          { {void_cast("1"), 1}, {void_cast("1"), 1}, {void_cast("1"), 1} }, 3, false,
          11, 11, 10, 10, TrxHandle::F_BEGIN | TrxHandle::F_COMMIT,
          Certification::TEST_OK, {0}, 0},
        { { {2, } }, 1, 12,
          { {void_cast("1"), 1}, {void_cast("1"), 1}, {void_cast("1"), 1} }, 3, true,
          12, 12, 10, 11, TrxHandle::F_BEGIN | TrxHandle::F_COMMIT,
          Certification::TEST_OK, {0}, 0},
        { { {2, } }, 1, 13,
          { {void_cast("1"), 1}, {void_cast("1"), 1}, {void_cast("1"), 1} }, 3, false,
          13, 13, 10, 12, TrxHandle::F_BEGIN | TrxHandle::F_COMMIT,
          Certification::TEST_OK, {0}, 0},
        // 14: conflicts with 13
        { { {1, } }, 1, 14,
          { {void_cast("1"), 1}, {void_cast("1"), 1}, {void_cast("1"), 1}}, 3, false,
          14, 14, 12, -1, TrxHandle::F_BEGIN | TrxHandle::F_COMMIT,
          Certification::TEST_FAILED, {0}, 0}
    };

    size_t nws(sizeof(wsi)/sizeof(wsi[0]));

    run_wsinfo(wsi, nws, version, enc);
}

START_TEST(test_certification_trx_v3)
{
    certification_trx_v3(false);
}
END_TEST

START_TEST(test_certification_trx_v3E)
{
    certification_trx_v3(true);
}
END_TEST


static void
certification_trx_different_level_v3(bool const enc)
{
    const int version(3);
    using galera::Certification;
    using galera::TrxHandle;
    using galera::void_cast;

    //
    // Test the following cases:
    // 1) exclusive (k1, k2, k3) <-> exclusive (k1, k2) -> dependency
    // 2) exclusive (k1, k2) <-> exclusive (k1, k2, k3) -> conflict
    //
    WSInfo wsi[] = {
        // 1)
        { { {1, } }, 1, 1,
          { {void_cast("1"), 1}, {void_cast("1"), 1}, {void_cast("1"), 1} }, 3, false,
          1, 1, 0, 0, TrxHandle::F_BEGIN | TrxHandle::F_COMMIT,
          Certification::TEST_OK, {0}, 0},
        { { {2, } }, 2, 2,
          { {void_cast("1"), 1}, {void_cast("1"), 1} }, 2, false,
          2, 2, 0, 1, TrxHandle::F_BEGIN | TrxHandle::F_COMMIT,
          Certification::TEST_OK, {0}, 0},
        // 2)
        { { {2, } }, 2, 2,
          { {void_cast("1"), 1}, {void_cast("1"), 1} }, 2, false,
          3, 3, 2, 2, TrxHandle::F_BEGIN | TrxHandle::F_COMMIT,
          Certification::TEST_OK, {0}, 0},
        { { {1, } }, 1, 1,
          { {void_cast("1"), 1}, {void_cast("1"), 1}, {void_cast("1"), 1} }, 3, false,
          4, 4, 2, -1, TrxHandle::F_BEGIN | TrxHandle::F_COMMIT,
          Certification::TEST_FAILED, {0}, 0}
    };

    size_t nws(sizeof(wsi)/sizeof(wsi[0]));

    run_wsinfo(wsi, nws, version, enc);
}

START_TEST(test_certification_trx_different_level_v3)
{
    certification_trx_different_level_v3(false);
}
END_TEST

START_TEST(test_certification_trx_different_level_v3E)
{
    certification_trx_different_level_v3(true);
}
END_TEST


static void
certification_toi_v3(bool const enc)
{
    const int version(3);
    using galera::Certification;
    using galera::TrxHandle;
    using galera::void_cast;

    // Note that only exclusive keys are used for TOI.
    // TRX - TOI and TOI - TOI matches:
    // * TOI should always depend on preceding write set
    // TOI - TRX matches:
    // * if coming from the same source, dependency
    // * if coming from different sources, conflict
    // TOI - TOI matches:
    // * always dependency
    WSInfo wsi[] = {
        // TOI
        { { {1, } }, 1, 1,
          { {void_cast("1"), 1}, }, 1, false,
          1, 1, 0, 0,
          TrxHandle::F_ISOLATION | TrxHandle::F_BEGIN | TrxHandle::F_COMMIT,
          Certification::TEST_OK, {0}, 0},
        // TOI 2 Depends on TOI 1
        { { {2, } }, 2, 2,
          { {void_cast("1"), 1}, }, 1, false,
          2, 2, 0, 1,
          TrxHandle::F_ISOLATION | TrxHandle::F_BEGIN | TrxHandle::F_COMMIT,
          Certification::TEST_OK, {0}, 0},
        // Trx 3 from the same source depends on TOI 2
        { { {2, } }, 3, 3,
          { {void_cast("1"), 1}, {void_cast("1"), 1}, {void_cast("1"), 1}}, 3, false,
          3, 3, 2, 2,
          TrxHandle::F_BEGIN | TrxHandle::F_COMMIT,
          Certification::TEST_OK, {0}, 0},
        // Trx 4 from different source conflicts with 3
        { { {3, } }, 3, 3,
          { {void_cast("1"), 1}, {void_cast("1"), 1}, {void_cast("1"), 1}}, 3, false,
          4, 4, 2, -1,
          TrxHandle::F_BEGIN | TrxHandle::F_COMMIT,
          Certification::TEST_FAILED, {0}, 0},
        // Non conflicting TOI 5 depends on 4
        { { {1, } }, 2, 2,
          { {void_cast("2"), 1}, }, 1, false,
          5, 5, 0, 4,
          TrxHandle::F_ISOLATION | TrxHandle::F_BEGIN | TrxHandle::F_COMMIT,
          Certification::TEST_OK, {0}, 0},
        // Trx 6 from different source conflicts with TOI 5
        { { {3, } }, 3, 3,
          { {void_cast("2"), 1}, {void_cast("1"), 1}, {void_cast("1"), 1}}, 3, false,
          6, 6, 4, -1,
          TrxHandle::F_BEGIN | TrxHandle::F_COMMIT,
          Certification::TEST_FAILED, {0}, 0}
    };

    size_t nws(sizeof(wsi)/sizeof(wsi[0]));

    run_wsinfo(wsi, nws, version, enc);
}

START_TEST(test_certification_toi_v3)
{
    certification_toi_v3(false);
}
END_TEST

START_TEST(test_certification_toi_v3E)
{
    certification_toi_v3(true);
}
END_TEST


static void
certification_nbo(bool const enc)
{
    log_info << "START: test_certification_nbo";
    const int version(galera::WriteSetNG::VER5);
    using galera::Certification;
    using galera::TrxHandle;
    using galera::void_cast;

    // Non blocking operations with respect to TOI
    // NBO - TOI: Always conflict
    // TOI - NBO: Always dependency
    WSInfo wsi[] = {
        // 1 - 2: NBO(1) - TOI(2)
        // 1 - 3: NBO(1) - NBO(3)
        { { {1, } }, 1, 1,
          { {void_cast("1"), 1}, }, 1, false,
          1, 1, 0, 0,
          TrxHandle::F_ISOLATION | TrxHandle::F_BEGIN,
          Certification::TEST_OK, {0}, 0},
        { { {1, } }, 2, 2,
          { {void_cast("1"), 1}, }, 1, false,
          2, 2, 0, -1,
          TrxHandle::F_ISOLATION | TrxHandle::F_BEGIN | TrxHandle::F_COMMIT,
          Certification::TEST_FAILED, {0}, 0},
        { { {1, } }, 3, 3,
          { {void_cast("1"), 1}, }, 1, false,
          3, 3, 0, -1,
          TrxHandle::F_ISOLATION | TrxHandle::F_BEGIN,
          Certification::TEST_FAILED, {0}, 0},
        // 4 - 5 no conflict, different key
        { { {1, } }, 4, 4,
          { {void_cast("2"), 1}, }, 1, false,
          4, 4, 0, 3,
          TrxHandle::F_ISOLATION | TrxHandle::F_BEGIN | TrxHandle::F_COMMIT,
          Certification::TEST_OK, {0}, 0},
        { { {2, } }, 5, 5,
          { {void_cast("2"), 1}, }, 1, false,
          5, 5, 0, 4,
          TrxHandle::F_ISOLATION | TrxHandle::F_BEGIN,
          Certification::TEST_OK, {0}, 0},
        // 6 ends the NBO with key 1
        // notice the same uuid, conn_id/trx_id as the first entry
        { { {1, } }, 1, 1,
          { {void_cast("1"), 1}, }, 1, false,
          6, 6, 0, 5,
          TrxHandle::F_ISOLATION | TrxHandle::F_COMMIT,
          Certification::TEST_OK,
          {1, 0, 0, 0, 0, 0, 0, 0, 0, 0, 0, 0, 0, 0, 0, 0, 1, 0, 0, 0, 0, 0, 0, 0},
          24
        },
        // 7 should now succeed
        { { {1, } }, 7, 7,
          { {void_cast("1"), 1}, }, 1, false,
          7, 7, 0, 6,
          TrxHandle::F_ISOLATION | TrxHandle::F_BEGIN | TrxHandle::F_COMMIT,
          Certification::TEST_OK, {0}, 0},
        // Complete seqno 5 to clean up
        { { {2, } }, 8, 8,
          { {void_cast("2"), 1}, }, 1, false,
          8, 8, 0, 7,
          TrxHandle::F_ISOLATION | TrxHandle::F_COMMIT,
          Certification::TEST_OK,
          {5, 0, 0, 0, 0, 0, 0, 0, 0, 0, 0, 0, 0, 0, 0, 0, 5, 0, 0, 0, 0, 0, 0, 0},
          24
        }
    };

    size_t nws(sizeof(wsi)/sizeof(wsi[0]));

    run_wsinfo(wsi, nws, version, enc);

    log_info << "END: test_certification_nbo";
}

START_TEST(test_certification_nbo)
{
    certification_nbo(false);
}
END_TEST

START_TEST(test_certification_nboE)
{
    certification_nbo(true);
}
END_TEST


static void
certification_commit_fragment(bool const enc)
{
    const int version(galera::WriteSetNG::VER5);
    using galera::Certification;
    using galera::TrxHandle;
    using galera::void_cast;

    WSInfo wsi[] = {
        // commit fragment vs commit fragment
        { { {1, } }, 1, 1,
          { {void_cast("1"), 1}, {void_cast("1"), 1} }, 2, true,
          1, 1, 0, 0, TrxHandle::F_BEGIN | TrxHandle::F_COMMIT | TrxHandle::F_PA_UNSAFE,
          Certification::TEST_OK, {0}, 0},
        { { {2, } }, 2, 2,
          { {void_cast("1"), 1}, {void_cast("1"), 1} }, 2, true,
          2, 2, 0, 1, TrxHandle::F_BEGIN | TrxHandle::F_COMMIT | TrxHandle::F_PA_UNSAFE,
          Certification::TEST_OK, {0}, 0},

        // TOI vs commit fragment
        { { {2, } }, 2, 2,
          { {void_cast("1"), 1}, {void_cast("1"), 1} }, 2, false,
          3, 3, 2, 2, TrxHandle::F_ISOLATION | TrxHandle::F_BEGIN | TrxHandle::F_COMMIT,
          Certification::TEST_OK, {0}, 0},
        { { {1, } }, 1, 1,
          { {void_cast("1"), 1}, {void_cast("1"), 1} }, 2, true,
          4, 4, 2, -1, TrxHandle::F_BEGIN | TrxHandle::F_COMMIT | TrxHandle::F_PA_UNSAFE,
          Certification::TEST_FAILED, {0}, 0},

        // commit fragment vs TOI
        { { {2, } }, 2, 2,
          { {void_cast("1"), 1}, {void_cast("1"), 1} }, 2, true,
          5, 5, 3, 4, TrxHandle::F_BEGIN | TrxHandle::F_COMMIT | TrxHandle::F_PA_UNSAFE,
          Certification::TEST_OK, {0}, 0},
        { { {1, } }, 1, 1,
          { {void_cast("1"), 1}, {void_cast("1"), 1} }, 2, false,
          6, 6, 4, 5, TrxHandle::F_ISOLATION | TrxHandle::F_BEGIN | TrxHandle::F_COMMIT,
          Certification::TEST_OK, {0}, 0}

    };

    size_t nws(sizeof(wsi)/sizeof(wsi[0]));

    run_wsinfo(wsi, nws, version, enc);
}

START_TEST(test_certification_commit_fragment)
{
    certification_commit_fragment(false);
}
END_TEST

START_TEST(test_certification_commit_fragmentE)
{
    certification_commit_fragment(true);
}
END_TEST


Suite* certification_suite()
{
    Suite* s(suite_create("certification"));
    TCase* t;

    t = tcase_create("certification_trx_v3");
    tcase_add_test(t, test_certification_trx_v3);
    tcase_add_test(t, test_certification_trx_v3E);
    suite_add_tcase(s, t);

    t = tcase_create("certification_trx_different_level_v3");
    tcase_add_test(t, test_certification_trx_different_level_v3);
    tcase_add_test(t, test_certification_trx_different_level_v3E);
    suite_add_tcase(s, t);

    t = tcase_create("certification_toi_v3");
    tcase_add_test(t, test_certification_toi_v3);
    tcase_add_test(t, test_certification_toi_v3E);
    suite_add_tcase(s, t);

    t = tcase_create("certification_nbo");
    tcase_add_test(t, test_certification_nbo);
    tcase_add_test(t, test_certification_nboE);
    suite_add_tcase(s, t);

    t = tcase_create("certification_commit_fragment");
    tcase_add_test(t, test_certification_commit_fragment);
    tcase_add_test(t, test_certification_commit_fragmentE);
    suite_add_tcase(s, t);

    return s;
}<|MERGE_RESOLUTION|>--- conflicted
+++ resolved
@@ -6,14 +6,10 @@
 #include "certification.hpp"
 #include "trx_handle.hpp"
 #include "key_os.hpp"
-<<<<<<< HEAD
 
 #include "galera_test_env.hpp"
-=======
-#include "GCache.hpp"
-#include "gu_config.hpp"
+
 #include "gu_inttypes.hpp"
->>>>>>> 39a49988
 
 #include <check.h>
 
@@ -59,42 +55,7 @@
 
         mark_point();
 
-<<<<<<< HEAD
         for (size_t i(0); i < nws; ++i)
-=======
-        galera::WriteSetNG::GatherVector out;
-        size_t size(trx->write_set_out().gather(trx->source_id(),
-                                                trx->conn_id(),
-                                                trx->trx_id(),
-                                                out));
-        trx->finalize(wsi[i].last_seen_seqno);
-
-        // serialize write set into gcache buffer
-        gu::byte_t* buf(static_cast<gu::byte_t*>(env.gcache().malloc(size)));
-        ck_assert(out.serialize(buf, size) == size);
-
-
-        gcs_action act = {wsi[i].global_seqno,
-                          wsi[i].local_seqno,
-                          buf,
-                          static_cast<int32_t>(size),
-                          GCS_ACT_WRITESET};
-        galera::TrxHandleSlavePtr ts(galera::TrxHandleSlave::New(false, sp),
-                                     galera::TrxHandleSlaveDeleter());
-        ck_assert(ts->unserialize<true>(act) == size);
-
-        galera::Certification::TestResult result(cert.append_trx(ts));
-        ck_assert_msg(result == wsi[i].result,
-                      "g: %" PRId64 " res: %d exp: %d",
-                      ts->global_seqno(), result, wsi[i].result);
-        ck_assert_msg(ts->depends_seqno() == wsi[i].expected_depends_seqno,
-                      "wsi: %zu g: %" PRId64 " ld: %" PRId64 " eld: %" PRId64,
-                      i, ts->global_seqno(), ts->depends_seqno(),
-                      wsi[i].expected_depends_seqno);
-        cert.set_trx_committed(*ts);
-
-        if (ts->nbo_end() && ts->ends_nbo() != WSREP_SEQNO_UNDEFINED)
->>>>>>> 39a49988
         {
             galera::TrxHandleMasterPtr trx(galera::TrxHandleMaster::New(
                                                mp,
