--- conflicted
+++ resolved
@@ -54,44 +54,7 @@
         galera::TrxHandleMaster::Params const trx_params(
             "", version, galera::KeySet::MAX_VERSION);
 
-<<<<<<< HEAD
         mark_point();
-=======
-    for (size_t i(0); i < nws; ++i)
-    {
-        galera::TrxHandleMasterPtr trx(galera::TrxHandleMaster::New(
-                                           mp,
-                                           trx_params,
-                                           wsi[i].uuid,
-                                           wsi[i].conn_id,
-                                           wsi[i].trx_id),
-                                       galera::TrxHandleMasterDeleter());
-        trx->set_flags(wsi[i].flags);
-        trx->append_key(
-            galera::KeyData(version,
-                            wsi[i].key,
-                            wsi[i].iov_len,
-                            (wsi[i].shared ? WSREP_KEY_SHARED :
-                             WSREP_KEY_EXCLUSIVE),
-                            true));
-
-        if (version >= 6) // version from which zero-level keys were introduced
-        {
-            if (WSREP_KEY_SHARED != wsi[i].zero_level)
-            {
-                trx->append_key(galera::KeyData(version, wsi[i].zero_level));
-            }
-
-            // this is always added last in ReplicatorSMM::replicate()
-            trx->append_key(galera::KeyData(version, WSREP_KEY_SHARED));
-        }
-
-        if (wsi[i].data_len)
-        {
-            trx->append_data(wsi[i].data_ptr, wsi[i].data_len,
-                             WSREP_DATA_ORDERED, false);
-        }
->>>>>>> 9439a735
 
         for (size_t i(0); i < nws; ++i)
         {
@@ -111,6 +74,17 @@
                                  WSREP_KEY_EXCLUSIVE),
                                 true));
 
+            if (version >= 6) // version from which zero-level keys were introduced
+            {
+                if (WSREP_KEY_SHARED != wsi[i].zero_level)
+                {
+                    trx->append_key(galera::KeyData(version, wsi[i].zero_level));
+                }
+
+                // this is always added last in ReplicatorSMM::replicate()
+                trx->append_key(galera::KeyData(version, WSREP_KEY_SHARED));
+            }
+
             if (wsi[i].data_len)
             {
                 trx->append_data(wsi[i].data_ptr, wsi[i].data_len,
@@ -585,7 +559,7 @@
 }
 END_TEST
 
-START_TEST(test_certification_zero_level)
+static void certification_zero_level(bool const enc)
 {
 
     const int version(6);
@@ -681,8 +655,19 @@
 
     size_t nws(sizeof(wsi)/sizeof(wsi[0]));
 
-    run_wsinfo(wsi, nws, version);
-
+    run_wsinfo(wsi, nws, version, enc);
+
+}
+
+START_TEST(test_certification_zero_level)
+{
+    certification_zero_level(false);
+}
+END_TEST
+
+START_TEST(test_certification_zero_levelE)
+{
+    certification_zero_level(true);
 }
 END_TEST
 
@@ -718,6 +703,7 @@
 
     t = tcase_create("certification_zero_level");
     tcase_add_test(t, test_certification_zero_level);
+    tcase_add_test(t, test_certification_zero_levelE);
     suite_add_tcase(s, t);
 
     return s;
