--- conflicted
+++ resolved
@@ -53,41 +53,7 @@
 
         mark_point();
 
-<<<<<<< HEAD
         for (size_t i(0); i < nws; ++i)
-=======
-        galera::WriteSetNG::GatherVector out;
-        size_t size(trx->write_set_out().gather(trx->source_id(),
-                                                trx->conn_id(),
-                                                trx->trx_id(),
-                                                out));
-        trx->finalize(wsi[i].last_seen_seqno);
-
-        // serialize write set into gcache buffer
-        gu::byte_t* buf(static_cast<gu::byte_t*>(env.gcache().malloc(size)));
-        ck_assert(out.serialize(buf, size) == size);
-
-
-        gcs_action act = {wsi[i].global_seqno,
-                          wsi[i].local_seqno,
-                          buf,
-                          static_cast<int32_t>(size),
-                          GCS_ACT_WRITESET};
-        galera::TrxHandleSlavePtr ts(galera::TrxHandleSlave::New(false, sp),
-                                     galera::TrxHandleSlaveDeleter());
-        ck_assert(ts->unserialize<true>(act) == size);
-
-        galera::Certification::TestResult result(cert.append_trx(ts));
-        ck_assert_msg(result == wsi[i].result, "g: %lld res: %d exp: %d",
-                      ts->global_seqno(), result, wsi[i].result);
-        ck_assert_msg(ts->depends_seqno() == wsi[i].expected_depends_seqno,
-                      "wsi: %zu g: %lld ld: %lld eld: %lld",
-                      i, ts->global_seqno(), ts->depends_seqno(),
-                      wsi[i].expected_depends_seqno);
-        cert.set_trx_committed(*ts);
-
-        if (ts->nbo_end() && ts->ends_nbo() != WSREP_SEQNO_UNDEFINED)
->>>>>>> 1953458c
         {
             galera::TrxHandleMasterPtr trx(galera::TrxHandleMaster::New(
                                                mp,
@@ -121,7 +87,7 @@
             // serialize write set into gcache buffer
             void* ptx;
             void* buf(env.gcache().malloc(size, ptx));
-            fail_unless(out.serialize(ptx, size) == size);
+            ck_assert(out.serialize(ptx, size) == size);
             env.gcache().drop_plaintext(buf); // like before the slave queue
 
             gcs_action act = {wsi[i].global_seqno,
@@ -133,15 +99,15 @@
                                          galera::TrxHandleSlaveDeleter());
             /* even though ptx was not flushed to buf yet, unserialize() should
              * pick it from gcache */
-            fail_unless(ts->unserialize<true>(env.gcache(), act) == size);
+            ck_assert(ts->unserialize<true>(env.gcache(), act) == size);
 
             galera::Certification::TestResult result(cert.append_trx(ts));
-            fail_unless(result == wsi[i].result, "g: %lld res: %d exp: %d",
-                        ts->global_seqno(), result, wsi[i].result);
-            fail_unless(ts->depends_seqno() == wsi[i].expected_depends_seqno,
-                        "wsi: %zu g: %lld ld: %lld eld: %lld",
-                        i, ts->global_seqno(), ts->depends_seqno(),
-                        wsi[i].expected_depends_seqno);
+            ck_assert_msg(result == wsi[i].result, "g: %lld res: %d exp: %d",
+                          ts->global_seqno(), result, wsi[i].result);
+            ck_assert_msg(ts->depends_seqno() == wsi[i].expected_depends_seqno,
+                          "wsi: %zu g: %lld ld: %lld eld: %lld",
+                          i, ts->global_seqno(), ts->depends_seqno(),
+                          wsi[i].expected_depends_seqno);
             cert.set_trx_committed(*ts);
             mark_point();
 
