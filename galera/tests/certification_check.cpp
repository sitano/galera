//
// Copyright (C) 2015-2019 Codership Oy <info@codership.com>
//

#include "replicator_smm.hpp" // ReplicatorSMM::InitConfig
#include "certification.hpp"
#include "trx_handle.hpp"
#include "key_os.hpp"

#include "galera_test_env.hpp"

#include <check.h>

namespace
{
    struct WSInfo
    {
        wsrep_uuid_t     uuid;
        wsrep_conn_id_t  conn_id;
        wsrep_trx_id_t   trx_id;
        wsrep_buf_t      key[3];
        size_t           iov_len;
        bool             shared;
        wsrep_seqno_t    local_seqno;
        wsrep_seqno_t    global_seqno;
        wsrep_seqno_t    last_seen_seqno;
        wsrep_seqno_t    expected_depends_seqno;
        int              flags;
        galera::Certification::TestResult result;
        const char data_ptr[24];
        size_t data_len;
    };
}

static
void run_wsinfo(const WSInfo* const wsi, size_t const nws, int const version,
                bool const enc)
{
    galera::TrxHandleMaster::Pool mp(
        sizeof(galera::TrxHandleMaster) + sizeof(galera::WriteSetOut),
        16, "certification_mp");
    galera::TrxHandleSlave::Pool sp(
        sizeof(galera::TrxHandleSlave), 16, "certification_sp");
    TestEnv env("cert", enc);

    {   // At least with GCC 5.4.0-6ubuntu1~16.04.10 another scope is needed
        // to guarantee cert object destruction before env destruction.
        galera::Certification cert(env.conf(), env.gcache(), 0);

        cert.assign_initial_position(gu::GTID(), version);
        galera::TrxHandleMaster::Params const trx_params(
            "", version, galera::KeySet::MAX_VERSION);

        mark_point();

        for (size_t i(0); i < nws; ++i)
        {
            galera::TrxHandleMasterPtr trx(galera::TrxHandleMaster::New(
                                               mp,
                                               trx_params,
                                               wsi[i].uuid,
                                               wsi[i].conn_id,
                                               wsi[i].trx_id),
                                           galera::TrxHandleMasterDeleter());
            trx->set_flags(wsi[i].flags);
            trx->append_key(
                galera::KeyData(version,
                                wsi[i].key,
                                wsi[i].iov_len,
                                (wsi[i].shared ? WSREP_KEY_SHARED :
                                 WSREP_KEY_EXCLUSIVE),
                                true));

            if (wsi[i].data_len)
            {
                trx->append_data(wsi[i].data_ptr, wsi[i].data_len,
                                 WSREP_DATA_ORDERED, false);
            }

            galera::WriteSetNG::GatherVector out;
            size_t size(trx->write_set_out().gather(trx->source_id(),
                                                    trx->conn_id(),
                                                    trx->trx_id(),
                                                    out));
            trx->finalize(wsi[i].last_seen_seqno);

            // serialize write set into gcache buffer
            void* ptx;
            void* buf(env.gcache().malloc(size, ptx));
            fail_unless(out.serialize(ptx, size) == size);
            env.gcache().drop_plaintext(buf); // like before the slave queue

            gcs_action act = {wsi[i].global_seqno,
                              wsi[i].local_seqno,
                              buf,
                              static_cast<int32_t>(size),
                              GCS_ACT_WRITESET};
            galera::TrxHandleSlavePtr ts(galera::TrxHandleSlave::New(false, sp),
                                         galera::TrxHandleSlaveDeleter());
            /* even though ptx was not flushed to buf yet, unserialize() should
             * pick it from gcache */
            fail_unless(ts->unserialize<true>(env.gcache(), act) == size);

            galera::Certification::TestResult result(cert.append_trx(ts));
            fail_unless(result == wsi[i].result, "g: %lld res: %d exp: %d",
                        ts->global_seqno(), result, wsi[i].result);
            fail_unless(ts->depends_seqno() == wsi[i].expected_depends_seqno,
                        "wsi: %zu g: %lld ld: %lld eld: %lld",
                        i, ts->global_seqno(), ts->depends_seqno(),
                        wsi[i].expected_depends_seqno);
            cert.set_trx_committed(*ts);
            mark_point();

            // so that the buffer can be released later
            env.gcache().seqno_assign(buf, ts->global_seqno(), GCS_ACT_WRITESET,
                                      false);
            mark_point();

            if (ts->nbo_end() && ts->ends_nbo() != WSREP_SEQNO_UNDEFINED)
            {
                cert.erase_nbo_ctx(ts->ends_nbo());
            }
            mark_point();
        }
    }
    mark_point();
    // gcache cleanup like what would result after purge_trxs_upto()
    env.gcache().seqno_release(wsi[nws - 1].global_seqno);
}


static void
certification_trx_v3(bool const enc)
{
    const int version(3);
    using galera::Certification;
    using galera::TrxHandle;
    using galera::void_cast;

    // TRX certification rules:
    // *
    WSInfo wsi[] = {
        // 1 - 4: shared - shared
        // First four cases are shared keys, they should not collide or
        // generate dependency
        // 1: no dependencies
        { { {1, } }, 1, 1,
          { {void_cast("1"), 1}, {void_cast("1"), 1}, {void_cast("1"), 1} }, 3, true,
          1, 1, 0, 0, TrxHandle::F_BEGIN | TrxHandle::F_COMMIT,
          Certification::TEST_OK, {0}, 0},
        // 2: no dependencies
        { { {1, } }, 1, 2,
          { {void_cast("1"), 1}, {void_cast("1"), 1}, {void_cast("1"), 1} }, 3, true,
          2, 2, 0, 0, TrxHandle::F_BEGIN | TrxHandle::F_COMMIT,
          Certification::TEST_OK , {0}, 0},
        // 3: no dependencies
        { { {2, } }, 1, 3,
          { {void_cast("1"), 1}, {void_cast("1"), 1}, {void_cast("1"), 1} }, 3, true,
          3, 3, 0, 0, TrxHandle::F_BEGIN | TrxHandle::F_COMMIT,
          Certification::TEST_OK, {0}, 0},
        // 4: no dependencies
        { { {3, } }, 1, 4,
          { {void_cast("1"), 1}, {void_cast("1"), 1}, {void_cast("1"), 1} }, 3, true,
          4, 4, 0, 0, TrxHandle::F_BEGIN | TrxHandle::F_COMMIT,
          Certification::TEST_OK, {0}, 0},
        // 5: shared - exclusive
        // 5: depends on 4
        { { {2, } }, 1, 5,
          { {void_cast("1"), 1}, {void_cast("1"), 1}, {void_cast("1"), 1} }, 3, false,
          5, 5, 0, 4, TrxHandle::F_BEGIN | TrxHandle::F_COMMIT,
          Certification::TEST_OK, {0}, 0},
        // 6 - 8: exclusive - shared
        // 6: collides with 5
        { { {1, } }, 1, 6,
          { {void_cast("1"), 1}, {void_cast("1"), 1}, {void_cast("1"), 1} }, 3, true,
          6, 6, 4, -1, TrxHandle::F_BEGIN | TrxHandle::F_COMMIT,
          Certification::TEST_FAILED, {0}, 0},
        // 7: depends on 5
        { { {2, } }, 1, 7,
          { {void_cast("1"), 1}, {void_cast("1"), 1}, {void_cast("1"), 1} }, 3, true,
          7, 7, 4, 5, TrxHandle::F_BEGIN | TrxHandle::F_COMMIT,
          Certification::TEST_OK, {0}, 0},
        // 8: collides with 5
        { { {1, } }, 1, 8,
          { {void_cast("1"), 1}, {void_cast("1"), 1}, {void_cast("1"), 1}}, 3, true,
          8, 8, 4, -1, TrxHandle::F_BEGIN | TrxHandle::F_COMMIT,
          Certification::TEST_FAILED, {0}, 0},
        // 9 - 10: shared key shadows dependency to 5
        // 9: depends on 5
        { { {2, } }, 1, 9,
          { {void_cast("1"), 1}, {void_cast("1"), 1}, {void_cast("1"), 1} }, 3, true,
          9, 9, 0, 5, TrxHandle::F_BEGIN | TrxHandle::F_COMMIT,
          Certification::TEST_OK, {0}, 0},
        // 10: depends on 5
        { { {2, } }, 1, 10,
          { {void_cast("1"), 1}, {void_cast("1"), 1}, {void_cast("1"), 1} }, 3, true,
          10, 10, 6, 5, TrxHandle::F_BEGIN | TrxHandle::F_COMMIT,
          Certification::TEST_OK, {0}, 0},
        // 11 - 13: exclusive - shared - exclusive dependency
        { { {2, } }, 1, 11,
          { {void_cast("1"), 1}, {void_cast("1"), 1}, {void_cast("1"), 1} }, 3, false,
          11, 11, 10, 10, TrxHandle::F_BEGIN | TrxHandle::F_COMMIT,
          Certification::TEST_OK, {0}, 0},
        { { {2, } }, 1, 12,
          { {void_cast("1"), 1}, {void_cast("1"), 1}, {void_cast("1"), 1} }, 3, true,
          12, 12, 10, 11, TrxHandle::F_BEGIN | TrxHandle::F_COMMIT,
          Certification::TEST_OK, {0}, 0},
        { { {2, } }, 1, 13,
          { {void_cast("1"), 1}, {void_cast("1"), 1}, {void_cast("1"), 1} }, 3, false,
          13, 13, 10, 12, TrxHandle::F_BEGIN | TrxHandle::F_COMMIT,
          Certification::TEST_OK, {0}, 0},
        // 14: conflicts with 13
        { { {1, } }, 1, 14,
          { {void_cast("1"), 1}, {void_cast("1"), 1}, {void_cast("1"), 1}}, 3, false,
          14, 14, 12, -1, TrxHandle::F_BEGIN | TrxHandle::F_COMMIT,
          Certification::TEST_FAILED, {0}, 0}
    };

    size_t nws(sizeof(wsi)/sizeof(wsi[0]));

    run_wsinfo(wsi, nws, version, enc);
}

START_TEST(test_certification_trx_v3)
{
    certification_trx_v3(false);
}
END_TEST

START_TEST(test_certification_trx_v3E)
{
    certification_trx_v3(true);
}
END_TEST


static void
certification_trx_different_level_v3(bool const enc)
{
    const int version(3);
    using galera::Certification;
    using galera::TrxHandle;
    using galera::void_cast;

    //
    // Test the following cases:
    // 1) exclusive (k1, k2, k3) <-> exclusive (k1, k2) -> dependency
    // 2) exclusive (k1, k2) <-> exclusive (k1, k2, k3) -> conflict
    //
    WSInfo wsi[] = {
        // 1)
        { { {1, } }, 1, 1,
          { {void_cast("1"), 1}, {void_cast("1"), 1}, {void_cast("1"), 1} }, 3, false,
          1, 1, 0, 0, TrxHandle::F_BEGIN | TrxHandle::F_COMMIT,
          Certification::TEST_OK, {0}, 0},
        { { {2, } }, 2, 2,
          { {void_cast("1"), 1}, {void_cast("1"), 1} }, 2, false,
          2, 2, 0, 1, TrxHandle::F_BEGIN | TrxHandle::F_COMMIT,
          Certification::TEST_OK, {0}, 0},
        // 2)
        { { {2, } }, 2, 2,
          { {void_cast("1"), 1}, {void_cast("1"), 1} }, 2, false,
          3, 3, 2, 2, TrxHandle::F_BEGIN | TrxHandle::F_COMMIT,
          Certification::TEST_OK, {0}, 0},
        { { {1, } }, 1, 1,
          { {void_cast("1"), 1}, {void_cast("1"), 1}, {void_cast("1"), 1} }, 3, false,
          4, 4, 2, -1, TrxHandle::F_BEGIN | TrxHandle::F_COMMIT,
          Certification::TEST_FAILED, {0}, 0}
    };

    size_t nws(sizeof(wsi)/sizeof(wsi[0]));

    run_wsinfo(wsi, nws, version, enc);
}

START_TEST(test_certification_trx_different_level_v3)
{
    certification_trx_different_level_v3(false);
}
END_TEST

START_TEST(test_certification_trx_different_level_v3E)
{
    certification_trx_different_level_v3(true);
}
END_TEST


static void
certification_toi_v3(bool const enc)
{
    const int version(3);
    using galera::Certification;
    using galera::TrxHandle;
    using galera::void_cast;

    // Note that only exclusive keys are used for TOI.
    // TRX - TOI and TOI - TOI matches:
    // * TOI should always depend on preceding write set
    // TOI - TRX matches:
    // * if coming from the same source, dependency
    // * if coming from different sources, conflict
    // TOI - TOI matches:
    // * always dependency
    WSInfo wsi[] = {
        // TOI
        { { {1, } }, 1, 1,
          { {void_cast("1"), 1}, }, 1, false,
          1, 1, 0, 0,
          TrxHandle::F_ISOLATION | TrxHandle::F_BEGIN | TrxHandle::F_COMMIT,
          Certification::TEST_OK, {0}, 0},
        // TOI 2 Depends on TOI 1
        { { {2, } }, 2, 2,
          { {void_cast("1"), 1}, }, 1, false,
          2, 2, 0, 1,
          TrxHandle::F_ISOLATION | TrxHandle::F_BEGIN | TrxHandle::F_COMMIT,
          Certification::TEST_OK, {0}, 0},
        // Trx 3 from the same source depends on TOI 2
        { { {2, } }, 3, 3,
          { {void_cast("1"), 1}, {void_cast("1"), 1}, {void_cast("1"), 1}}, 3, false,
          3, 3, 2, 2,
          TrxHandle::F_BEGIN | TrxHandle::F_COMMIT,
          Certification::TEST_OK, {0}, 0},
        // Trx 4 from different source conflicts with 3
        { { {3, } }, 3, 3,
          { {void_cast("1"), 1}, {void_cast("1"), 1}, {void_cast("1"), 1}}, 3, false,
          4, 4, 2, -1,
          TrxHandle::F_BEGIN | TrxHandle::F_COMMIT,
          Certification::TEST_FAILED, {0}, 0},
        // Non conflicting TOI 5 depends on 4
        { { {1, } }, 2, 2,
          { {void_cast("2"), 1}, }, 1, false,
          5, 5, 0, 4,
          TrxHandle::F_ISOLATION | TrxHandle::F_BEGIN | TrxHandle::F_COMMIT,
          Certification::TEST_OK, {0}, 0},
        // Trx 6 from different source conflicts with TOI 5
        { { {3, } }, 3, 3,
          { {void_cast("2"), 1}, {void_cast("1"), 1}, {void_cast("1"), 1}}, 3, false,
          6, 6, 4, -1,
          TrxHandle::F_BEGIN | TrxHandle::F_COMMIT,
          Certification::TEST_FAILED, {0}, 0}
    };

    size_t nws(sizeof(wsi)/sizeof(wsi[0]));

    run_wsinfo(wsi, nws, version, enc);
}

START_TEST(test_certification_toi_v3)
{
    certification_toi_v3(false);
}
END_TEST

START_TEST(test_certification_toi_v3E)
{
    certification_toi_v3(true);
}
END_TEST


static void
certification_nbo(bool const enc)
{
    log_info << "START: test_certification_nbo";
    const int version(galera::WriteSetNG::VER5);
    using galera::Certification;
    using galera::TrxHandle;
    using galera::void_cast;

    // Non blocking operations with respect to TOI
    // NBO - TOI: Always conflict
    // TOI - NBO: Always dependency
    WSInfo wsi[] = {
        // 1 - 2: NBO(1) - TOI(2)
        // 1 - 3: NBO(1) - NBO(3)
        { { {1, } }, 1, 1,
          { {void_cast("1"), 1}, }, 1, false,
          1, 1, 0, 0,
          TrxHandle::F_ISOLATION | TrxHandle::F_BEGIN,
          Certification::TEST_OK, {0}, 0},
        { { {1, } }, 2, 2,
          { {void_cast("1"), 1}, }, 1, false,
          2, 2, 0, -1,
          TrxHandle::F_ISOLATION | TrxHandle::F_BEGIN | TrxHandle::F_COMMIT,
          Certification::TEST_FAILED, {0}, 0},
        { { {1, } }, 3, 3,
          { {void_cast("1"), 1}, }, 1, false,
          3, 3, 0, -1,
          TrxHandle::F_ISOLATION | TrxHandle::F_BEGIN,
          Certification::TEST_FAILED, {0}, 0},
        // 4 - 5 no conflict, different key
        { { {1, } }, 4, 4,
          { {void_cast("2"), 1}, }, 1, false,
          4, 4, 0, 3,
          TrxHandle::F_ISOLATION | TrxHandle::F_BEGIN | TrxHandle::F_COMMIT,
          Certification::TEST_OK, {0}, 0},
        { { {2, } }, 5, 5,
          { {void_cast("2"), 1}, }, 1, false,
          5, 5, 0, 4,
          TrxHandle::F_ISOLATION | TrxHandle::F_BEGIN,
          Certification::TEST_OK, {0}, 0},
        // 6 ends the NBO with key 1
        // notice the same uuid, conn_id/trx_id as the first entry
        { { {1, } }, 1, 1,
          { {void_cast("1"), 1}, }, 1, false,
          6, 6, 0, 5,
          TrxHandle::F_ISOLATION | TrxHandle::F_COMMIT,
          Certification::TEST_OK,
          {1, 0, 0, 0, 0, 0, 0, 0, 0, 0, 0, 0, 0, 0, 0, 0, 1, 0, 0, 0, 0, 0, 0, 0},
          24
        },
        // 7 should now succeed
        { { {1, } }, 7, 7,
          { {void_cast("1"), 1}, }, 1, false,
          7, 7, 0, 6,
          TrxHandle::F_ISOLATION | TrxHandle::F_BEGIN | TrxHandle::F_COMMIT,
          Certification::TEST_OK, {0}, 0},
        // Complete seqno 5 to clean up
        { { {2, } }, 8, 8,
          { {void_cast("2"), 1}, }, 1, false,
          8, 8, 0, 7,
          TrxHandle::F_ISOLATION | TrxHandle::F_COMMIT,
          Certification::TEST_OK,
          {5, 0, 0, 0, 0, 0, 0, 0, 0, 0, 0, 0, 0, 0, 0, 0, 5, 0, 0, 0, 0, 0, 0, 0},
          24
        }
    };

    size_t nws(sizeof(wsi)/sizeof(wsi[0]));

    run_wsinfo(wsi, nws, version, enc);

    log_info << "END: test_certification_nbo";
}

START_TEST(test_certification_nbo)
{
    certification_nbo(false);
}
END_TEST

START_TEST(test_certification_nboE)
{
    certification_nbo(true);
}
END_TEST


static void
certification_commit_fragment(bool const enc)
{
    const int version(galera::WriteSetNG::VER5);
    using galera::Certification;
    using galera::TrxHandle;
    using galera::void_cast;

    WSInfo wsi[] = {
        // commit fragment vs commit fragment
        { { {1, } }, 1, 1,
          { {void_cast("1"), 1}, {void_cast("1"), 1} }, 2, true,
          1, 1, 0, 0, TrxHandle::F_BEGIN | TrxHandle::F_COMMIT | TrxHandle::F_PA_UNSAFE,
          Certification::TEST_OK, {0}, 0},
        { { {2, } }, 2, 2,
          { {void_cast("1"), 1}, {void_cast("1"), 1} }, 2, true,
          2, 2, 0, 1, TrxHandle::F_BEGIN | TrxHandle::F_COMMIT | TrxHandle::F_PA_UNSAFE,
          Certification::TEST_OK, {0}, 0},

        // TOI vs commit fragment
        { { {2, } }, 2, 2,
          { {void_cast("1"), 1}, {void_cast("1"), 1} }, 2, false,
          3, 3, 2, 2, TrxHandle::F_ISOLATION | TrxHandle::F_BEGIN | TrxHandle::F_COMMIT,
          Certification::TEST_OK, {0}, 0},
        { { {1, } }, 1, 1,
          { {void_cast("1"), 1}, {void_cast("1"), 1} }, 2, true,
          4, 4, 2, -1, TrxHandle::F_BEGIN | TrxHandle::F_COMMIT | TrxHandle::F_PA_UNSAFE,
          Certification::TEST_FAILED, {0}, 0},

        // commit fragment vs TOI
        { { {2, } }, 2, 2,
          { {void_cast("1"), 1}, {void_cast("1"), 1} }, 2, true,
          5, 5, 3, 4, TrxHandle::F_BEGIN | TrxHandle::F_COMMIT | TrxHandle::F_PA_UNSAFE,
          Certification::TEST_OK, {0}, 0},
        { { {1, } }, 1, 1,
          { {void_cast("1"), 1}, {void_cast("1"), 1} }, 2, false,
          6, 6, 4, 5, TrxHandle::F_ISOLATION | TrxHandle::F_BEGIN | TrxHandle::F_COMMIT,
          Certification::TEST_OK, {0}, 0}

    };

    size_t nws(sizeof(wsi)/sizeof(wsi[0]));

    run_wsinfo(wsi, nws, version, enc);
}

START_TEST(test_certification_commit_fragment)
{
    certification_commit_fragment(false);
}
END_TEST

START_TEST(test_certification_commit_fragmentE)
{
    certification_commit_fragment(true);
}
END_TEST


Suite* certification_suite()
{
    Suite* s(suite_create("certification"));
    TCase* t;

    t = tcase_create("certification_trx_v3");
    tcase_add_test(t, test_certification_trx_v3);
    tcase_add_test(t, test_certification_trx_v3E);
    suite_add_tcase(s, t);

    t = tcase_create("certification_trx_different_level_v3");
    tcase_add_test(t, test_certification_trx_different_level_v3);
    tcase_add_test(t, test_certification_trx_different_level_v3E);
    suite_add_tcase(s, t);

    t = tcase_create("certification_toi_v3");
    tcase_add_test(t, test_certification_toi_v3);
    tcase_add_test(t, test_certification_toi_v3E);
    suite_add_tcase(s, t);

    t = tcase_create("certification_nbo");
    tcase_add_test(t, test_certification_nbo);
<<<<<<< HEAD
    tcase_add_test(t, test_certification_nboE);
=======
>>>>>>> 8301a6ae
    suite_add_tcase(s, t);

    t = tcase_create("certification_commit_fragment");
    tcase_add_test(t, test_certification_commit_fragment);
<<<<<<< HEAD
    tcase_add_test(t, test_certification_commit_fragmentE);
=======
>>>>>>> 8301a6ae
    suite_add_tcase(s, t);

    return s;
}<|MERGE_RESOLUTION|>--- conflicted
+++ resolved
@@ -528,18 +528,12 @@
 
     t = tcase_create("certification_nbo");
     tcase_add_test(t, test_certification_nbo);
-<<<<<<< HEAD
     tcase_add_test(t, test_certification_nboE);
-=======
->>>>>>> 8301a6ae
     suite_add_tcase(s, t);
 
     t = tcase_create("certification_commit_fragment");
     tcase_add_test(t, test_certification_commit_fragment);
-<<<<<<< HEAD
     tcase_add_test(t, test_certification_commit_fragmentE);
-=======
->>>>>>> 8301a6ae
     suite_add_tcase(s, t);
 
     return s;
