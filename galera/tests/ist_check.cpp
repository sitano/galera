//
// Copyright (C) 2011-2020 Codership Oy <info@codership.com>
//

#include "galera_test_env.hpp"

#include "ist.hpp"
#include "ist_proto.hpp"
#include "trx_handle.hpp"
#include "monitor.hpp"
#include "replicator_smm.hpp"

#include <GCache.hpp>
#include <gu_arch.h>
#include <check.h>

using namespace galera;

// Message tests

START_TEST(test_ist_message)
{

    using namespace galera::ist;

#if 0 /* This is a check for the old (broken) format */
    Message m3(3, Message::T_HANDSHAKE, 0x2, 3, 1001);

#if GU_WORDSIZE == 32
    ck_assert_msg(serial_size(m3) == 20, "serial size %zu != 20",
                  serial_size(m3));
#elif GU_WORDSIZE == 64
    ck_assert_msg(serial_size(m3) == 24, "serial size %zu != 24",
                  serial_size(m3));
#endif

    gu::Buffer buf(m3.serial_size());
    m3.serialize(&buf[0], buf.size(), 0);
    Message mu3(3);
    mu3.unserialize(&buf[0], buf.size(), 0);

    ck_assert(mu3.version() == 3);
    ck_assert(mu3.type()    == Message::T_HANDSHAKE);
    ck_assert(mu3.flags()   == 0x2);
    ck_assert(mu3.ctrl()    == 3);
    ck_assert(mu3.len()     == 1001);
#endif /* 0 */

    Message const m2(VER21, Message::T_HANDSHAKE, 0x2, 3, 1001);
    size_t const s2(12);
    ck_assert_msg(m2.serial_size() == s2,
                  "Expected m2.serial_size() = %zd, got %zd",
                  s2, m2.serial_size());

    gu::Buffer buf2(m2.serial_size());
    m2.serialize(&buf2[0], buf2.size(), 0);

    Message mu2(VER21);
    mu2.unserialize(&buf2[0], buf2.size(), 0);
    ck_assert(mu2.version() == VER21);
    ck_assert(mu2.type()    == Message::T_HANDSHAKE);
    ck_assert(mu2.flags()   == 0x2);
    ck_assert(mu2.ctrl()    == 3);
    ck_assert(mu2.len()     == 1001);

    Message const m4(VER40, Message::T_HANDSHAKE, 0x2, 3, 1001);
    size_t const s4(16 + sizeof(uint64_t /* Message::checksum_t */));
    ck_assert_msg(m4.serial_size() == s4,
                  "Expected m3.serial_size() = %zd, got %zd",
                  s4, m4.serial_size());

    gu::Buffer buf4(m4.serial_size());
    m4.serialize(&buf4[0], buf4.size(), 0);

    Message mu4(VER40);
    mu4.unserialize(&buf4[0], buf4.size(), 0);
    ck_assert(mu4.version() == VER40);
    ck_assert(mu4.type()    == Message::T_HANDSHAKE);
    ck_assert(mu4.flags()   == 0x2);
    ck_assert(mu4.ctrl()    == 3);
    ck_assert(mu4.len()     == 1001);
}
END_TEST

// IST tests

static gu_barrier_t start_barrier;

class TestOrder
{
public:
    TestOrder(galera::TrxHandleSlave& trx) : trx_(trx) { }
    void lock() { }
    void unlock() { }
    wsrep_seqno_t seqno() const { return trx_.global_seqno(); }
    bool condition(wsrep_seqno_t last_entered,
                   wsrep_seqno_t last_left) const
    {
        return (last_left >= trx_.depends_seqno());
    }
#ifdef GU_DBUG_ON
    void debug_sync(gu::Mutex&) { }
#endif // GU_DBUG_ON
private:
    galera::TrxHandleSlave& trx_;
};

struct sender_args
{
    gcache::GCache& gcache_;
    const std::string& peer_;
    wsrep_seqno_t first_;
    wsrep_seqno_t last_;
    int version_;
    sender_args(gcache::GCache& gcache,
                const std::string& peer,
                wsrep_seqno_t first, wsrep_seqno_t last,
                int version)
        :
        gcache_(gcache),
        peer_  (peer),
        first_ (first),
        last_  (last),
        version_(version)
    { }
};


struct receiver_args
{
    std::string   listen_addr_;
    wsrep_seqno_t first_;
    wsrep_seqno_t last_;
    TrxHandleSlave::Pool& trx_pool_;
    gcache::GCache& gcache_;
    int           version_;

    receiver_args(const std::string listen_addr,
                  wsrep_seqno_t first, wsrep_seqno_t last,
                  TrxHandleSlave::Pool& sp,
                  gcache::GCache& gc, int version)
        :
        listen_addr_(listen_addr),
        first_      (first),
        last_       (last),
        trx_pool_   (sp),
        gcache_     (gc),
        version_    (version)
    { }
};


extern "C" void* sender_thd(void* arg)
{
    mark_point();

    const sender_args* sargs(reinterpret_cast<const sender_args*>(arg));

    gu::Config conf;
    galera::ReplicatorSMM::InitConfig(conf, NULL, NULL);
    gu_barrier_wait(&start_barrier);
    sargs->gcache_.seqno_lock(sargs->first_); // unlocked in sender dtor
    galera::ist::Sender sender(conf, sargs->gcache_, sargs->peer_,
                               sargs->version_);
    mark_point();
    sender.send(sargs->first_, sargs->last_, sargs->first_);
    mark_point();
    return 0;
}


namespace
{
    class ISTHandler : public galera::ist::EventHandler
    {
    public:
        ISTHandler() :
            mutex_(0),
            cond_(0),
            seqno_(0),
            eof_(false),
            error_(0)
        { }

        ~ISTHandler() {}

        void ist_trx(const TrxHandleSlavePtr& ts, bool must_apply, bool preload)
        {
            assert(ts != 0);
            ts->verify_checksum();

            if (ts->state() == TrxHandle::S_ABORTING)
            {
                log_info << "ist_trx: aborting: " << ts->global_seqno();
            }
            else
            {
                log_info << "ist_trx: " << *ts;
                ts->set_state(TrxHandle::S_CERTIFYING);
            }

            if (preload == false)
            {
                assert(seqno_ + 1 == ts->global_seqno());
            }
            else
            {
                assert(seqno_ < ts->global_seqno());
            }
            seqno_ = ts->global_seqno();
        }

        void ist_cc(const gcs_act_cchange& cc, const gcs_action& act,
                    bool must_apply, bool preload)
        {
            assert(act.seqno_g == cc.seqno);

            log_info << "ist_cc" << cc.seqno;
            if (preload == false)
            {
                assert(seqno_ + 1 == cc.seqno);
            }
            else
            {
                assert(seqno_ < cc.seqno);
            }
            seqno_ = cc.seqno;
        }

        void ist_end(int error)
        {
            log_info << "IST ended with status: " << error;
            gu::Lock lock(mutex_);
            error_ = error;
            eof_ = true;
            cond_.signal();
        }

        int wait()
        {
            gu::Lock lock(mutex_);
            while (eof_ == false)
            {
                lock.wait(cond_);
            }
            return error_;
        }

        wsrep_seqno_t seqno() const { return seqno_; }

    private:
        gu::Mutex mutex_;
        gu::Cond  cond_;
        wsrep_seqno_t seqno_;
        bool eof_;
        int error_;
    };
}

extern "C" void* receiver_thd(void* arg)
{
    mark_point();

    receiver_args* rargs(reinterpret_cast<receiver_args*>(arg));

    gu::Config conf;
    TrxHandleSlave::Pool slave_pool(sizeof(TrxHandleSlave), 1024,
                                    "TrxHandleSlave");
    galera::ReplicatorSMM::InitConfig(conf, NULL, NULL);

    mark_point();

    conf.set(galera::ist::Receiver::RECV_ADDR, rargs->listen_addr_);
    ISTHandler isth;
    galera::ist::Receiver receiver(conf, rargs->gcache_, slave_pool,
                                   isth, 0);

    // Prepare starts IST receiver thread
    rargs->listen_addr_ = receiver.prepare(rargs->first_, rargs->last_,
                                           rargs->version_,
                                           WSREP_UUID_UNDEFINED);

    gu_barrier_wait(&start_barrier);
    mark_point();

    receiver.ready(rargs->first_);

    int ist_error(isth.wait());
    log_info << "IST wait finished with status: " << ist_error;
    assert(0 == ist_error);
    fail_if(0 != ist_error, "Receiver exits with error: %d", ist_error);

    receiver.finished();

    // gcache cleanup like what would result after purge_trxs_upto()
    rargs->gcache_.seqno_release(isth.seqno());

    return 0;
}


static int select_trx_version(int protocol_version)
{
    // see protocol version table in replicator_smm.hpp
    switch (protocol_version)
    {
    case 1:
    case 2:
        return 1;
    case 3:
    case 4:
        return 2;
    case 5:
    case 6:
    case 7:
    case 8:
        return 3;
    case 9:
        return 4;
    case 10:
        return 5;
    default:
        ck_abort_msg("unsupported replicator protocol version: %n",
                     protocol_version);
    }

    return -1;
}

static void store_trx(gcache::GCache* const gcache,
                      TrxHandleMaster::Pool& lp,
                      const TrxHandleMaster::Params& trx_params,
                      const wsrep_uuid_t& uuid,
                      int const i)
{
    TrxHandleMasterPtr trx(TrxHandleMaster::New(lp, trx_params, uuid, 1234+i,
                                                5678+i),
                           TrxHandleMasterDeleter());

    const wsrep_buf_t key[3] = {
        {"key1", 4},
        {"key2", 4},
        {"key3", 4}
    };

    trx->append_key(KeyData(trx_params.version_, key, 3, WSREP_KEY_EXCLUSIVE,
                            true));
    trx->append_data("bar", 3, WSREP_DATA_ORDERED, true);
    assert (i > 0);
    int last_seen(i - 1);
    int pa_range(i);

    gu::byte_t* ptr(0);

    if (trx_params.version_ < 3)
    {
        ck_abort_msg("WS version %d not supported any more",
                     trx_params.version_);
    }
    else
    {
        galera::WriteSetNG::GatherVector bufs;
        ssize_t trx_size(trx->gather(bufs));
        mark_point();
        trx->finalize(last_seen);
        void* ptx;
        ptr = static_cast<gu::byte_t*>(gcache->malloc(trx_size, ptx));

        /* concatenate buffer vector */
        gu::byte_t* p(static_cast<gu::byte_t*>(ptx));
        for (size_t k(0); k < bufs->size(); ++k)
        {
            ::memcpy(p, bufs[k].ptr, bufs[k].size); p += bufs[k].size;
        }
        assert ((p - static_cast<gu::byte_t*>(ptx)) == trx_size);

        gu::Buf ws_buf = { ptx, trx_size };
        mark_point();
        galera::WriteSetIn wsi(ws_buf);
        assert (wsi.last_seen() == last_seen);
        assert (wsi.pa_range()  == (wsi.version() < WriteSetNG::VER5 ?
                                    0 : WriteSetNG::MAX_PA_RANGE));
        wsi.set_seqno(i, pa_range);
        assert (wsi.seqno()     == int64_t(i));
        assert (wsi.pa_range()  == pa_range);

        gcache->seqno_assign(ptr, i, GCS_ACT_WRITESET, (i - pa_range) <= 0);
        gcache->free(ptr);
    }
}

static void store_cc(gcache::GCache* const gcache,
                      const wsrep_uuid_t& uuid,
                     int const i)
{
    static int conf_id(0);

    gcs_act_cchange cc;

    ::memcpy(&cc.uuid, &uuid, sizeof(uuid));

    cc.seqno = i;
    cc.conf_id = conf_id++;

    void* tmp;
    int   const cc_size(cc.write(&tmp));
    void* ptx;
    void* const cc_ptr(gcache->malloc(cc_size, ptx));

<<<<<<< HEAD
    fail_if(NULL == cc_ptr);
    memcpy(ptx, tmp, cc_size);
=======
    ck_assert(NULL != cc_ptr);
    memcpy(cc_ptr, tmp, cc_size);
>>>>>>> 1953458c
    free(tmp);

    gcache->seqno_assign(cc_ptr, i, GCS_ACT_CCHANGE, i > 0);
    gcache->free(cc_ptr);
}

void log_test_name(int const v, bool const send_enc, bool const recv_enc)
{
    log_info << "\n\n"
        "##########################\n"
        "##                      ##\n"
        "##      IST v" << v << ' ' << (send_enc ? 'E' : 'P')
             << (recv_enc ? 'E' : 'P') << "     ##\n"
        "##                      ##\n"
        "##########################\n";
}

static void test_ist_common(int  const version,
                            bool const sender_enc,
                            bool const receiver_enc)
{
    using galera::KeyData;
    using galera::TrxHandle;
    using galera::KeyOS;

    log_test_name(version, sender_enc, receiver_enc);

    TrxHandleMaster::Pool lp(TrxHandleMaster::LOCAL_STORAGE_SIZE(), 4,
                             "ist_common");
    TrxHandleSlave::Pool sp(sizeof(TrxHandleSlave), 4, "ist_common");

    int const trx_version(select_trx_version(version));
    TrxHandleMaster::Params const trx_params("", trx_version,
                                       galera::KeySet::MAX_VERSION);

    TestEnv sender_env("ist_sender", sender_enc);
    gcache::GCache* gcache_sender = &sender_env.gcache();
    if (sender_enc) gcache_sender->param_set("gcache.keep_pages_size", "1M");

    TestEnv receiver_env("ist_receiver", receiver_enc);
    gcache::GCache* gcache_receiver = &receiver_env.gcache();

    std::string receiver_addr("tcp://127.0.0.1:0");
    wsrep_uuid_t uuid;
    gu_uuid_generate(reinterpret_cast<gu_uuid_t*>(&uuid), 0, 0);

    mark_point();

    // populate gcache
    for (size_t i(1); i <= 10; ++i)
    {
        if (i % 3)
        {
            store_trx(gcache_sender, lp, trx_params, uuid, i);
        }
        else
        {
            store_cc(gcache_sender, uuid, i);
        }
    }

    mark_point();

    receiver_args rargs(receiver_addr, 1, 10, sp, *gcache_receiver, version);
    sender_args sargs(*gcache_sender, rargs.listen_addr_, 1, 10, version);

    gu_barrier_init(&start_barrier, 0, 2);

    gu_thread_t sender_thread, receiver_thread;

    gu_thread_create(NULL, &sender_thread, &sender_thd, &sargs);
    mark_point();
    usleep(100000);
    gu_thread_create(NULL, &receiver_thread,  &receiver_thd, &rargs);
    mark_point();

    gu_thread_join(sender_thread, 0);
    gu_thread_join(receiver_thread, 0);

    mark_point();
}

/* REPL proto 7 tests: trx ver: 3, STR ver: 2, alignment: - */
START_TEST(test_ist_v7PP)
{
    test_ist_common(7, false, false);
}
END_TEST

START_TEST(test_ist_v7PE)
{
    test_ist_common(7, false, true);
}
END_TEST

START_TEST(test_ist_v7EP)
{
    test_ist_common(7, true, false);
}
END_TEST

START_TEST(test_ist_v7EE)
{
    test_ist_common(7, true, true);
}
END_TEST

/* REPL proto 8 tests: trx ver: 3, STR ver: 2, alignment: 8 */
START_TEST(test_ist_v8PP)
{
    test_ist_common(8, false, false);
}
END_TEST

START_TEST(test_ist_v8PE)
{
    test_ist_common(8, false, true);
}
END_TEST

START_TEST(test_ist_v8EP)
{
    test_ist_common(8, true, false);
}
END_TEST

START_TEST(test_ist_v8EE)
{
    test_ist_common(8, true, true);
}
END_TEST

/* REPL proto 9 tests: trx ver: 4, STR ver: 2, alignment: 8 */
START_TEST(test_ist_v9PP)
{
    test_ist_common(9, false, false);
}
END_TEST

START_TEST(test_ist_v9PE)
{
    test_ist_common(9, false, true);
}
END_TEST

START_TEST(test_ist_v9EP)
{
    test_ist_common(9, true, false);
}
END_TEST

START_TEST(test_ist_v9EE)
{
    test_ist_common(9, true, true);
}
END_TEST

/* REPL proto 10 (Galera 4.0) tests: trx ver: 5, STR ver: 3, alignment: 8 */
START_TEST(test_ist_v10PP)
{
    test_ist_common(10, false, false);
}
END_TEST

START_TEST(test_ist_v10PE)
{
    test_ist_common(10, false, true);
}
END_TEST

START_TEST(test_ist_v10EP)
{
    test_ist_common(10, true, false);
}
END_TEST

START_TEST(test_ist_v10EE)
{
    test_ist_common(10, true, true);
}
END_TEST

Suite* ist_suite()
{
    Suite* s  = suite_create("ist");
    TCase* tc;

    tc = tcase_create("test_ist_message");
    tcase_add_test(tc, test_ist_message);
    suite_add_tcase(s, tc);
    tc = tcase_create("test_ist_v7");
    tcase_set_timeout(tc, 60);
    tcase_add_test(tc, test_ist_v7PP);
    tcase_add_test(tc, test_ist_v7PE);
    tcase_add_test(tc, test_ist_v7EP);
    tcase_add_test(tc, test_ist_v7EE);
    suite_add_tcase(s, tc);
    tc = tcase_create("test_ist_v8");
    tcase_set_timeout(tc, 60);
    tcase_add_test(tc, test_ist_v8PP);
    tcase_add_test(tc, test_ist_v8PE);
    tcase_add_test(tc, test_ist_v8EP);
    tcase_add_test(tc, test_ist_v8EE);
    suite_add_tcase(s, tc);
    tc = tcase_create("test_ist_v9");
    tcase_set_timeout(tc, 60);
    tcase_add_test(tc, test_ist_v9PP);
    tcase_add_test(tc, test_ist_v9PE);
    tcase_add_test(tc, test_ist_v9EP);
    tcase_add_test(tc, test_ist_v9EE);
    suite_add_tcase(s, tc);
    tc = tcase_create("test_ist_v10");
    tcase_set_timeout(tc, 60);
    tcase_add_test(tc, test_ist_v10PP);
    tcase_add_test(tc, test_ist_v10PE);
    tcase_add_test(tc, test_ist_v10EP);
    tcase_add_test(tc, test_ist_v10EE);
    suite_add_tcase(s, tc);

    return s;
}<|MERGE_RESOLUTION|>--- conflicted
+++ resolved
@@ -288,7 +288,7 @@
     int ist_error(isth.wait());
     log_info << "IST wait finished with status: " << ist_error;
     assert(0 == ist_error);
-    fail_if(0 != ist_error, "Receiver exits with error: %d", ist_error);
+    ck_assert_msg(0 == ist_error, "Receiver exits with error: %d", ist_error);
 
     receiver.finished();
 
@@ -407,13 +407,8 @@
     void* ptx;
     void* const cc_ptr(gcache->malloc(cc_size, ptx));
 
-<<<<<<< HEAD
-    fail_if(NULL == cc_ptr);
+    ck_assert(NULL != cc_ptr);
     memcpy(ptx, tmp, cc_size);
-=======
-    ck_assert(NULL != cc_ptr);
-    memcpy(cc_ptr, tmp, cc_size);
->>>>>>> 1953458c
     free(tmp);
 
     gcache->seqno_assign(cc_ptr, i, GCS_ACT_CCHANGE, i > 0);
