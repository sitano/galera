//
// Copyright (C) 2011-2021 Codership Oy <info@codership.com>
//

#include "galera_test_env.hpp"

#include "ist.hpp"
#include "ist_proto.hpp"
#include "trx_handle.hpp"
#include "monitor.hpp"
#include "replicator_smm.hpp"
#include "common.h"

#include <GCache.hpp>
#include <gu_arch.h>
#include <check.h>

using namespace galera;

static void register_params(gu::Config& conf)
{
    galera::ist::register_params(conf);
    galera::ReplicatorSMM::register_params(conf);
    conf.add(COMMON_BASE_HOST_KEY);
    conf.add(COMMON_BASE_PORT_KEY);
#ifdef GALERA_HAVE_SSL
    gu::ssl_register_params(conf);
#endif // GALERA_HAVE_SSL
}

static void test_ist_recv_addr_expect(const std::string& expect,
                                      const std::string& addr)
{
    ck_assert_msg(expect == addr, "Expected %s got %s",
                  expect.c_str(), addr.c_str());
}

START_TEST(test_ist_recv_addr_not_set)
{
    gu::Config conf;
    register_params(conf);
    try
    {
        galera::IST_determine_recv_addr(conf, false);
        ck_abort_msg("Exception not thrown");
    }
    catch (const gu::Exception& e)
    {
        ck_assert(e.get_errno() == EINVAL);
    }
}
END_TEST

START_TEST(test_ist_recv_addr_base_host)
{
    gu::Config conf;
    register_params(conf);
    conf.set(COMMON_BASE_HOST_KEY, "127.0.0.1");
    test_ist_recv_addr_expect("tcp://127.0.0.1:4568",
                              galera::IST_determine_recv_addr(conf, false));
}
END_TEST

START_TEST(test_ist_recv_addr_ip)
{
    gu::Config conf;
    register_params(conf);
    conf.set(galera::ist::Receiver::RECV_ADDR, "127.0.0.1");
    test_ist_recv_addr_expect("tcp://127.0.0.1:4568",
                              galera::IST_determine_recv_addr(conf, false));
}
END_TEST

START_TEST(test_ist_recv_addr_ip_port)
{
    gu::Config conf;
    register_params(conf);
    conf.set(galera::ist::Receiver::RECV_ADDR, "127.0.0.1:10001");

    test_ist_recv_addr_expect("tcp://127.0.0.1:10001",
                              galera::IST_determine_recv_addr(conf, false));
}
END_TEST

START_TEST(test_ist_recv_addr_tcp_ip)
{
    gu::Config conf;
    register_params(conf);
    conf.set(galera::ist::Receiver::RECV_ADDR, "tcp://127.0.0.1");
    test_ist_recv_addr_expect("tcp://127.0.0.1:4568",
                              galera::IST_determine_recv_addr(conf, false));
}
END_TEST

START_TEST(test_ist_recv_addr_tcp_ip_port)
{
    gu::Config conf;
    register_params(conf);
    conf.set(galera::ist::Receiver::RECV_ADDR, "tcp://127.0.0.1");
    test_ist_recv_addr_expect("tcp://127.0.0.1:4568",
                              galera::IST_determine_recv_addr(conf, false));
}
END_TEST

START_TEST(test_ist_recv_bind_not_set)
{
    gu::Config conf;
    register_params(conf);
    conf.set(galera::ist::Receiver::RECV_ADDR, "127.0.0.1");
    try
    {
        (void)galera::IST_determine_recv_bind(conf, false);
        ck_abort_msg("Exception not thrown");
    }
    catch (const gu::NotSet&) { }
}
END_TEST

#ifdef GALERA_HAVE_SSL

START_TEST(test_ist_recv_addr_auto_ssl_scheme)
{
    gu::Config conf;
    register_params(conf);
    // Existing ssl_key parameter should result in ssl scheme if
    // scheme is not explicitly given.
    conf.set(gu::conf::ssl_key, "key");
    conf.set(galera::ist::Receiver::RECV_ADDR, "127.0.0.1");
    test_ist_recv_addr_expect("ssl://127.0.0.1:4568",
                              galera::IST_determine_recv_addr(conf, false));
}
END_TEST

START_TEST(test_ist_recv_addr_ssl_scheme)
{
    gu::Config conf;
    register_params(conf);
    // Existing ssl_key parameter should result in ssl scheme if
    // scheme is not explicitly given.
    conf.set(gu::conf::ssl_key, "key");
    conf.set(galera::ist::Receiver::RECV_ADDR, "ssl://127.0.0.1");
    test_ist_recv_addr_expect("ssl://127.0.0.1:4568",
                              galera::IST_determine_recv_addr(conf, false));
}
END_TEST

#endif // GALERA_HAVE_SSL

// Message tests

START_TEST(test_ist_message)
{

    using namespace galera::ist;

#if 0 /* This is a check for the old (broken) format */
    Message m3(3, Message::T_HANDSHAKE, 0x2, 3, 1001);

#if GU_WORDSIZE == 32
    ck_assert_msg(serial_size(m3) == 20, "serial size %zu != 20",
                  serial_size(m3));
#elif GU_WORDSIZE == 64
    ck_assert_msg(serial_size(m3) == 24, "serial size %zu != 24",
                  serial_size(m3));
#endif

    gu::Buffer buf(m3.serial_size());
    m3.serialize(&buf[0], buf.size(), 0);
    Message mu3(3);
    mu3.unserialize(&buf[0], buf.size(), 0);

    ck_assert(mu3.version() == 3);
    ck_assert(mu3.type()    == Message::T_HANDSHAKE);
    ck_assert(mu3.flags()   == 0x2);
    ck_assert(mu3.ctrl()    == 3);
    ck_assert(mu3.len()     == 1001);
#endif /* 0 */

    Message const m2(VER21, Message::T_HANDSHAKE, 0x2, 3, 1001);
    size_t const s2(12);
    ck_assert_msg(m2.serial_size() == s2,
                  "Expected m2.serial_size() = %zd, got %zd",
                  s2, m2.serial_size());

    gu::Buffer buf2(m2.serial_size());
    m2.serialize(&buf2[0], buf2.size(), 0);

    Message mu2(VER21);
    mu2.unserialize(&buf2[0], buf2.size(), 0);
    ck_assert(mu2.version() == VER21);
    ck_assert(mu2.type()    == Message::T_HANDSHAKE);
    ck_assert(mu2.flags()   == 0x2);
    ck_assert(mu2.ctrl()    == 3);
    ck_assert(mu2.len()     == 1001);

    Message const m4(VER40, Message::T_HANDSHAKE, 0x2, 3, 1001);
    size_t const s4(16 + sizeof(uint64_t /* Message::checksum_t */));
    ck_assert_msg(m4.serial_size() == s4,
                  "Expected m3.serial_size() = %zd, got %zd",
                  s4, m4.serial_size());

    gu::Buffer buf4(m4.serial_size());
    m4.serialize(&buf4[0], buf4.size(), 0);

    Message mu4(VER40);
    mu4.unserialize(&buf4[0], buf4.size(), 0);
    ck_assert(mu4.version() == VER40);
    ck_assert(mu4.type()    == Message::T_HANDSHAKE);
    ck_assert(mu4.flags()   == 0x2);
    ck_assert(mu4.ctrl()    == 3);
    ck_assert(mu4.len()     == 1001);
}
END_TEST

// IST tests

static gu_barrier_t start_barrier;

class TestOrder
{
public:
    TestOrder(galera::TrxHandleSlave& trx) : trx_(trx) { }
    void lock() { }
    void unlock() { }
    wsrep_seqno_t seqno() const { return trx_.global_seqno(); }
    bool condition(wsrep_seqno_t last_entered,
                   wsrep_seqno_t last_left) const
    {
        return (last_left >= trx_.depends_seqno());
    }
#ifdef GU_DBUG_ON
    void debug_sync(gu::Mutex&) { }
#endif // GU_DBUG_ON
private:
    galera::TrxHandleSlave& trx_;
};

struct sender_args
{
    gcache::GCache& gcache_;
    const std::string& peer_;
    wsrep_seqno_t first_;
    wsrep_seqno_t last_;
    int version_;
    sender_args(gcache::GCache& gcache,
                const std::string& peer,
                wsrep_seqno_t first, wsrep_seqno_t last,
                int version)
        :
        gcache_(gcache),
        peer_  (peer),
        first_ (first),
        last_  (last),
        version_(version)
    { }
};


struct receiver_args
{
    std::string   listen_addr_;
    wsrep_seqno_t first_;
    wsrep_seqno_t last_;
    TrxHandleSlave::Pool& trx_pool_;
    gcache::GCache& gcache_;
    int           version_;

    receiver_args(const std::string listen_addr,
                  wsrep_seqno_t first, wsrep_seqno_t last,
                  TrxHandleSlave::Pool& sp,
                  gcache::GCache& gc, int version)
        :
        listen_addr_(listen_addr),
        first_      (first),
        last_       (last),
        trx_pool_   (sp),
        gcache_     (gc),
        version_    (version)
    { }
};


extern "C" void* sender_thd(void* arg)
{
    mark_point();

    const sender_args* sargs(reinterpret_cast<const sender_args*>(arg));

    gu::Config conf;
    galera::ReplicatorSMM::InitConfig(conf, NULL, NULL);
    gu_barrier_wait(&start_barrier);
    sargs->gcache_.seqno_lock(sargs->first_); // unlocked in sender dtor
    galera::ist::Sender sender(conf, sargs->gcache_, sargs->peer_,
                               sargs->version_);
    mark_point();
    sender.send(sargs->first_, sargs->last_, sargs->first_);
    mark_point();
    return 0;
}


namespace
{
    class ISTHandler : public galera::ist::EventHandler
    {
    public:
        ISTHandler() :
            mutex_(0),
            cond_(0),
            seqno_(0),
            eof_(false),
            error_(0)
        { }

        ~ISTHandler() {}

        void ist_trx(const TrxHandleSlavePtr& ts, bool must_apply,
                     bool preload) override
        {
            assert(ts != 0);
            ts->verify_checksum();

            if (ts->state() == TrxHandle::S_ABORTING)
            {
                log_info << "ist_trx: aborting: " << ts->global_seqno();
            }
            else
            {
                log_info << "ist_trx: " << *ts;
                ts->set_state(TrxHandle::S_CERTIFYING);
            }

            if (preload == false)
            {
                assert(seqno_ + 1 == ts->global_seqno());
            }
            else
            {
                assert(seqno_ < ts->global_seqno());
            }
            seqno_ = ts->global_seqno();
        }

        void ist_cc(const gcs_act_cchange& cc, const gcs_action& act,
<<<<<<< HEAD
                    bool must_apply, bool preload)
=======
                    bool must_apply, bool preload) override
>>>>>>> 5dc30e69
        {
            assert(act.seqno_g == cc.seqno);

            log_info << "ist_cc" << cc.seqno;
            if (preload == false)
            {
                assert(seqno_ + 1 == cc.seqno);
            }
            else
            {
                assert(seqno_ < cc.seqno);
            }
            seqno_ = cc.seqno;
        }

        void ist_end(const ist::Result& result) override
        {
            log_info << "IST ended with status: " << result.error_str;
            gu::Lock lock(mutex_);
            error_ = result.error;
            eof_ = true;
            cond_.signal();
        }

        int wait()
        {
            gu::Lock lock(mutex_);
            while (eof_ == false)
            {
                lock.wait(cond_);
            }
            return error_;
        }

        wsrep_seqno_t seqno() const { return seqno_; }

    private:
        gu::Mutex mutex_;
        gu::Cond  cond_;
        wsrep_seqno_t seqno_;
        bool eof_;
        int error_;
    };
}

extern "C" void* receiver_thd(void* arg)
{
    mark_point();

    receiver_args* rargs(reinterpret_cast<receiver_args*>(arg));

    gu::Config conf;
    TrxHandleSlave::Pool slave_pool(sizeof(TrxHandleSlave), 1024,
                                    "TrxHandleSlave");
    galera::ReplicatorSMM::InitConfig(conf, NULL, NULL);

    mark_point();

    conf.set(galera::ist::Receiver::RECV_ADDR, rargs->listen_addr_);
    ISTHandler isth;
    galera::ist::Receiver receiver(conf, rargs->gcache_, slave_pool,
                                   isth, 0, NULL);

    // Prepare starts IST receiver thread
    rargs->listen_addr_ = receiver.prepare(rargs->first_, rargs->last_,
                                           rargs->version_,
                                           WSREP_UUID_UNDEFINED);

    gu_barrier_wait(&start_barrier);
    mark_point();

    receiver.ready(rargs->first_);

    int ist_error(isth.wait());
    log_info << "IST wait finished with status: " << ist_error;
    assert(0 == ist_error);
    ck_assert_msg(0 == ist_error, "Receiver exits with error: %d", ist_error);

    receiver.finished();

    // gcache cleanup like what would result after purge_trxs_upto()
    rargs->gcache_.seqno_release(isth.seqno());

    return 0;
}


static int select_trx_version(int protocol_version)
{
    // see protocol version table in replicator_smm.hpp
    switch (protocol_version)
    {
    case 1:
    case 2:
        return 1;
    case 3:
    case 4:
        return 2;
    case 5:
    case 6:
    case 7:
    case 8:
        return 3;
    case 9:
        return 4;
    case 10:
        return 5;
    default:
        ck_abort_msg("unsupported replicator protocol version: %d",
                     protocol_version);
    }

    return -1;
}

static void store_trx(gcache::GCache* const gcache,
                      TrxHandleMaster::Pool& lp,
                      const TrxHandleMaster::Params& trx_params,
                      const wsrep_uuid_t& uuid,
                      int const i)
{
    TrxHandleMasterPtr trx(TrxHandleMaster::New(lp, trx_params, uuid, 1234+i,
                                                5678+i),
                           TrxHandleMasterDeleter());

    const wsrep_buf_t key[3] = {
        {"key1", 4},
        {"key2", 4},
        {"key3", 4}
    };

    trx->append_key(KeyData(trx_params.version_, key, 3, WSREP_KEY_EXCLUSIVE,
                            true));
    trx->append_data("bar", 3, WSREP_DATA_ORDERED, true);
    assert (i > 0);
    int last_seen(i - 1);
    int pa_range(i);

    gu::byte_t* ptr(0);

    if (trx_params.version_ < 3)
    {
        ck_abort_msg("WS version %d not supported any more",
                     trx_params.version_);
    }
    else
    {
        galera::WriteSetNG::GatherVector bufs;
        ssize_t trx_size(trx->gather(bufs));
        mark_point();
        trx->finalize(last_seen);
        void* ptx;
        ptr = static_cast<gu::byte_t*>(gcache->malloc(trx_size, ptx));

        /* concatenate buffer vector */
        gu::byte_t* p(static_cast<gu::byte_t*>(ptx));
        for (size_t k(0); k < bufs->size(); ++k)
        {
            ::memcpy(p, bufs[k].ptr, bufs[k].size); p += bufs[k].size;
        }
        assert ((p - static_cast<gu::byte_t*>(ptx)) == trx_size);

        gu::Buf ws_buf = { ptx, trx_size };
        mark_point();
        galera::WriteSetIn wsi(ws_buf);
        assert (wsi.last_seen() == last_seen);
        assert (wsi.pa_range()  == (wsi.version() < WriteSetNG::VER5 ?
                                    0 : WriteSetNG::MAX_PA_RANGE));
        wsi.set_seqno(i, pa_range);
        assert (wsi.seqno()     == int64_t(i));
        assert (wsi.pa_range()  == pa_range);

        gcache->seqno_assign(ptr, i, GCS_ACT_WRITESET, (i - pa_range) <= 0);
        gcache->free(ptr);
    }
}

static void store_cc(gcache::GCache* const gcache,
                      const wsrep_uuid_t& uuid,
                     int const i)
{
    static int conf_id(0);

    gcs_act_cchange cc;

    ::memcpy(&cc.uuid, &uuid, sizeof(uuid));

    cc.seqno = i;
    cc.conf_id = conf_id++;

    void* tmp;
    int   const cc_size(cc.write(&tmp));
    void* ptx;
    void* const cc_ptr(gcache->malloc(cc_size, ptx));

    ck_assert(NULL != cc_ptr);
    memcpy(ptx, tmp, cc_size);
    free(tmp);

    gcache->seqno_assign(cc_ptr, i, GCS_ACT_CCHANGE, i > 0);
    gcache->free(cc_ptr);
}

void log_test_name(int const v, bool const send_enc, bool const recv_enc)
{
    log_info << "\n\n"
        "##########################\n"
        "##                      ##\n"
        "##      IST v" << v << ' ' << (send_enc ? 'E' : 'P')
             << (recv_enc ? 'E' : 'P') << "     ##\n"
        "##                      ##\n"
        "##########################\n";
}

static void test_ist_common(int  const version,
                            bool const sender_enc,
                            bool const receiver_enc)
{
    using galera::KeyData;
    using galera::TrxHandle;
    using galera::KeyOS;

    log_test_name(version, sender_enc, receiver_enc);

    TrxHandleMaster::Pool lp(TrxHandleMaster::LOCAL_STORAGE_SIZE(), 4,
                             "ist_common");
    TrxHandleSlave::Pool sp(sizeof(TrxHandleSlave), 4, "ist_common");

    int const trx_version(select_trx_version(version));
    TrxHandleMaster::Params const trx_params("", trx_version,
                                       galera::KeySet::MAX_VERSION);

    TestEnv sender_env("ist_sender", sender_enc);
    gcache::GCache* gcache_sender = &sender_env.gcache();
    if (sender_enc) gcache_sender->param_set("gcache.keep_pages_size", "1M");

    TestEnv receiver_env("ist_receiver", receiver_enc);
    gcache::GCache* gcache_receiver = &receiver_env.gcache();

    std::string receiver_addr("tcp://127.0.0.1:0");
    wsrep_uuid_t uuid;
    gu_uuid_generate(reinterpret_cast<gu_uuid_t*>(&uuid), 0, 0);

    mark_point();

    // populate gcache
    for (size_t i(1); i <= 10; ++i)
    {
        if (i % 3)
        {
            store_trx(gcache_sender, lp, trx_params, uuid, i);
        }
        else
        {
            store_cc(gcache_sender, uuid, i);
        }
    }

    mark_point();

    receiver_args rargs(receiver_addr, 1, 10, sp, *gcache_receiver, version);
    sender_args sargs(*gcache_sender, rargs.listen_addr_, 1, 10, version);

    gu_barrier_init(&start_barrier, 0, 2);

    gu_thread_t sender_thread, receiver_thread;

    gu_thread_create(NULL, &sender_thread, &sender_thd, &sargs);
    mark_point();
    usleep(100000);
    gu_thread_create(NULL, &receiver_thread,  &receiver_thd, &rargs);
    mark_point();

    gu_thread_join(sender_thread, 0);
    gu_thread_join(receiver_thread, 0);

    mark_point();
}

/* REPL proto 7 tests: trx ver: 3, STR ver: 2, alignment: - */
START_TEST(test_ist_v7PP)
{
    test_ist_common(7, false, false);
}
END_TEST

START_TEST(test_ist_v7PE)
{
    test_ist_common(7, false, true);
}
END_TEST

START_TEST(test_ist_v7EP)
{
    test_ist_common(7, true, false);
}
END_TEST

START_TEST(test_ist_v7EE)
{
    test_ist_common(7, true, true);
}
END_TEST

/* REPL proto 8 tests: trx ver: 3, STR ver: 2, alignment: 8 */
START_TEST(test_ist_v8PP)
{
    test_ist_common(8, false, false);
}
END_TEST

START_TEST(test_ist_v8PE)
{
    test_ist_common(8, false, true);
}
END_TEST

START_TEST(test_ist_v8EP)
{
    test_ist_common(8, true, false);
}
END_TEST

START_TEST(test_ist_v8EE)
{
    test_ist_common(8, true, true);
}
END_TEST

/* REPL proto 9 tests: trx ver: 4, STR ver: 2, alignment: 8 */
START_TEST(test_ist_v9PP)
{
    test_ist_common(9, false, false);
}
END_TEST

START_TEST(test_ist_v9PE)
{
    test_ist_common(9, false, true);
}
END_TEST

START_TEST(test_ist_v9EP)
{
    test_ist_common(9, true, false);
}
END_TEST

START_TEST(test_ist_v9EE)
{
    test_ist_common(9, true, true);
}
END_TEST

/* REPL proto 10 (Galera 4.0) tests: trx ver: 5, STR ver: 3, alignment: 8 */
START_TEST(test_ist_v10PP)
{
    test_ist_common(10, false, false);
}
END_TEST

START_TEST(test_ist_v10PE)
{
    test_ist_common(10, false, true);
}
END_TEST

START_TEST(test_ist_v10EP)
{
    test_ist_common(10, true, false);
}
END_TEST

START_TEST(test_ist_v10EE)
{
    test_ist_common(10, true, true);
}
END_TEST

Suite* ist_suite()
{
    Suite* s  = suite_create("ist");
    TCase* tc;

    tc = tcase_create("test_ist_recv_addr_not_set");
    tcase_add_test(tc, test_ist_recv_addr_not_set);
    suite_add_tcase(s, tc);

    tc = tcase_create("test_ist_recv_addr_ip");
    tcase_add_test(tc, test_ist_recv_addr_ip);
    suite_add_tcase(s, tc);

    tc = tcase_create("test_ist_recv_addr_base_host");
    tcase_add_test(tc, test_ist_recv_addr_base_host);
    suite_add_tcase(s, tc);

    tc = tcase_create("test_ist_recv_addr_ip_port");
    tcase_add_test(tc, test_ist_recv_addr_ip_port);
    suite_add_tcase(s, tc);

    tc = tcase_create("test_ist_recv_addr_tcp_ip");
    tcase_add_test(tc, test_ist_recv_addr_tcp_ip);
    suite_add_tcase(s, tc);

    tc = tcase_create("test_ist_recv_addr_tcp_ip_port");
    tcase_add_test(tc, test_ist_recv_addr_tcp_ip_port);
    suite_add_tcase(s, tc);

    tc = tcase_create("test_ist_recv_bind_not_set");
    tcase_add_test(tc, test_ist_recv_bind_not_set);
    suite_add_tcase(s, tc);

#ifdef GALERA_HAVE_SSL
    tc = tcase_create("test_ist_recv_addr_auto_ssl_scheme");
    tcase_add_test(tc, test_ist_recv_addr_auto_ssl_scheme);
    suite_add_tcase(s, tc);

    tc = tcase_create("test_ist_recv_addr_ssl_scheme");
    tcase_add_test(tc, test_ist_recv_addr_ssl_scheme);
    suite_add_tcase(s, tc);

#endif // GALERA_HAVE_SSL

    tc = tcase_create("test_ist_message");
    tcase_add_test(tc, test_ist_message);
    suite_add_tcase(s, tc);
    tc = tcase_create("test_ist_v7");
    tcase_set_timeout(tc, 60);
    tcase_add_test(tc, test_ist_v7PP);
    tcase_add_test(tc, test_ist_v7PE);
    tcase_add_test(tc, test_ist_v7EP);
    tcase_add_test(tc, test_ist_v7EE);
    suite_add_tcase(s, tc);
    tc = tcase_create("test_ist_v8");
    tcase_set_timeout(tc, 60);
    tcase_add_test(tc, test_ist_v8PP);
    tcase_add_test(tc, test_ist_v8PE);
    tcase_add_test(tc, test_ist_v8EP);
    tcase_add_test(tc, test_ist_v8EE);
    suite_add_tcase(s, tc);
    tc = tcase_create("test_ist_v9");
    tcase_set_timeout(tc, 60);
    tcase_add_test(tc, test_ist_v9PP);
    tcase_add_test(tc, test_ist_v9PE);
    tcase_add_test(tc, test_ist_v9EP);
    tcase_add_test(tc, test_ist_v9EE);
    suite_add_tcase(s, tc);
    tc = tcase_create("test_ist_v10");
    tcase_set_timeout(tc, 60);
    tcase_add_test(tc, test_ist_v10PP);
    tcase_add_test(tc, test_ist_v10PE);
    tcase_add_test(tc, test_ist_v10EP);
    tcase_add_test(tc, test_ist_v10EE);
    suite_add_tcase(s, tc);

    return s;
}<|MERGE_RESOLUTION|>--- conflicted
+++ resolved
@@ -342,11 +342,7 @@
         }
 
         void ist_cc(const gcs_act_cchange& cc, const gcs_action& act,
-<<<<<<< HEAD
-                    bool must_apply, bool preload)
-=======
                     bool must_apply, bool preload) override
->>>>>>> 5dc30e69
         {
             assert(act.seqno_g == cc.seqno);
 
