--- conflicted
+++ resolved
@@ -404,13 +404,9 @@
     void* const cc_ptr(gcache->malloc(cc_size, ptx));
 
     fail_if(NULL == cc_ptr);
-<<<<<<< HEAD
     memcpy(ptx, tmp, cc_size);
-
-=======
-    memcpy(cc_ptr, tmp, cc_size);
     free(tmp);
->>>>>>> 8301a6ae
+
     gcache->seqno_assign(cc_ptr, i, GCS_ACT_CCHANGE, i > 0);
     gcache->free(cc_ptr);
 }
@@ -601,7 +597,6 @@
     suite_add_tcase(s, tc);
     tc = tcase_create("test_ist_v7");
     tcase_set_timeout(tc, 60);
-<<<<<<< HEAD
     tcase_add_test(tc, test_ist_v7PP);
     tcase_add_test(tc, test_ist_v7PE);
     tcase_add_test(tc, test_ist_v7EP);
@@ -620,17 +615,6 @@
     tcase_add_test(tc, test_ist_v9PE);
     tcase_add_test(tc, test_ist_v9EP);
     tcase_add_test(tc, test_ist_v9EE);
-=======
-    suite_add_tcase(s, tc);
-    tcase_add_test(tc, test_ist_v7);
-    tc = tcase_create("test_ist_v8");
-    tcase_set_timeout(tc, 60);
-    tcase_add_test(tc, test_ist_v8);
-    suite_add_tcase(s, tc);
-    tc = tcase_create("test_ist_v9");
-    tcase_set_timeout(tc, 60);
-    tcase_add_test(tc, test_ist_v9);
->>>>>>> 8301a6ae
     suite_add_tcase(s, tc);
     tc = tcase_create("test_ist_v10");
     tcase_set_timeout(tc, 60);
