//
// Copyright (C) 2011-2020 Codership Oy <info@codership.com>
//


#include "ist.hpp"
#include "ist_proto.hpp"
#include "trx_handle.hpp"
#include "monitor.hpp"
#include "replicator_smm.hpp"

#include <GCache.hpp>
#include <gu_arch.h>
#include <check.h>

using namespace galera;

// Message tests

START_TEST(test_ist_message)
{

    using namespace galera::ist;

#if 0 /* This is a check for the old (broken) format */
    Message m3(3, Message::T_HANDSHAKE, 0x2, 3, 1001);

#if GU_WORDSIZE == 32
    ck_assert_msg(serial_size(m3) == 20, "serial size %zu != 20",
                  serial_size(m3));
#elif GU_WORDSIZE == 64
    ck_assert_msg(serial_size(m3) == 24, "serial size %zu != 24",
                  serial_size(m3));
#endif

    gu::Buffer buf(m3.serial_size());
    m3.serialize(&buf[0], buf.size(), 0);
    Message mu3(3);
    mu3.unserialize(&buf[0], buf.size(), 0);

<<<<<<< HEAD
    fail_unless(mu3.version() == 3);
    fail_unless(mu3.type()    == Message::T_HANDSHAKE);
    fail_unless(mu3.flags()   == 0x2);
    fail_unless(mu3.ctrl()    == 3);
    fail_unless(mu3.len()     == 1001);
#endif /* 0 */

    Message const m2(VER21, Message::T_HANDSHAKE, 0x2, 3, 1001);
    size_t const s2(12);
    fail_unless(m2.serial_size() == s2,
                "Expected m2.serial_size() = %zd, got %zd", s2,m2.serial_size());

    gu::Buffer buf2(m2.serial_size());
    m2.serialize(&buf2[0], buf2.size(), 0);

    Message mu2(VER21);
    mu2.unserialize(&buf2[0], buf2.size(), 0);
    fail_unless(mu2.version() == VER21);
    fail_unless(mu2.type()    == Message::T_HANDSHAKE);
    fail_unless(mu2.flags()   == 0x2);
    fail_unless(mu2.ctrl()    == 3);
    fail_unless(mu2.len()     == 1001);

    Message const m4(VER40, Message::T_HANDSHAKE, 0x2, 3, 1001);
    size_t const s4(16 + sizeof(uint64_t /* Message::checksum_t */));
    fail_unless(m4.serial_size() == s4,
                "Expected m3.serial_size() = %zd, got %zd", s4,m4.serial_size());

    gu::Buffer buf4(m4.serial_size());
    m4.serialize(&buf4[0], buf4.size(), 0);

    Message mu4(VER40);
    mu4.unserialize(&buf4[0], buf4.size(), 0);
    fail_unless(mu4.version() == VER40);
    fail_unless(mu4.type()    == Message::T_HANDSHAKE);
    fail_unless(mu4.flags()   == 0x2);
    fail_unless(mu4.ctrl()    == 3);
    fail_unless(mu4.len()     == 1001);
=======
    ck_assert(mu3.version() == 3);
    ck_assert(mu3.type()    == Message::T_HANDSHAKE);
    ck_assert(mu3.flags()   == 0x2);
    ck_assert(mu3.ctrl()    == 3);
    ck_assert(mu3.len()     == 1001);

    Message m4(4, Message::T_HANDSHAKE, 0x2, 3, 1001);
    ck_assert(m4.serial_size() == 12);

    buf.clear();
    buf.resize(m4.serial_size());
    m4.serialize(&buf[0], buf.size(), 0);

    Message mu4(4);
    mu4.unserialize(&buf[0], buf.size(), 0);
    ck_assert(mu4.version() == 4);
    ck_assert(mu4.type()    == Message::T_HANDSHAKE);
    ck_assert(mu4.flags()   == 0x2);
    ck_assert(mu4.ctrl()    == 3);
    ck_assert(mu4.len()     == 1001);
>>>>>>> d6566f86
}
END_TEST

// IST tests

static gu_barrier_t start_barrier;

class TestOrder
{
public:
    TestOrder(galera::TrxHandleSlave& trx) : trx_(trx) { }
    void lock() { }
    void unlock() { }
    wsrep_seqno_t seqno() const { return trx_.global_seqno(); }
    bool condition(wsrep_seqno_t last_entered,
                   wsrep_seqno_t last_left) const
    {
        return (last_left >= trx_.depends_seqno());
    }
#ifdef GU_DBUG_ON
    void debug_sync(gu::Mutex&) { }
#endif // GU_DBUG_ON
private:
    galera::TrxHandleSlave& trx_;
};

struct sender_args
{
    gcache::GCache& gcache_;
    const std::string& peer_;
    wsrep_seqno_t first_;
    wsrep_seqno_t last_;
    int version_;
    sender_args(gcache::GCache& gcache,
                const std::string& peer,
                wsrep_seqno_t first, wsrep_seqno_t last,
                int version)
        :
        gcache_(gcache),
        peer_  (peer),
        first_ (first),
        last_  (last),
        version_(version)
    { }
};


struct receiver_args
{
    std::string   listen_addr_;
    wsrep_seqno_t first_;
    wsrep_seqno_t last_;
    TrxHandleSlave::Pool& trx_pool_;
    gcache::GCache& gcache_;
    int           version_;

    receiver_args(const std::string listen_addr,
                  wsrep_seqno_t first, wsrep_seqno_t last,
                  TrxHandleSlave::Pool& sp,
                  gcache::GCache& gc, int version)
        :
        listen_addr_(listen_addr),
        first_      (first),
        last_       (last),
        trx_pool_   (sp),
        gcache_     (gc),
        version_    (version)
    { }
};


extern "C" void* sender_thd(void* arg)
{
    mark_point();

    const sender_args* sargs(reinterpret_cast<const sender_args*>(arg));

    gu::Config conf;
    galera::ReplicatorSMM::InitConfig(conf, NULL, NULL);
    gu_barrier_wait(&start_barrier);
    sargs->gcache_.seqno_lock(sargs->first_); // unlocked in sender dtor
    galera::ist::Sender sender(conf, sargs->gcache_, sargs->peer_,
                               sargs->version_);
    mark_point();
    sender.send(sargs->first_, sargs->last_, sargs->first_);
    mark_point();
    return 0;
}


namespace
{
    class ISTHandler : public galera::ist::EventHandler
    {
    public:
        ISTHandler() :
            mutex_(),
            cond_(),
            seqno_(0),
            eof_(false),
            error_(0)
        { }

        ~ISTHandler() {}

        void ist_trx(const TrxHandleSlavePtr& ts, bool must_apply, bool preload)
        {
            assert(ts != 0);
            ts->verify_checksum();

            if (ts->state() == TrxHandle::S_ABORTING)
            {
                log_info << "ist_trx: aborting: " << ts->global_seqno();
            }
            else
            {
                log_info << "ist_trx: " << *ts;
                ts->set_state(TrxHandle::S_CERTIFYING);
            }

            if (preload == false)
            {
                assert(seqno_ + 1 == ts->global_seqno());
            }
            else
            {
                assert(seqno_ < ts->global_seqno());
            }
            seqno_ = ts->global_seqno();
        }

        void ist_cc(const gcs_action& act, bool must_apply, bool preload)
        {
            gcs_act_cchange const cc(act.buf, act.size);
            assert(act.seqno_g == cc.seqno);

            log_info << "ist_cc" << cc.seqno;
            if (preload == false)
            {
                assert(seqno_ + 1 == cc.seqno);
            }
            else
            {
                assert(seqno_ < cc.seqno);
            }
        }

        void ist_end(int error)
        {
            log_info << "IST ended with status: " << error;
            gu::Lock lock(mutex_);
            error_ = error;
            eof_ = true;
            cond_.signal();
        }

        int wait()
        {
            gu::Lock lock(mutex_);
            while (eof_ == false)
            {
                lock.wait(cond_);
            }
            return error_;
        }

    private:
        gu::Mutex mutex_;
        gu::Cond  cond_;
        wsrep_seqno_t seqno_;
        bool eof_;
        int error_;
    };
}

extern "C" void* receiver_thd(void* arg)
{
    mark_point();

    receiver_args* rargs(reinterpret_cast<receiver_args*>(arg));

    gu::Config conf;
    TrxHandleSlave::Pool slave_pool(sizeof(TrxHandleSlave), 1024,
                                    "TrxHandleSlave");
    galera::ReplicatorSMM::InitConfig(conf, NULL, NULL);

    mark_point();

    conf.set(galera::ist::Receiver::RECV_ADDR, rargs->listen_addr_);
    ISTHandler isth;
    galera::ist::Receiver receiver(conf, rargs->gcache_, slave_pool,
                                   isth, 0);

    // Prepare starts IST receiver thread
    rargs->listen_addr_ = receiver.prepare(rargs->first_, rargs->last_,
                                           rargs->version_,
                                           WSREP_UUID_UNDEFINED);

    gu_barrier_wait(&start_barrier);
    mark_point();

    receiver.ready(rargs->first_);

    log_info << "IST wait finished with status: " << isth.wait();

    receiver.finished();
    return 0;
}


static int select_trx_version(int protocol_version)
{
    // see protocol version table in replicator_smm.hpp
    switch (protocol_version)
    {
    case 1:
    case 2:
        return 1;
    case 3:
    case 4:
        return 2;
    case 5:
    case 6:
    case 7:
    case 8:
        return 3;
    case 9:
        return 4;
    case 10:
        return 5;
    default:
        fail("unsupported replicator protocol version: %n", protocol_version);
    }
<<<<<<< HEAD

=======
    ck_abort_msg("unknown protocol version %i", protocol_version);
>>>>>>> d6566f86
    return -1;
}

static void store_trx(gcache::GCache* const gcache,
                      TrxHandleMaster::Pool& lp,
                      const TrxHandleMaster::Params& trx_params,
                      const wsrep_uuid_t& uuid,
                      int const i)
{
    TrxHandleMasterPtr trx(TrxHandleMaster::New(lp, trx_params, uuid, 1234+i,
                                                5678+i),
                           TrxHandleMasterDeleter());

    const wsrep_buf_t key[3] = {
        {"key1", 4},
        {"key2", 4},
        {"key3", 4}
    };

    trx->append_key(KeyData(trx_params.version_, key, 3, WSREP_KEY_EXCLUSIVE,
                            true));
    trx->append_data("bar", 3, WSREP_DATA_ORDERED, true);
    assert (i > 0);
    int last_seen(i - 1);
    int pa_range(i);

    gu::byte_t* ptr(0);

    if (trx_params.version_ < 3)
    {
        fail("WS version %d not supported any more", trx_params.version_);
    }
    else
    {
        galera::WriteSetNG::GatherVector bufs;
        ssize_t trx_size(trx->gather(bufs));
        mark_point();
        trx->finalize(last_seen);
        ptr = static_cast<gu::byte_t*>(gcache->malloc(trx_size));

        /* concatenate buffer vector */
        gu::byte_t* p(ptr);
        for (size_t k(0); k < bufs->size(); ++k)
        {
            ::memcpy(p, bufs[k].ptr, bufs[k].size); p += bufs[k].size;
        }
        assert ((p - ptr) == trx_size);

        gu::Buf ws_buf = { ptr, trx_size };
        mark_point();
        galera::WriteSetIn wsi(ws_buf);
        assert (wsi.last_seen() == last_seen);
        assert (wsi.pa_range()  == (wsi.version() < WriteSetNG::VER5 ?
                                    0 : WriteSetNG::MAX_PA_RANGE));
        wsi.set_seqno(i, pa_range);
        assert (wsi.seqno()     == int64_t(i));
        assert (wsi.pa_range()  == pa_range);
    }

    gcache->seqno_assign(ptr, i, GCS_ACT_WRITESET, (i - pa_range) <= 0);
}

static void store_cc(gcache::GCache* const gcache,
                      const wsrep_uuid_t& uuid,
                     int const i)
{
    static int conf_id(0);

    gcs_act_cchange cc;

    ::memcpy(&cc.uuid, &uuid, sizeof(uuid));

    cc.seqno = i;
    cc.conf_id = conf_id++;

    void* tmp;
    int   const cc_size(cc.write(&tmp));
    void* const cc_ptr(gcache->malloc(cc_size));

    fail_if(NULL == cc_ptr);
    memcpy(cc_ptr, tmp, cc_size);
    free(tmp);
    gcache->seqno_assign(cc_ptr, i, GCS_ACT_CCHANGE, i > 0);
}

static void test_ist_common(int const version)
{
    using galera::KeyData;
    using galera::TrxHandle;
    using galera::KeyOS;

    TrxHandleMaster::Pool lp(TrxHandleMaster::LOCAL_STORAGE_SIZE(), 4,
                             "ist_common");
    TrxHandleSlave::Pool sp(sizeof(TrxHandleSlave), 4, "ist_common");

    int const trx_version(select_trx_version(version));
    TrxHandleMaster::Params const trx_params("", trx_version,
                                       galera::KeySet::MAX_VERSION);
    std::string const dir(".");

    gu::Config conf_sender;
    galera::ReplicatorSMM::InitConfig(conf_sender, NULL, NULL);
    std::string const gcache_sender_file("ist_sender.cache");
    conf_sender.set("gcache.name", gcache_sender_file);
    conf_sender.set("gcache.size", "1M");
    gcache::GCache* gcache_sender = new gcache::GCache(conf_sender, dir);

    gu::Config conf_receiver;
    galera::ReplicatorSMM::InitConfig(conf_receiver, NULL, NULL);
    std::string const gcache_receiver_file("ist_receiver.cache");
    conf_receiver.set("gcache.name", gcache_receiver_file);
    conf_receiver.set("gcache.size", "1M");
    gcache::GCache* gcache_receiver = new gcache::GCache(conf_receiver, dir);

    std::string receiver_addr("tcp://127.0.0.1:0");
    wsrep_uuid_t uuid;
    gu_uuid_generate(reinterpret_cast<gu_uuid_t*>(&uuid), 0, 0);

    mark_point();

    // populate gcache
    for (size_t i(1); i <= 10; ++i)
    {
        if (i % 3)
        {
            store_trx(gcache_sender, lp, trx_params, uuid, i);
        }
        else
        {
            store_cc(gcache_sender, uuid, i);
        }
    }

    mark_point();

    receiver_args rargs(receiver_addr, 1, 10, sp, *gcache_receiver, version);
    sender_args sargs(*gcache_sender, rargs.listen_addr_, 1, 10, version);

    gu_barrier_init(&start_barrier, 0, 2);

    gu_thread_t sender_thread, receiver_thread;

    gu_thread_create(&sender_thread, 0, &sender_thd, &sargs);
    mark_point();
    usleep(100000);
    gu_thread_create(&receiver_thread, 0, &receiver_thd, &rargs);
    mark_point();

    gu_thread_join(sender_thread, 0);
    gu_thread_join(receiver_thread, 0);

    mark_point();

    delete gcache_sender;
    delete gcache_receiver;

    mark_point();
    unlink(gcache_sender_file.c_str());
    unlink(gcache_receiver_file.c_str());
}

START_TEST(test_ist_v7)
{
    test_ist_common(7);      /* trx ver: 3, STR ver: 2, alignment: none */
}
END_TEST

START_TEST(test_ist_v8)
{
    test_ist_common(8);      /* trx ver: 3, STR ver: 2, alignment: 8    */
}
END_TEST

START_TEST(test_ist_v9)
{
    test_ist_common(9);      /* trx ver: 4, STR ver: 2, alignment: 8    */
}
END_TEST

START_TEST(test_ist_v10)
{
    test_ist_common(10);     /* trx ver: 5, STR ver: 3, alignment: 8    */
}
END_TEST

Suite* ist_suite()
{
    Suite* s  = suite_create("ist");
    TCase* tc;

    tc = tcase_create("test_ist_message");
    tcase_add_test(tc, test_ist_message);
    suite_add_tcase(s, tc);
    tc = tcase_create("test_ist_v7");
    tcase_set_timeout(tc, 60);
    suite_add_tcase(s, tc);
    tcase_add_test(tc, test_ist_v7);
    tc = tcase_create("test_ist_v8");
    tcase_set_timeout(tc, 60);
    tcase_add_test(tc, test_ist_v8);
    suite_add_tcase(s, tc);
    tc = tcase_create("test_ist_v9");
    tcase_set_timeout(tc, 60);
    tcase_add_test(tc, test_ist_v9);
    suite_add_tcase(s, tc);
    tc = tcase_create("test_ist_v10");
    tcase_set_timeout(tc, 60);
    tcase_add_test(tc, test_ist_v10);
    suite_add_tcase(s, tc);

    return s;
}<|MERGE_RESOLUTION|>--- conflicted
+++ resolved
@@ -38,67 +38,46 @@
     Message mu3(3);
     mu3.unserialize(&buf[0], buf.size(), 0);
 
-<<<<<<< HEAD
-    fail_unless(mu3.version() == 3);
-    fail_unless(mu3.type()    == Message::T_HANDSHAKE);
-    fail_unless(mu3.flags()   == 0x2);
-    fail_unless(mu3.ctrl()    == 3);
-    fail_unless(mu3.len()     == 1001);
-#endif /* 0 */
-
-    Message const m2(VER21, Message::T_HANDSHAKE, 0x2, 3, 1001);
-    size_t const s2(12);
-    fail_unless(m2.serial_size() == s2,
-                "Expected m2.serial_size() = %zd, got %zd", s2,m2.serial_size());
-
-    gu::Buffer buf2(m2.serial_size());
-    m2.serialize(&buf2[0], buf2.size(), 0);
-
-    Message mu2(VER21);
-    mu2.unserialize(&buf2[0], buf2.size(), 0);
-    fail_unless(mu2.version() == VER21);
-    fail_unless(mu2.type()    == Message::T_HANDSHAKE);
-    fail_unless(mu2.flags()   == 0x2);
-    fail_unless(mu2.ctrl()    == 3);
-    fail_unless(mu2.len()     == 1001);
-
-    Message const m4(VER40, Message::T_HANDSHAKE, 0x2, 3, 1001);
-    size_t const s4(16 + sizeof(uint64_t /* Message::checksum_t */));
-    fail_unless(m4.serial_size() == s4,
-                "Expected m3.serial_size() = %zd, got %zd", s4,m4.serial_size());
-
-    gu::Buffer buf4(m4.serial_size());
-    m4.serialize(&buf4[0], buf4.size(), 0);
-
-    Message mu4(VER40);
-    mu4.unserialize(&buf4[0], buf4.size(), 0);
-    fail_unless(mu4.version() == VER40);
-    fail_unless(mu4.type()    == Message::T_HANDSHAKE);
-    fail_unless(mu4.flags()   == 0x2);
-    fail_unless(mu4.ctrl()    == 3);
-    fail_unless(mu4.len()     == 1001);
-=======
     ck_assert(mu3.version() == 3);
     ck_assert(mu3.type()    == Message::T_HANDSHAKE);
     ck_assert(mu3.flags()   == 0x2);
     ck_assert(mu3.ctrl()    == 3);
     ck_assert(mu3.len()     == 1001);
-
-    Message m4(4, Message::T_HANDSHAKE, 0x2, 3, 1001);
-    ck_assert(m4.serial_size() == 12);
-
-    buf.clear();
-    buf.resize(m4.serial_size());
-    m4.serialize(&buf[0], buf.size(), 0);
-
-    Message mu4(4);
-    mu4.unserialize(&buf[0], buf.size(), 0);
-    ck_assert(mu4.version() == 4);
+#endif /* 0 */
+
+    Message const m2(VER21, Message::T_HANDSHAKE, 0x2, 3, 1001);
+    size_t const s2(12);
+    ck_assert_msg(m2.serial_size() == s2,
+                  "Expected m2.serial_size() = %zd, got %zd",
+                  s2, m2.serial_size());
+
+    gu::Buffer buf2(m2.serial_size());
+    m2.serialize(&buf2[0], buf2.size(), 0);
+
+    Message mu2(VER21);
+    mu2.unserialize(&buf2[0], buf2.size(), 0);
+    ck_assert(mu2.version() == VER21);
+    ck_assert(mu2.type()    == Message::T_HANDSHAKE);
+    ck_assert(mu2.flags()   == 0x2);
+    ck_assert(mu2.ctrl()    == 3);
+    ck_assert(mu2.len()     == 1001);
+
+    Message const m4(VER40, Message::T_HANDSHAKE, 0x2, 3, 1001);
+    size_t const s4(16 + sizeof(uint64_t /* Message::checksum_t */));
+    ck_assert_msg(m4.serial_size() == s4,
+                  "Expected m3.serial_size() = %zd, got %zd",
+                  s4, m4.serial_size());
+
+    gu::Buffer buf4(m4.serial_size());
+    m4.serialize(&buf4[0], buf4.size(), 0);
+
+    Message mu4(VER40);
+    mu4.unserialize(&buf4[0], buf4.size(), 0);
+    ck_assert(mu4.version() == VER40);
     ck_assert(mu4.type()    == Message::T_HANDSHAKE);
     ck_assert(mu4.flags()   == 0x2);
     ck_assert(mu4.ctrl()    == 3);
     ck_assert(mu4.len()     == 1001);
->>>>>>> d6566f86
 }
 END_TEST
 
@@ -330,13 +309,10 @@
     case 10:
         return 5;
     default:
-        fail("unsupported replicator protocol version: %n", protocol_version);
+        ck_abort_msg("unsupported replicator protocol version: %n",
+                     protocol_version);
     }
-<<<<<<< HEAD
-
-=======
-    ck_abort_msg("unknown protocol version %i", protocol_version);
->>>>>>> d6566f86
+
     return -1;
 }
 
@@ -367,7 +343,8 @@
 
     if (trx_params.version_ < 3)
     {
-        fail("WS version %d not supported any more", trx_params.version_);
+        ck_abort_msg("WS version %d not supported any more",
+                     trx_params.version_);
     }
     else
     {
@@ -416,7 +393,7 @@
     int   const cc_size(cc.write(&tmp));
     void* const cc_ptr(gcache->malloc(cc_size));
 
-    fail_if(NULL == cc_ptr);
+    ck_assert(NULL != cc_ptr);
     memcpy(cc_ptr, tmp, cc_size);
     free(tmp);
     gcache->seqno_assign(cc_ptr, i, GCS_ACT_CCHANGE, i > 0);
