--- conflicted
+++ resolved
@@ -226,7 +226,7 @@
 class PreIST : public galera::ist::PreloadHandler
 {
 public:
-    void preload_trx(TrxHandleSlave* trx) { }
+    void preload_index(const gcs_action& act) { }
     void preload_view_change(const wsrep_view_info_t& view) { }
     virtual ~PreIST() {}
 };
@@ -290,10 +290,7 @@
     case 5:
     case 6:
     case 7:
-<<<<<<< HEAD
-=======
         return 3;
->>>>>>> 4565bceb
     case 8:
         return 4;
     default:
@@ -470,9 +467,9 @@
 }
 END_TEST
 
-START_TEST(test_ist_v8)
-{
-    test_ist_common(8);
+START_TEST(test_ist_v7)
+{
+    test_ist_common(7);
 }
 END_TEST
 
@@ -494,14 +491,11 @@
     tcase_set_timeout(tc, 60);
     tcase_add_test(tc, test_ist_v5);
     suite_add_tcase(s, tc);
-    tc = tcase_create("test_ist_v8");
+    tc = tcase_create("test_ist_v7");
     tcase_set_timeout(tc, 60);
-<<<<<<< HEAD
     tcase_add_test(tc, test_ist_v7);
     tc = tcase_create("test_ist_v8");
     tcase_set_timeout(tc, 60);
-=======
->>>>>>> 4565bceb
     tcase_add_test(tc, test_ist_v8);
     suite_add_tcase(s, tc);
 
