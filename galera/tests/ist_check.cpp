--- conflicted
+++ resolved
@@ -341,13 +341,8 @@
             seqno_ = ts->global_seqno();
         }
 
-<<<<<<< HEAD
         void ist_cc(const gcs_act_cchange& cc, const gcs_action& act,
-                    bool must_apply, bool preload)
-=======
-        void ist_cc(const gcs_action& act, bool must_apply,
-                    bool preload) override
->>>>>>> f12ff7e6
+                    bool must_apply, bool preload) override
         {
             assert(act.seqno_g == cc.seqno);
 
