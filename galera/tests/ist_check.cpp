--- conflicted
+++ resolved
@@ -167,12 +167,8 @@
 {
     trx_thread_args* targs(reinterpret_cast<trx_thread_args*>(arg));
     pthread_barrier_wait(&start_barrier);
-<<<<<<< HEAD
     targs->receiver_.ready(targs->receiver_.first_seqno());
-=======
-    targs->receiver_.ready();
-
->>>>>>> aafd799f
+
     while (true)
     {
         gcs_action act;
