//
<<<<<<< HEAD
// Copyright (C) 2018-2022 Codership Oy <info@codership.com>
=======
// Copyright (C) 2018-2023 Codership Oy <info@codership.com>
>>>>>>> f65658d5
//

#include <wsrep_api.h>
extern "C" int wsrep_loader(wsrep_t*);

#include <gcache_test_encryption.hpp>

#include <gu_config.hpp>
#include <gu_mutex.hpp>
#include <gu_cond.hpp>
#include <gu_lock.hpp>

#include <gu_arch.h> // GU_WORDSIZE

#include <map>
#include <string>
#include <sstream>
#include <iostream>

#include <check.h>

#include <unistd.h> // unlink()

/* "magic" value for parameters which defaults a variable */
static const char* const VARIABLE = "variable";

static const char* Defaults[] =
{
    "base_dir",                    ".",
    "base_port",                   "4567",
    "cert.log_conflicts",          "no",
    "cert.optimistic_pa",          "yes",
    "debug",                       "no",
#ifdef GU_DBUG_ON
    "dbug",                        "",
#endif
    "evs.auto_evict",              "0",
    "evs.causal_keepalive_period", "PT1S",
    "evs.debug_log_mask",          "0x1",
    "evs.delay_margin",            "PT1S",
    "evs.delayed_keep_period",     "PT30S",
    "evs.inactive_check_period",   "PT0.5S",
    "evs.inactive_timeout",        "PT15S",
    "evs.info_log_mask",           "0",
    "evs.install_timeout",         "PT7.5S",
    "evs.join_retrans_period",     "PT1S",
    "evs.keepalive_period",        "PT1S",
    "evs.max_install_timeouts",    "3",
    "evs.send_window",             "4",
    "evs.stats_report_period",     "PT1M",
    "evs.suspect_timeout",         "PT5S",
    "evs.use_aggregate",           "true",
    "evs.user_send_window",        "2",
    "evs.version",                 "1",
    "evs.view_forget_timeout",     "P1D",
#ifndef NDEBUG
    "gcache.debug",                "0",
#endif
    "gcache.dir",                  ".",
    "gcache.keep_pages_size",      "0",
    "gcache.keep_plaintext_size",  "128M", /* defaults to gcache.page_size */
    "gcache.mem_size",             "0",
    "gcache.name",                 "galera.cache",
    "gcache.page_size",            "128M",
    "gcache.recover",              "yes",
    "gcache.size",                 "128M",
    "gcomm.thread_prio",           "",
    "gcs.fc_debug",                "0",
    "gcs.fc_factor",               "1.0",
    "gcs.fc_limit",                "16",
    "gcs.fc_master_slave",         "no",
    "gcs.fc_single_primary",       "no",
    "gcs.max_packet_size",         "64500",
    "gcs.max_throttle",            "0.25",
#if (GU_WORDSIZE == 32)
    "gcs.recv_q_hard_limit",       "2147483647",
#elif (GU_WORDSIZE == 64)
    "gcs.recv_q_hard_limit",       "9223372036854775807",
#endif
    "gcs.recv_q_soft_limit",       "0.25",
    "gcs.sync_donor",              "no",
    "gmcast.listen_addr",          "tcp://0.0.0.0:4567",
    "gmcast.mcast_addr",           "",
    "gmcast.mcast_ttl",            "1",
    "gmcast.peer_timeout",         "PT3S",
    "gmcast.segment",              "0",
    "gmcast.time_wait",            "PT5S",
    "gmcast.version",              "0",
//  "ist.recv_addr",               no default,
    "pc.announce_timeout",         "PT3S",
    "pc.checksum",                 "false",
    "pc.ignore_quorum",            "false",
    "pc.ignore_sb",                "false",
    "pc.linger",                   "PT20S",
    "pc.npvo",                     "false",
    "pc.recovery",                 "true",
    "pc.version",                  "0",
    "pc.wait_prim",                "true",
    "pc.wait_prim_timeout",        "PT30S",
    "pc.weight",                   "1",
    "protonet.backend",            "asio",
    "protonet.version",            "0",
    "repl.causal_read_timeout",    "PT30S",
    "repl.commit_order",           "3",
    "repl.key_format",             "FLAT8",
    "repl.max_ws_size",            "2147483647",
    "repl.proto_max",              "11",
#ifdef GU_DBUG_ON
    "signal",                      "",
#endif
    "socket.checksum",             "2",
    "socket.recv_buf_size",        "auto",
    "socket.send_buf_size",        "auto",
//  "socket.dynamic",              no default,
//  "socket.ssl",                  no default,
//  "socket.ssl_cert",             no default,
//  "socket.ssl_cipher",           no default,
//  "socket.ssl_compression",      no default,
//  "socket.ssl_key",              no default,
//  "socket.ssl_reload"            no default,
    NULL
};

typedef std::map<std::string, std::string> DefaultsMap;

static void
fill_in_expected(DefaultsMap& map, const char* def_list[])
{
    for (int i(0); def_list[i] != NULL; i += 2)
    {
        std::pair<std::string, std::string> param(def_list[i], def_list[i+1]);
        DefaultsMap::iterator it(map.insert(param).first);

        ck_assert_msg(it != map.end(), "Failed to insert KV pair: %s = %s",
                      param.first.c_str(), param.second.c_str());
    }
}

static void
fill_in_real(DefaultsMap& map, wsrep_t& provider)
{
    std::vector<std::pair<std::string, std::string> > kv_pairs;
    char* const opt_string(provider.options_get(&provider));
    gu::Config::parse(kv_pairs, opt_string);
    ::free(opt_string);

    for (unsigned int i(0); i < kv_pairs.size(); ++i)
    {
        std::pair<std::string, std::string> const trimmed(kv_pairs[i].first,
                                                          kv_pairs[i].second);
        DefaultsMap::iterator it(map.insert(trimmed).first);

        ck_assert_msg(it != map.end(), "Failed to insert KV pair: %s = %s",
                      trimmed.first.c_str(), trimmed.second.c_str());
    }
}

static void
log_cb(wsrep_log_level_t l, const char* c)
{
    if (l <= WSREP_LOG_ERROR) // only log errors to avoid output clutter
    {
        std::cerr << c << '\n';
    }
}

struct app_ctx
{
    gu::Mutex mtx_;
    gu::Cond  cond_;
    wsrep_t   provider_;
    bool      connected_;

    app_ctx() : mtx_(0), cond_(0),
                provider_(), connected_(false) {}
};

static enum wsrep_cb_status
conn_cb(void* ctx, const wsrep_view_info_t* view)
{
    (void)view;
    app_ctx* c(static_cast<app_ctx*>(ctx));
    gu::Lock lock(c->mtx_);

    if (!c->connected_)
    {
        c->connected_ = true;
        c->cond_.broadcast();
    }
    else
    {
        assert(0);
    }

    return WSREP_CB_SUCCESS;
}

static enum wsrep_cb_status
view_cb(void*                    app_ctx,
        void*                    recv_ctx,
        const wsrep_view_info_t* view,
        const char*              state,
        size_t                   state_len)
{
    /* make compilers happy about unused arguments */
    (void)app_ctx;
    (void)recv_ctx;
    (void)view;
    (void)state;
    (void)state_len;

    return WSREP_CB_SUCCESS;
}

static enum wsrep_cb_status
synced_cb(void* app_ctx)
{
    (void)app_ctx;

    return WSREP_CB_SUCCESS;
}

static void*
recv_func(void* ctx)
{
    app_ctx* c(static_cast<app_ctx*>(ctx));
    wsrep_t& provider(c->provider_);

    wsrep_status_t const ret(provider.recv(&provider, NULL));
    ck_assert_msg(WSREP_OK == ret, "recv() returned %d", ret);

    return NULL;
}

static void
defaults(bool const enc)
{
    DefaultsMap expected_defaults, real_defaults;

    fill_in_expected(expected_defaults, Defaults);

    app_ctx ctx;
    wsrep_t& provider(ctx.provider_);
    int ret = wsrep_status_t(wsrep_loader(&provider));
    ck_assert(WSREP_OK == ret);

    wsrep_encrypt_cb_t const enc_cb(enc ? gcache_test_encrypt_cb : NULL);

    struct wsrep_init_args init_args =
        {
            &ctx,     // void*       app_ctx

            /* Configuration parameters */
            NULL,     // const char* node_name
            NULL,     // const char* node_address
            NULL,     // const char* node_incoming
            NULL,     // const char* data_dir
            NULL,     // const char* options
            0,        // int         proto_ver

            /* Application initial state information. */
            NULL,     // const wsrep_gtid_t*    state_id
            NULL,     // const wsrep_buf_t*     state

            /* Application callbacks */
            log_cb,   // wsrep_log_cb_t         logger_cb
            conn_cb,  // wsrep_connected_cb_t   connected_cb
            view_cb,  // wsrep_view_cb_t        view_handler_cb
            NULL,     // wsrep_sst_request_cb_t sst_request_cb
            enc_cb,   // wsrep_encrypt_cb_t     encrypt_cb

            /* Applier callbacks */
            NULL,     // wsrep_apply_cb_t       apply_cb
            NULL,     // wsrep_unordered_cb_t   unordered_cb

            /* State Snapshot Transfer callbacks */
            NULL,     // wsrep_sst_donate_cb_t  sst_donate_cb
            synced_cb,// wsrep_synced_cb_t      synced_cb
        };
    ret = provider.init(&provider, &init_args);
    ck_assert(WSREP_OK == ret);
    if (enc_cb)
    {
        const char* key = "oaiasjfewoer";
        wsrep_buf buf = { key, strlen(key) };
        ret = provider.enc_set_key(&provider, &buf);
        ck_assert(WSREP_OK == ret);
    }

    /* some defaults are set only on connection attmept */
    ret = provider.connect(&provider, "cluster_name", "gcomm://", "", false);
    ck_assert_msg(WSREP_OK == ret, "connect() returned %d", ret);

    fill_in_real(real_defaults, provider);
    mark_point();

    if (WSREP_OK == ret) /* if connect() was a success, need to disconnect() */
    {
        /* some configuration change events need to be received */
        gu_thread_t recv_thd;
        gu_thread_create(NULL, &recv_thd,  recv_func, &ctx);

        mark_point();

        /* @todo:there is a race condition in the library when disconnect() is
         * called right after connect() */
        { /* sync with connect callback */
            gu::Lock lock(ctx.mtx_);
            while(!ctx.connected_) lock.wait(ctx.cond_);
        }

        mark_point();

        ret = provider.disconnect(&provider);
        ck_assert_msg(WSREP_OK == ret, "disconnect() returned %d", ret);

        ret = gu_thread_join(recv_thd, NULL);
        ck_assert_msg(0 == ret, "Could not join thread: %d (%s)",
                      ret, strerror(ret));
    }

    mark_point();

    /* cleanup leftover files */
    ::unlink(real_defaults.find("gcache.name")->second.c_str());
    ::unlink("grastate.dat");
    if (enc)
    {
        static const char* page_file = "gcache.page.000000";
        ck_assert_msg(0 == ::unlink(page_file),
                      "Failed to cleanup page file '%s': %d(%s)",
                      page_file, errno, strerror(errno));
    }

    /* now compare expected and real maps */
    std::ostringstream err;
    DefaultsMap::iterator expected(expected_defaults.begin());
    while (expected != expected_defaults.end())
    {
        DefaultsMap::iterator real(real_defaults.find(expected->first));

        if (real != real_defaults.end())
        {
            if (expected->second != VARIABLE &&
                expected->second != real->second)
            {
                err << "Provider default for " << real->first
                    << ": " << real->second << " differs from expected "
                    << expected->second << '\n';
            }

            real_defaults.erase(real);
        }
        else
        {
            err << "Provider missing " << expected->first <<" parameter\n";
        }

        expected_defaults.erase(expected++);
    }

    mark_point();

    DefaultsMap::iterator real(real_defaults.begin());
    while (real != real_defaults.end())
    {
        err << "Provider has extra parameter: " << real->first << " = "
            << real->second << '\n';
        real_defaults.erase(real++);
    }

    ck_assert_msg(err.str().empty(), "Defaults discrepancies detected:\n%s",
                  err.str().c_str());
}

START_TEST(test_defaults)
{
    defaults(false);
}
END_TEST

START_TEST(test_defaultsE)
{
    defaults(true);
}
END_TEST

Suite* defaults_suite()
{
    Suite* s = suite_create("Defaults");
    TCase* tc;

    tc = tcase_create("defaults");
    tcase_add_test(tc, test_defaults);
    tcase_add_test(tc, test_defaultsE);
    tcase_set_timeout(tc, 120);
    suite_add_tcase(s, tc);

    return s;
}
<|MERGE_RESOLUTION|>--- conflicted
+++ resolved
@@ -1,9 +1,5 @@
 //
-<<<<<<< HEAD
-// Copyright (C) 2018-2022 Codership Oy <info@codership.com>
-=======
 // Copyright (C) 2018-2023 Codership Oy <info@codership.com>
->>>>>>> f65658d5
 //
 
 #include <wsrep_api.h>
