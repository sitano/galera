--- conflicted
+++ resolved
@@ -1,9 +1,5 @@
 //
-<<<<<<< HEAD
-// Copyright (C) 2010-2017 Codership Oy <info@codership.com>
-=======
 // Copyright (C) 2010-2020 Codership Oy <info@codership.com>
->>>>>>> d6566f86
 //
 
 #include "trx_handle.hpp"
@@ -54,7 +50,7 @@
 
     for (int i(0); i < TrxHandle::num_states_; ++i)
     {
-        fail_unless(visited[i] == visits[i],
+        ck_assert_msg(visited[i] == visits[i],
                     "i = %i visited = %i visits = %i",
                     i, visited[i], visits[i]);
     }
@@ -77,8 +73,7 @@
                            TrxHandleMasterDeleter());
     galera::TrxHandleLock lock(*trx);
 
-<<<<<<< HEAD
-    fail_unless(trx->state() == TrxHandle::S_EXECUTING);
+    ck_assert(trx->state() == TrxHandle::S_EXECUTING);
 
     // Matrix representing directed graph of TrxHandleMaster transitions,
     // see galera/src/trx_handle.cpp
@@ -117,116 +112,6 @@
     std::fill(visits.begin(), visits.end(), 1);
 
     check_states_graph(state_trans_master, trx.get(), visits);
-=======
-    log_info << *trx;
-    ck_assert(trx->state() == TrxHandle::S_EXECUTING);
-
-#if 0 // now setting wrong state results in abort
-    try
-    {
-        trx->set_state(TrxHandle::S_COMMITTED);
-        ck_abort_msg("");
-    }
-    catch (...)
-    {
-        ck_assert(trx->state() == TrxHandle::S_EXECUTING);
-    }
-#endif
-
-    trx->set_state(TrxHandle::S_REPLICATING);
-    ck_assert(trx->state() == TrxHandle::S_REPLICATING);
-    trx->unref();
-
-    // abort before replication
-    trx = TrxHandle::New(tp, TrxHandle::Defaults, uuid, -1, 1);
-    trx->set_state(TrxHandle::S_MUST_ABORT);
-    trx->set_state(TrxHandle::S_ABORTING);
-    trx->set_state(TrxHandle::S_ROLLED_BACK);
-    trx->unref();
-
-    // aborted during replication and does not certify
-    trx = TrxHandle::New(tp, TrxHandle::Defaults, uuid, -1, 1);
-    trx->set_state(TrxHandle::S_REPLICATING);
-    trx->set_state(TrxHandle::S_MUST_ABORT);
-    trx->set_state(TrxHandle::S_ABORTING);
-    trx->set_state(TrxHandle::S_ROLLED_BACK);
-    trx->unref();
-
-    // aborted during replication and certifies but does not certify
-    // during replay (is this even possible?)
-    trx = TrxHandle::New(tp, TrxHandle::Defaults, uuid, -1, 1);
-    trx->set_state(TrxHandle::S_REPLICATING);
-    trx->set_state(TrxHandle::S_MUST_ABORT);
-    trx->set_state(TrxHandle::S_MUST_CERT_AND_REPLAY);
-    trx->set_state(TrxHandle::S_CERTIFYING);
-    trx->set_state(TrxHandle::S_MUST_ABORT);
-    trx->set_state(TrxHandle::S_ABORTING);
-    trx->set_state(TrxHandle::S_ROLLED_BACK);
-    trx->unref();
-
-    // aborted during replication, certifies and commits
-    trx = TrxHandle::New(tp, TrxHandle::Defaults, uuid, -1, 1);
-    trx->set_state(TrxHandle::S_REPLICATING);
-    trx->set_state(TrxHandle::S_MUST_ABORT);
-    trx->set_state(TrxHandle::S_MUST_CERT_AND_REPLAY);
-    trx->set_state(TrxHandle::S_CERTIFYING);
-    trx->set_state(TrxHandle::S_MUST_REPLAY_AM);
-    trx->set_state(TrxHandle::S_MUST_REPLAY_CM);
-    trx->set_state(TrxHandle::S_MUST_REPLAY);
-    trx->set_state(TrxHandle::S_REPLAYING);
-    trx->set_state(TrxHandle::S_COMMITTED);
-    trx->unref();
-
-    // aborted during certification, replays and commits
-    trx = TrxHandle::New(tp, TrxHandle::Defaults, uuid, -1, 1);
-    trx->set_state(TrxHandle::S_REPLICATING);
-    trx->set_state(TrxHandle::S_CERTIFYING);
-    trx->set_state(TrxHandle::S_MUST_ABORT);
-    trx->set_state(TrxHandle::S_MUST_CERT_AND_REPLAY);
-    trx->set_state(TrxHandle::S_CERTIFYING);
-    trx->set_state(TrxHandle::S_MUST_REPLAY_AM);
-    trx->set_state(TrxHandle::S_MUST_REPLAY_CM);
-    trx->set_state(TrxHandle::S_MUST_REPLAY);
-    trx->set_state(TrxHandle::S_REPLAYING);
-    trx->set_state(TrxHandle::S_COMMITTED);
-    trx->unref();
-
-    // aborted while waiting applying, replays and commits
-    trx = TrxHandle::New(tp, TrxHandle::Defaults, uuid, -1, 1);
-    trx->set_state(TrxHandle::S_REPLICATING);
-    trx->set_state(TrxHandle::S_CERTIFYING);
-    trx->set_state(TrxHandle::S_APPLYING);
-    trx->set_state(TrxHandle::S_MUST_ABORT);
-    trx->set_state(TrxHandle::S_MUST_REPLAY_AM);
-    trx->set_state(TrxHandle::S_MUST_REPLAY_CM);
-    trx->set_state(TrxHandle::S_MUST_REPLAY);
-    trx->set_state(TrxHandle::S_REPLAYING);
-    trx->set_state(TrxHandle::S_COMMITTED);
-    trx->unref();
-
-    // aborted while waiting for commit order, replays and commits
-    trx = TrxHandle::New(tp, TrxHandle::Defaults, uuid, -1, 1);
-    trx->set_state(TrxHandle::S_REPLICATING);
-    trx->set_state(TrxHandle::S_CERTIFYING);
-    trx->set_state(TrxHandle::S_APPLYING);
-    trx->set_state(TrxHandle::S_COMMITTING);
-    trx->set_state(TrxHandle::S_MUST_ABORT);
-    trx->set_state(TrxHandle::S_MUST_REPLAY_CM);
-    trx->set_state(TrxHandle::S_MUST_REPLAY);
-    trx->set_state(TrxHandle::S_REPLAYING);
-    trx->set_state(TrxHandle::S_COMMITTED);
-    trx->unref();
-
-
-    // smooth operation
-    trx = TrxHandle::New(tp, TrxHandle::Defaults, uuid, -1, 1);
-    trx->set_state(TrxHandle::S_REPLICATING);
-    trx->set_state(TrxHandle::S_CERTIFYING);
-    trx->set_state(TrxHandle::S_APPLYING);
-    trx->set_state(TrxHandle::S_COMMITTING);
-    trx->set_state(TrxHandle::S_COMMITTED);
-    trx->unref();
->>>>>>> d6566f86
 }
 END_TEST
 
@@ -253,7 +138,7 @@
 
     TrxHandleSlavePtr ts(TrxHandleSlave::New(false, sp),
                          TrxHandleSlaveDeleter());
-    fail_unless(ts->state() == TrxHandle::S_REPLICATING);
+    ck_assert(ts->state() == TrxHandle::S_REPLICATING);
 
     std::vector<int> visits(TrxHandle::num_states_);
     std::fill(visits.begin(), visits.end(), 0);
@@ -284,15 +169,15 @@
 
         std::vector<gu::byte_t> buf;
         trx->serialize(0, buf);
-        fail_unless(buf.size() > 0);
+        ck_assert(buf.size() > 0);
 
         TrxHandleSlavePtr txs1(TrxHandleSlave::New(false, sp),
                                TrxHandleSlaveDeleter());
         gcs_action const act =
             { 1, 2, buf.data(), int(buf.size()), GCS_ACT_WRITESET};
-        fail_unless(txs1->unserialize<true>(act) > 0);
-        fail_if(txs1->global_seqno() != act.seqno_g);
-        fail_if(txs1->local_seqno()  != act.seqno_l);
+        ck_assert(txs1->unserialize<true>(act) > 0);
+        ck_assert(txs1->global_seqno() == act.seqno_g);
+        ck_assert(txs1->local_seqno()  == act.seqno_l);
     }
 }
 END_TEST
@@ -308,12 +193,11 @@
     )
 {
     std::vector<char>* const res(static_cast<std::vector<char>* >(ctx));
-    fail_if(NULL == res);
-
-<<<<<<< HEAD
+    ck_assert(NULL != res);
+
     const char* const c(static_cast<const char*>(data->ptr));
-    fail_if(NULL == c);
-    fail_if(1 != data->len);
+    ck_assert(NULL != c);
+    ck_assert(1 == data->len);
 
     res->push_back(*c);
 
@@ -332,39 +216,17 @@
     gu_uuid_generate(&uuid, 0, 0);
     TrxHandleMasterPtr trx(TrxHandleMaster::New(lp, trx_params, uuid, 4567,8910),
                            TrxHandleMasterDeleter());
-=======
-    ck_assert(trx->serial_size() == 4 + 16 + 8 + 8 + 8 + 8);
-
-    trx->set_flags(trx->flags() | TrxHandle::F_MAC_HEADER);
-    ck_assert(trx->serial_size() == 4 + 16 + 8 + 8 + 8 + 8 + 2);
-    trx->set_flags(trx->flags() & ~TrxHandle::F_MAC_HEADER);
-    ck_assert(trx->serial_size() == 4 + 16 + 8 + 8 + 8 + 8);
-
-    trx->append_annotation(reinterpret_cast<const gu::byte_t*>("foobar"),
-                           strlen("foobar"));
-    trx->set_flags(trx->flags() | TrxHandle::F_ANNOTATION);
-    ck_assert(trx->serial_size() == 4 + 16 + 8 + 8 + 8 + 8 + 4 + 6);
-    trx->set_flags(trx->flags() & ~TrxHandle::F_ANNOTATION);
-    ck_assert(trx->serial_size() == 4 + 16 + 8 + 8 + 8 + 8);
->>>>>>> d6566f86
 
     galera::TrxHandleLock lock(*trx);
 
     std::vector<char> src(3); // initial wirteset
     src[0] = 'a'; src[1] = 'b'; src[2] = 'c';
 
-<<<<<<< HEAD
     std::vector<char> res;          // apply_cb should reproduce src in res
-    fail_if(src == res);
-=======
-    std::vector<gu::byte_t> buf(trx->serial_size());
-    ck_assert(trx->serialize(&buf[0], buf.size(), 0) > 0);
-    ck_assert(trx2->unserialize(&buf[0], buf.size(), 0) > 0);
->>>>>>> d6566f86
-
-    fail_unless(trx->flags() & TrxHandle::F_BEGIN);
-
-<<<<<<< HEAD
+    ck_assert(src != res);
+
+    ck_assert(trx->flags() & TrxHandle::F_BEGIN);
+
     {
         // 0. first fragment A
         trx->append_data(&src[0], 1, WSREP_DATA_ORDERED, false);
@@ -373,27 +235,21 @@
         std::vector<gu::byte_t> buf;
         trx->serialize(0, buf);
 
-        fail_unless(buf.size() > 0);
+        ck_assert(buf.size() > 0);
         trx->release_write_set_out();
 
         TrxHandleSlavePtr ts(TrxHandleSlave::New(false, sp),
                              TrxHandleSlaveDeleter());
         gcs_action const act =
             { 1, 2, buf.data(), int(buf.size()), GCS_ACT_WRITESET};
-        fail_unless(ts->unserialize<true>(act) > 0);
-        fail_unless(ts->flags() & TrxHandle::F_BEGIN);
-        fail_if(ts->flags() & TrxHandle::F_COMMIT);
+        ck_assert(ts->unserialize<true>(act) > 0);
+        ck_assert(ts->flags() & TrxHandle::F_BEGIN);
+        ck_assert(!(ts->flags() & TrxHandle::F_COMMIT));
         trx->add_replicated(ts);
 
         wsrep_bool_t exit_loop;
         ts->apply(&res, apply_cb, wsrep_trx_meta_t(), exit_loop);
     }
-=======
-    trx->set_flags(trx->flags() | TrxHandle::F_MAC_PAYLOAD);
-    buf.resize(trx->serial_size());
-    ck_assert(trx->serialize(&buf[0], buf.size(), 0) > 0);
-    ck_assert(trx2->unserialize(&buf[0], buf.size(), 0) > 0);
->>>>>>> d6566f86
 
     {
         // 1. middle fragment B
@@ -402,23 +258,22 @@
 
         std::vector<gu::byte_t> buf;
         trx->serialize(0, buf);
-        fail_unless(buf.size() > 0);
+        ck_assert(buf.size() > 0);
         trx->release_write_set_out();
 
         TrxHandleSlavePtr ts(TrxHandleSlave::New(false, sp),
                              TrxHandleSlaveDeleter());
         gcs_action const act =
             { 2, 3, buf.data(), int(buf.size()), GCS_ACT_WRITESET};
-        fail_unless(ts->unserialize<true>(act) > 0);
-        fail_if(ts->flags() & TrxHandle::F_BEGIN);
-        fail_if(ts->flags() & TrxHandle::F_COMMIT);
+        ck_assert(ts->unserialize<true>(act) > 0);
+        ck_assert(!(ts->flags() & TrxHandle::F_BEGIN));
+        ck_assert(!(ts->flags() & TrxHandle::F_COMMIT));
         trx->add_replicated(ts);
 
         wsrep_bool_t exit_loop;
         ts->apply(&res, apply_cb, wsrep_trx_meta_t(), exit_loop);
     }
 
-<<<<<<< HEAD
     {
         // 2. last fragment C
         trx->append_data(&src[2], 1, WSREP_DATA_ORDERED, false);
@@ -427,32 +282,23 @@
 
         std::vector<gu::byte_t> buf;
         trx->serialize(0, buf);
-        fail_unless(buf.size() > 0);
+        ck_assert(buf.size() > 0);
         trx->release_write_set_out();
 
         TrxHandleSlavePtr ts(TrxHandleSlave::New(false, sp),
                              TrxHandleSlaveDeleter());
         gcs_action const act =
             { 3, 4, buf.data(), int(buf.size()), GCS_ACT_WRITESET};
-        fail_unless(ts->unserialize<true>(act) > 0);
-        fail_if(ts->flags() & TrxHandle::F_BEGIN);
-        fail_unless(ts->flags() & TrxHandle::F_COMMIT);
+        ck_assert(ts->unserialize<true>(act) > 0);
+        ck_assert(!(ts->flags() & TrxHandle::F_BEGIN));
+        ck_assert(ts->flags() & TrxHandle::F_COMMIT);
         trx->add_replicated(ts);
 
         wsrep_bool_t exit_loop;
         ts->apply(&res, apply_cb, wsrep_trx_meta_t(), exit_loop);
     }
-=======
-    trx->set_flags(trx->flags() | TrxHandle::F_ANNOTATION);
-    buf.resize(trx->serial_size());
-    ck_assert(trx->serialize(&buf[0], buf.size(), 0) > 0);
-    ck_assert(trx2->unserialize(&buf[0], buf.size(), 0) > 0);
-    ck_assert_msg(trx2->serial_size() == trx->serial_size(),
-                  "got serial_size(*trx2) = %zu, serial_size(*trx) = %zu",
-                  trx2->serial_size(), trx->serial_size());
->>>>>>> d6566f86
-
-    fail_if(res != src);
+
+    ck_assert(res == src);
 }
 END_TEST
 
