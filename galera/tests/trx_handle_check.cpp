--- conflicted
+++ resolved
@@ -58,15 +58,10 @@
 
 START_TEST(test_states_master)
 {
-<<<<<<< HEAD
     log_info << "START test_states_master";
-    TrxHandleMaster::Pool tp(TrxHandleMaster::LOCAL_STORAGE_SIZE, 16,
+    TrxHandleMaster::Pool tp(TrxHandleMaster::LOCAL_STORAGE_SIZE(), 16,
                              "test_states_master");
 
-
-=======
-    TrxHandle::LocalPool tp(TrxHandle::LOCAL_STORAGE_SIZE(), 16, "test_states");
->>>>>>> 4a690aac
     wsrep_uuid_t uuid = {{1, }};
 
     // first check basic stuff
@@ -200,20 +195,24 @@
 static int
 apply_cb(
     void*                   ctx,
-    const void*             data,
-    size_t                  size,
     uint32_t                flags,
-    const wsrep_trx_meta_t* meta
+    const wsrep_buf_t*      data,
+    const wsrep_trx_meta_t* meta,
+    void**                  err_buf,
+    size_t*                 err_len
     )
 {
     std::vector<char>* const res(static_cast<std::vector<char>* >(ctx));
     fail_if(NULL == res);
 
-    const char* const c(static_cast<const char*>(data));
+    const char* const c(static_cast<const char*>(data->ptr));
     fail_if(NULL == c);
-    fail_if(1 != size);
+    fail_if(1 != data->len);
 
     res->push_back(*c);
+
+    *err_buf = NULL;
+    *err_len = 0;
 
     return 0;
 }
@@ -228,9 +227,9 @@
                                                      KeySet::MAX_VERSION);
     wsrep_uuid_t uuid;
     gu_uuid_generate(&uuid, 0, 0);
-    TrxHandleMasterPtr trx(TrxHandleMaster::New(lp, trx_params, uuid, 4567, 8910),
+    TrxHandleMasterPtr trx(TrxHandleMaster::New(lp, trx_params, uuid, 4567,8910),
                            TrxHandleMasterDeleter());
-    
+
     galera::TrxHandleLock lock(*trx);
 
     std::vector<char> src(3); // initial wirteset
@@ -263,6 +262,7 @@
 
         ts->apply(&res, apply_cb, wsrep_trx_meta_t());
     }
+
     {
         // 1. middle fragment B
         trx->append_data(&src[1], 1, WSREP_DATA_ORDERED, false);
