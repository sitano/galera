//
// Copyright (C) 2010-2017 Codership Oy <info@codership.com>
//

#include "trx_handle.hpp"
#include <gu_uuid.hpp>

#include <vector>

#include <check.h>

using namespace std;
using namespace galera;


template <class T>
void check_states_graph(
    int  graph[TrxHandle::num_states_][TrxHandle::num_states_],
    T*   trx,
    const std::vector<int>& visits)
{
    // Check that no allowed state transition causes an abort
    std::vector<int> visited(TrxHandle::num_states_);
    std::fill(visited.begin(), visited.end(), 0);

    for (int i(0); i < TrxHandle::num_states_; ++i)
    {
        trx->force_state(TrxHandle::State(i));
        for (int j(0); j < TrxHandle::num_states_; ++j)
        {
            if (graph[i][j]){
                log_info << "Checking transition "
                         << trx->state()
                         << " -> "
                         << TrxHandle::State(j);
                trx->set_state(TrxHandle::State(j));
                visited[i] = 1;
                visited[j] = 1;
            }
            else
            {
                // TODO: Currently FSM transition calls abort on
                // unknown transition, figure out how to fix it
                // to verify also that incorrect transitions cause
                // proper error.
            }
            trx->force_state(TrxHandle::State(i));
        }
    }

    for (int i(0); i < TrxHandle::num_states_; ++i)
    {
        fail_unless(visited[i] == visits[i],
                    "i = %i visited = %i visits = %i",
                    i, visited[i], visits[i]);
    }
}

START_TEST(test_states_master)
{
    log_info << "START test_states_master";
    TrxHandleMaster::Pool tp(TrxHandleMaster::LOCAL_STORAGE_SIZE(), 16,
                             "test_states_master");

    wsrep_uuid_t uuid = {{1, }};

    // first check basic stuff
    // 1) initial state is executing
    // 2) invalid state changes are caught
    // 3) valid state changes change state
    TrxHandleMasterPtr trx(TrxHandleMaster::New(tp, TrxHandleMaster::Defaults,
                                                uuid, -1, 1),
                           TrxHandleMasterDeleter());
    galera::TrxHandleLock lock(*trx);

    fail_unless(trx->state() == TrxHandle::S_EXECUTING);

    // Matrix representing directed graph of TrxHandleMaster transitions,
    // see galera/src/trx_handle.cpp

    // EXECUTING 0
    // MUST_ABORT 1
    // ABORTING 2
    // REPLICATING 3
    // CERTIFYING 4
<<<<<<< HEAD
    // MUST_CERT_AND_REPLAY 5
    // MUST_REPLAY_AM 6
    // MUST_REPLAY_CM 7
    // MUST_REPLAY  8
    // REPLAYING 9
    // APPLYING 10
    // COMMITTING 11
    // COMMITTED 12
    // ROLLING_BACK 13
    // ROLLED_BACK 14

    int state_trans_master[TrxHandle::num_states_][TrxHandle::num_states_] = {
        // 0  1  2  3  4  5  6  7  8  9  10 11 12 13 14
        {  0, 1, 0, 1, 0, 0, 0, 0, 0, 0, 0, 0, 0, 0, 1 }, // 0
        {  0, 0, 1, 0, 0, 1, 1, 1, 0, 0, 0, 0, 0, 0, 0 }, // 1
        {  1, 0, 0, 0, 0, 0, 0, 0, 0, 0, 0, 0, 0, 1, 1 }, // 2
        {  0, 1, 0, 0, 1, 0, 0, 0, 0, 0, 0, 0, 0, 0, 0 }, // 3
        {  0, 1, 1, 0, 0, 0, 0, 0, 0, 0, 1, 0, 0, 0, 0 }, // 4
        {  0, 0, 0, 0, 0, 0, 1, 0, 0, 0, 0, 0, 0, 0, 0 }, // 5
        {  0, 0, 0, 0, 0, 0, 0, 1, 0, 0, 0, 0, 0, 0, 0 }, // 6
        {  0, 0, 0, 0, 0, 0, 0, 0, 1, 0, 0, 0, 0, 0, 0 }, // 7
        {  0, 0, 0, 0, 0, 0, 0, 0, 0, 1, 0, 0, 0, 0, 0 }, // 8
        {  0, 0, 0, 0, 0, 0, 0, 0, 0, 0, 0, 0, 1, 0, 0 }, // 9
        {  0, 1, 0, 0, 0, 0, 0, 0, 0, 0, 0, 1, 0, 0, 0 }, // 10
        {  0, 1, 0, 0, 0, 0, 0, 0, 0, 0, 0, 0, 1, 0, 0 }, // 11
        {  1, 0, 0, 0, 0, 0, 0, 0, 0, 0, 0, 0, 0, 0, 0 }, // 12
        {  0, 0, 0, 0, 0, 0, 0, 0, 0, 0, 0, 0, 0, 0, 1 }, // 13
        {  0, 0, 0, 0, 0, 0, 0, 0, 0, 0, 0, 0, 0, 0, 0 }  // 14
=======
    // MUST_REPLAY  5
    // REPLAYING 6
    // APPLYING 7
    // COMMITTING 8
    // COMMITTED 9
    // ROLLING_BACK 10
    // ROLLED_BACK 11

    int state_trans_master[TrxHandle::num_states_][TrxHandle::num_states_] = {
        // 0  1  2  3  4  5  6  7  8  9  10 11
        {  0, 1, 0, 1, 0, 0, 0, 0, 0, 0, 0, 1 }, // 0
        {  0, 0, 1, 0, 0, 0, 0, 0, 0, 0, 0, 0 }, // 1
        {  1, 0, 0, 0, 0, 0, 0, 0, 0, 0, 1, 1 }, // 2
        {  0, 1, 0, 0, 1, 0, 0, 0, 0, 0, 0, 0 }, // 3
        {  0, 1, 1, 0, 0, 0, 0, 1, 0, 0, 0, 0 }, // 4
        {  0, 0, 0, 0, 0, 0, 1, 0, 0, 0, 0, 0 }, // 5
        {  0, 0, 0, 0, 0, 0, 0, 0, 0, 1, 0, 0 }, // 6
        {  0, 1, 0, 0, 0, 0, 0, 0, 1, 0, 0, 0 }, // 7
        {  0, 1, 0, 0, 0, 0, 0, 0, 0, 1, 0, 0 }, // 8
        {  1, 0, 0, 0, 0, 0, 0, 0, 0, 0, 0, 0 }, // 9
        {  0, 0, 0, 0, 0, 0, 0, 0, 0, 0, 0, 1 }, // 10
        {  0, 0, 0, 0, 0, 0, 0, 0, 0, 0, 0, 0 }  // 11
>>>>>>> 9e8fe4bc
    };

    // Visits all states
    std::vector<int> visits(TrxHandle::num_states_);
    std::fill(visits.begin(), visits.end(), 1);

    check_states_graph(state_trans_master, trx.get(), visits);
}
END_TEST

START_TEST(test_states_slave)
{
    log_info << "START test_states_slave";
    TrxHandleSlave::Pool  sp(sizeof(TrxHandleSlave), 16, "test_states_slave");
    int state_trans_slave[TrxHandle::num_states_][TrxHandle::num_states_] = {

<<<<<<< HEAD
        // 0  1  2  3  4  5  6  7  8  9  10 11 12 13 14  To / From
        {  0, 0, 0, 0, 0, 0, 0, 0, 0, 0, 0, 0, 0, 0, 0 }, // 0  EXECUTING
        {  0, 0, 0, 0, 0, 0, 0, 0, 0, 0, 0, 0, 0, 0, 0 }, // 1  MUST_ABORT
        {  0, 0, 0, 0, 0, 0, 0, 0, 0, 0, 1, 0, 0, 1, 1 }, // 2  ABORTING
        {  0, 0, 1, 0, 1, 0, 0, 0, 0, 0, 0, 0, 0, 0, 0 }, // 3  REPLICATING
        {  0, 0, 1, 0, 0, 0, 0, 0, 0, 0, 1, 0, 0, 0, 0 }, // 4  CERTIFYING
        {  0, 0, 0, 0, 0, 0, 0, 0, 0, 0, 0, 0, 0, 0, 0 }, // 5 MUST_CERT_AND_REPL
        {  0, 0, 0, 0, 0, 0, 0, 0, 0, 0, 0, 0, 0, 0, 0 }, // 6  MUST_REPLAY_AM
        {  0, 0, 0, 0, 0, 0, 0, 0, 0, 0, 0, 0, 0, 0, 0 }, // 7  MUST_REPLAY_CM
        {  0, 0, 0, 0, 0, 0, 0, 0, 0, 0, 0, 0, 0, 0, 0 }, // 8  MUST_REPLAY
        {  0, 0, 0, 0, 0, 0, 0, 0, 0, 0, 0, 0, 1, 0, 0 }, // 9  REPLAYING
        {  0, 0, 1, 0, 0, 0, 0, 0, 0, 1, 0, 1, 0, 0, 0 }, // 10 APPLYING
        {  0, 0, 1, 0, 0, 0, 0, 0, 0, 0, 0, 0, 1, 0, 0 }, // 11 COMMITTNG
        {  0, 0, 0, 0, 0, 0, 0, 0, 0, 0, 0, 0, 0, 0, 0 }, // 12 COMMITTED
        {  0, 0, 0, 0, 0, 0, 0, 0, 0, 0, 0, 0, 0, 0, 1 }, // 13 ROLLING_BACK
        {  0, 0, 0, 0, 0, 0, 0, 0, 0, 0, 0, 0, 0, 0, 0 }  // 14 ROLLED_BACK
=======
        // 0  1  2  3  4  5  6  7  8  9  10 11  To / From
        {  0, 0, 0, 0, 0, 0, 0, 0, 0, 0, 0, 0 }, // 0  EXECUTING
        {  0, 0, 0, 0, 0, 0, 0, 0, 0, 0, 0, 0 }, // 1  MUST_ABORT
        {  0, 0, 0, 0, 0, 0, 0, 0, 0, 0, 1, 0 }, // 2  ABORTING
        {  0, 0, 1, 0, 1, 0, 0, 0, 0, 0, 0, 0 }, // 3  REPLICATING
        {  0, 0, 1, 0, 0, 0, 0, 1, 0, 0, 0, 0 }, // 4  CERTIFYING
        {  0, 0, 0, 0, 0, 0, 0, 0, 0, 0, 0, 0 }, // 5  MUST_REPLAY
        {  0, 0, 0, 0, 0, 0, 0, 0, 0, 0, 0, 0 }, // 6  REPLAYING
        {  0, 0, 0, 0, 0, 0, 0, 0, 1, 0, 0, 0 }, // 7 APPLYING
        {  0, 0, 0, 0, 0, 0, 0, 0, 0, 1, 0, 1 }, // 8 COMMITTNG
        {  0, 0, 0, 0, 0, 0, 0, 0, 0, 0, 0, 0 }, // 9 COMMITTED
        {  0, 0, 0, 0, 0, 0, 0, 0, 0, 0, 0, 1 }, // 10 ROLLING_BACK
        {  0, 0, 0, 0, 0, 0, 0, 0, 0, 0, 0, 0 }  // 11 ROLLED_BACK
>>>>>>> 9e8fe4bc
    };

    TrxHandleSlavePtr ts(TrxHandleSlave::New(false, sp),
                         TrxHandleSlaveDeleter());
    fail_unless(ts->state() == TrxHandle::S_REPLICATING);

    // Visits only REPLICATING, CERTIFYING, APPLYING, COMMITTING, COMMITTED,
    // ROLLED_BACK
    std::vector<int> visits(TrxHandle::num_states_);
    std::fill(visits.begin(), visits.end(), 0);
    visits[TrxHandle::S_ABORTING] = 1;
    visits[TrxHandle::S_REPLICATING] = 1;
    visits[TrxHandle::S_CERTIFYING] = 1;
    visits[TrxHandle::S_REPLAYING] = 1;
    visits[TrxHandle::S_APPLYING] = 1;
    visits[TrxHandle::S_COMMITTING] = 1;
    visits[TrxHandle::S_COMMITTED] = 1;
    visits[TrxHandle::S_ROLLING_BACK] = 1;
    visits[TrxHandle::S_ROLLED_BACK] = 1;

    check_states_graph(state_trans_slave, ts.get(), visits);
}
END_TEST

START_TEST(test_serialization)
{
    TrxHandleMaster::Pool lp(4096, 16, "serialization_lp");
    TrxHandleSlave::Pool  sp(sizeof(TrxHandleSlave), 16, "serialization_sp");

    for (int version = 3; version <= 4; ++version)
    {
        galera::TrxHandleMaster::Params const trx_params("", version,
                                                         KeySet::MAX_VERSION);
        wsrep_uuid_t uuid;
        gu_uuid_generate(&uuid, 0, 0);
        TrxHandleMasterPtr trx
            (TrxHandleMaster::New(lp, trx_params, uuid, 4567, 8910),
             TrxHandleMasterDeleter());

        std::vector<gu::byte_t> buf;
        trx->serialize(0, buf);
        fail_unless(buf.size() > 0);

        TrxHandleSlavePtr txs1(TrxHandleSlave::New(false, sp),
                               TrxHandleSlaveDeleter());
        gcs_action const act =
            { 1, 2, buf.data(), int(buf.size()), GCS_ACT_WRITESET};
        fail_unless(txs1->unserialize<true>(act) > 0);
        fail_if(txs1->global_seqno() != act.seqno_g);
        fail_if(txs1->local_seqno()  != act.seqno_l);
    }
}
END_TEST

static enum wsrep_cb_status
apply_cb(
    void*                   ctx,
    const wsrep_ws_handle_t* wh,
    uint32_t                flags,
    const wsrep_buf_t*      data,
    const wsrep_trx_meta_t* meta,
    wsrep_bool_t*           exit_loop
    )
{
    std::vector<char>* const res(static_cast<std::vector<char>* >(ctx));
    fail_if(NULL == res);

    const char* const c(static_cast<const char*>(data->ptr));
    fail_if(NULL == c);
    fail_if(1 != data->len);

    res->push_back(*c);

    return WSREP_CB_SUCCESS;
}

START_TEST(test_streaming)
{
    TrxHandleMaster::Pool lp(4096, 16, "streaming_lp");
    TrxHandleSlave::Pool  sp(sizeof(TrxHandleSlave), 16, "streaming_sp");

    int const version(4);
    galera::TrxHandleMaster::Params const trx_params("", version,
                                                     KeySet::MAX_VERSION);
    wsrep_uuid_t uuid;
    gu_uuid_generate(&uuid, 0, 0);
    TrxHandleMasterPtr trx(TrxHandleMaster::New(lp, trx_params, uuid, 4567,8910),
                           TrxHandleMasterDeleter());

    galera::TrxHandleLock lock(*trx);

    std::vector<char> src(3); // initial wirteset
    src[0] = 'a'; src[1] = 'b'; src[2] = 'c';

    std::vector<char> res;          // apply_cb should reproduce src in res
    fail_if(src == res);

    fail_unless(trx->flags() & TrxHandle::F_BEGIN);

    {
        // 0. first fragment A
        trx->append_data(&src[0], 1, WSREP_DATA_ORDERED, false);
        trx->finalize(0);

        std::vector<gu::byte_t> buf;
        trx->serialize(0, buf);

        fail_unless(buf.size() > 0);
        trx->release_write_set_out();

        TrxHandleSlavePtr ts(TrxHandleSlave::New(false, sp),
                             TrxHandleSlaveDeleter());
        gcs_action const act =
            { 1, 2, buf.data(), int(buf.size()), GCS_ACT_WRITESET};
        fail_unless(ts->unserialize<true>(act) > 0);
        fail_unless(ts->flags() & TrxHandle::F_BEGIN);
        fail_if(ts->flags() & TrxHandle::F_COMMIT);
        trx->add_replicated(ts);

        wsrep_bool_t exit_loop;
        ts->apply(&res, apply_cb, wsrep_trx_meta_t(), exit_loop);
    }

    {
        // 1. middle fragment B
        trx->append_data(&src[1], 1, WSREP_DATA_ORDERED, false);
        trx->finalize(1);

        std::vector<gu::byte_t> buf;
        trx->serialize(0, buf);
        fail_unless(buf.size() > 0);
        trx->release_write_set_out();

        TrxHandleSlavePtr ts(TrxHandleSlave::New(false, sp),
                             TrxHandleSlaveDeleter());
        gcs_action const act =
            { 2, 3, buf.data(), int(buf.size()), GCS_ACT_WRITESET};
        fail_unless(ts->unserialize<true>(act) > 0);
        fail_if(ts->flags() & TrxHandle::F_BEGIN);
        fail_if(ts->flags() & TrxHandle::F_COMMIT);
        trx->add_replicated(ts);

        wsrep_bool_t exit_loop;
        ts->apply(&res, apply_cb, wsrep_trx_meta_t(), exit_loop);
    }

    {
        // 2. last fragment C
        trx->append_data(&src[2], 1, WSREP_DATA_ORDERED, false);
        trx->set_flags(TrxHandle::F_COMMIT); // commit
        trx->finalize(2);

        std::vector<gu::byte_t> buf;
        trx->serialize(0, buf);
        fail_unless(buf.size() > 0);
        trx->release_write_set_out();

        TrxHandleSlavePtr ts(TrxHandleSlave::New(false, sp),
                             TrxHandleSlaveDeleter());
        gcs_action const act =
            { 3, 4, buf.data(), int(buf.size()), GCS_ACT_WRITESET};
        fail_unless(ts->unserialize<true>(act) > 0);
        fail_if(ts->flags() & TrxHandle::F_BEGIN);
        fail_unless(ts->flags() & TrxHandle::F_COMMIT);
        trx->add_replicated(ts);

        wsrep_bool_t exit_loop;
        ts->apply(&res, apply_cb, wsrep_trx_meta_t(), exit_loop);
    }

    fail_if(res != src);
}
END_TEST

Suite* trx_handle_suite()
{
    Suite* s = suite_create("trx_handle");
    TCase* tc;

    tc = tcase_create("test_states_master");
    tcase_add_test(tc, test_states_master);
    suite_add_tcase(s, tc);

    tc = tcase_create("test_states_slave");
    tcase_add_test(tc, test_states_slave);
    suite_add_tcase(s, tc);


    tc = tcase_create("test_serialization");
    tcase_add_test(tc, test_serialization);
    suite_add_tcase(s, tc);

    tc = tcase_create("test_streaming");
    tcase_add_test(tc, test_streaming);
    suite_add_tcase(s, tc);

    return s;
}<|MERGE_RESOLUTION|>--- conflicted
+++ resolved
@@ -83,36 +83,6 @@
     // ABORTING 2
     // REPLICATING 3
     // CERTIFYING 4
-<<<<<<< HEAD
-    // MUST_CERT_AND_REPLAY 5
-    // MUST_REPLAY_AM 6
-    // MUST_REPLAY_CM 7
-    // MUST_REPLAY  8
-    // REPLAYING 9
-    // APPLYING 10
-    // COMMITTING 11
-    // COMMITTED 12
-    // ROLLING_BACK 13
-    // ROLLED_BACK 14
-
-    int state_trans_master[TrxHandle::num_states_][TrxHandle::num_states_] = {
-        // 0  1  2  3  4  5  6  7  8  9  10 11 12 13 14
-        {  0, 1, 0, 1, 0, 0, 0, 0, 0, 0, 0, 0, 0, 0, 1 }, // 0
-        {  0, 0, 1, 0, 0, 1, 1, 1, 0, 0, 0, 0, 0, 0, 0 }, // 1
-        {  1, 0, 0, 0, 0, 0, 0, 0, 0, 0, 0, 0, 0, 1, 1 }, // 2
-        {  0, 1, 0, 0, 1, 0, 0, 0, 0, 0, 0, 0, 0, 0, 0 }, // 3
-        {  0, 1, 1, 0, 0, 0, 0, 0, 0, 0, 1, 0, 0, 0, 0 }, // 4
-        {  0, 0, 0, 0, 0, 0, 1, 0, 0, 0, 0, 0, 0, 0, 0 }, // 5
-        {  0, 0, 0, 0, 0, 0, 0, 1, 0, 0, 0, 0, 0, 0, 0 }, // 6
-        {  0, 0, 0, 0, 0, 0, 0, 0, 1, 0, 0, 0, 0, 0, 0 }, // 7
-        {  0, 0, 0, 0, 0, 0, 0, 0, 0, 1, 0, 0, 0, 0, 0 }, // 8
-        {  0, 0, 0, 0, 0, 0, 0, 0, 0, 0, 0, 0, 1, 0, 0 }, // 9
-        {  0, 1, 0, 0, 0, 0, 0, 0, 0, 0, 0, 1, 0, 0, 0 }, // 10
-        {  0, 1, 0, 0, 0, 0, 0, 0, 0, 0, 0, 0, 1, 0, 0 }, // 11
-        {  1, 0, 0, 0, 0, 0, 0, 0, 0, 0, 0, 0, 0, 0, 0 }, // 12
-        {  0, 0, 0, 0, 0, 0, 0, 0, 0, 0, 0, 0, 0, 0, 1 }, // 13
-        {  0, 0, 0, 0, 0, 0, 0, 0, 0, 0, 0, 0, 0, 0, 0 }  // 14
-=======
     // MUST_REPLAY  5
     // REPLAYING 6
     // APPLYING 7
@@ -135,7 +105,6 @@
         {  1, 0, 0, 0, 0, 0, 0, 0, 0, 0, 0, 0 }, // 9
         {  0, 0, 0, 0, 0, 0, 0, 0, 0, 0, 0, 1 }, // 10
         {  0, 0, 0, 0, 0, 0, 0, 0, 0, 0, 0, 0 }  // 11
->>>>>>> 9e8fe4bc
     };
 
     // Visits all states
@@ -152,24 +121,6 @@
     TrxHandleSlave::Pool  sp(sizeof(TrxHandleSlave), 16, "test_states_slave");
     int state_trans_slave[TrxHandle::num_states_][TrxHandle::num_states_] = {
 
-<<<<<<< HEAD
-        // 0  1  2  3  4  5  6  7  8  9  10 11 12 13 14  To / From
-        {  0, 0, 0, 0, 0, 0, 0, 0, 0, 0, 0, 0, 0, 0, 0 }, // 0  EXECUTING
-        {  0, 0, 0, 0, 0, 0, 0, 0, 0, 0, 0, 0, 0, 0, 0 }, // 1  MUST_ABORT
-        {  0, 0, 0, 0, 0, 0, 0, 0, 0, 0, 1, 0, 0, 1, 1 }, // 2  ABORTING
-        {  0, 0, 1, 0, 1, 0, 0, 0, 0, 0, 0, 0, 0, 0, 0 }, // 3  REPLICATING
-        {  0, 0, 1, 0, 0, 0, 0, 0, 0, 0, 1, 0, 0, 0, 0 }, // 4  CERTIFYING
-        {  0, 0, 0, 0, 0, 0, 0, 0, 0, 0, 0, 0, 0, 0, 0 }, // 5 MUST_CERT_AND_REPL
-        {  0, 0, 0, 0, 0, 0, 0, 0, 0, 0, 0, 0, 0, 0, 0 }, // 6  MUST_REPLAY_AM
-        {  0, 0, 0, 0, 0, 0, 0, 0, 0, 0, 0, 0, 0, 0, 0 }, // 7  MUST_REPLAY_CM
-        {  0, 0, 0, 0, 0, 0, 0, 0, 0, 0, 0, 0, 0, 0, 0 }, // 8  MUST_REPLAY
-        {  0, 0, 0, 0, 0, 0, 0, 0, 0, 0, 0, 0, 1, 0, 0 }, // 9  REPLAYING
-        {  0, 0, 1, 0, 0, 0, 0, 0, 0, 1, 0, 1, 0, 0, 0 }, // 10 APPLYING
-        {  0, 0, 1, 0, 0, 0, 0, 0, 0, 0, 0, 0, 1, 0, 0 }, // 11 COMMITTNG
-        {  0, 0, 0, 0, 0, 0, 0, 0, 0, 0, 0, 0, 0, 0, 0 }, // 12 COMMITTED
-        {  0, 0, 0, 0, 0, 0, 0, 0, 0, 0, 0, 0, 0, 0, 1 }, // 13 ROLLING_BACK
-        {  0, 0, 0, 0, 0, 0, 0, 0, 0, 0, 0, 0, 0, 0, 0 }  // 14 ROLLED_BACK
-=======
         // 0  1  2  3  4  5  6  7  8  9  10 11  To / From
         {  0, 0, 0, 0, 0, 0, 0, 0, 0, 0, 0, 0 }, // 0  EXECUTING
         {  0, 0, 0, 0, 0, 0, 0, 0, 0, 0, 0, 0 }, // 1  MUST_ABORT
@@ -183,7 +134,6 @@
         {  0, 0, 0, 0, 0, 0, 0, 0, 0, 0, 0, 0 }, // 9 COMMITTED
         {  0, 0, 0, 0, 0, 0, 0, 0, 0, 0, 0, 1 }, // 10 ROLLING_BACK
         {  0, 0, 0, 0, 0, 0, 0, 0, 0, 0, 0, 0 }  // 11 ROLLED_BACK
->>>>>>> 9e8fe4bc
     };
 
     TrxHandleSlavePtr ts(TrxHandleSlave::New(false, sp),
@@ -197,7 +147,6 @@
     visits[TrxHandle::S_ABORTING] = 1;
     visits[TrxHandle::S_REPLICATING] = 1;
     visits[TrxHandle::S_CERTIFYING] = 1;
-    visits[TrxHandle::S_REPLAYING] = 1;
     visits[TrxHandle::S_APPLYING] = 1;
     visits[TrxHandle::S_COMMITTING] = 1;
     visits[TrxHandle::S_COMMITTED] = 1;
