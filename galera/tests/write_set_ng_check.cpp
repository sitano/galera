--- conflicted
+++ resolved
@@ -108,33 +108,20 @@
         wsi.verify_checksum();
 
         wsi.set_seqno (seqno, pa_range);
-<<<<<<< HEAD
-        fail_unless(wsi.pa_range() == pa_range,
-                    "wsi.pa_range = %lld\n    pa_range = %lld",
-                    wsi.pa_range(), pa_range);
-        fail_unless(wsi.certified());
-=======
-        ck_assert_msg(wsi.certified(),
-                      "wsi.certified: %d\nwsi.pa_range = %lld\npa_range = %lld",
-                      int(wsi.certified()), wsi.pa_range(), pa_range);
->>>>>>> d6566f86
+        ck_assert_msg(wsi.pa_range() == pa_range,
+                      "wsi.pa_range = %lld\n    pa_range = %lld",
+                      wsi.pa_range(), pa_range);
+        ck_assert(wsi.certified());
     }
     /* repeat reading buffer after "certification" */
     {
         WriteSetIn wsi(in_buf);
         mark_point();
         wsi.verify_checksum();
-<<<<<<< HEAD
-        fail_unless(wsi.certified());
-        fail_if (wsi.seqno() != seqno);
-        fail_if (wsi.flags() != (flags | WriteSetNG::F_CERTIFIED));
-        fail_if (0 == wsi.timestamp());
-=======
         ck_assert(wsi.certified());
         ck_assert(wsi.seqno() == seqno);
-        ck_assert(wsi.flags() == flags);
+        ck_assert(wsi.flags() == (flags | WriteSetNG::F_CERTIFIED));
         ck_assert(0 != wsi.timestamp());
->>>>>>> d6566f86
 
         mark_point();
         const KeySetIn& ksi(wsi.keyset());
