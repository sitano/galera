/* Copyright (C) 2013-2020 Codership Oy <info@codership.com>
 *
 * $Id$
 */

#undef NDEBUG

#include "test_key.hpp"
#include "../src/write_set_ng.hpp"

#include "gu_uuid.h"
#include "gu_logger.hpp"
#include "gu_hexdump.hpp"
#include "gu_inttypes.hpp"

#include <check.h>

using namespace galera;

static void ver3_basic(gu::RecordSet::Version const rsv,
                       WriteSetNG::Version    const wsv)
{
    int const alignment(rsv >= gu::RecordSet::VER2 ? GU_MIN_ALIGNMENT : 1);
    uint16_t const flag1(0xabcd);
    wsrep_uuid_t source;
    gu_uuid_generate (reinterpret_cast<gu_uuid_t*>(&source), NULL, 0);
    wsrep_conn_id_t const conn(652653);
    wsrep_trx_id_t const  trx(99994952);

    std::string const dir(".");
    wsrep_trx_id_t trx_id(1);
    WriteSetOut wso (dir, trx_id, KeySet::FLAT8A, 0, 0, flag1, rsv, wsv);

    ck_assert(wso.is_empty());

    // keep WSREP_KEY_SHARED here, see loop below
    TestKey tk0(KeySet::MAX_VERSION, WSREP_KEY_SHARED, true, "a0");
    wso.append_key(tk0());
    ck_assert(wso.is_empty() == false);

    uint64_t const data_out_volatile(0xaabbccdd);
    uint32_t const data_out_persistent(0xffeeddcc);
    uint16_t const flag2(0x1234);

    {
        uint64_t const d(data_out_volatile);
        wso.append_data (&d, sizeof(d), true);
    }

    wso.append_data (&data_out_persistent, sizeof(data_out_persistent), false);
    wso.add_flags (flag2);

    uint16_t const flags(flag1 | flag2);

    WriteSetNG::GatherVector out;
    size_t const out_size(wso.gather(source, conn, trx, out));

    log_info << "Gather size: " << out_size << ", buf count: " << out->size();
    ck_assert((out_size % alignment) == 0);

    wsrep_seqno_t const last_seen(1);
    wsrep_seqno_t const seqno(2);
    int const           pa_range(seqno - last_seen);

    wso.finalize(last_seen, 0);

    /* concatenate all out buffers */
    std::vector<gu::byte_t> in;
    in.reserve(out_size);
    for (size_t i(0); i < out->size(); ++i)
    {
        const gu::byte_t* ptr(static_cast<const gu::byte_t*>(out[i].ptr));
        in.insert (in.end(), ptr, ptr + out[i].size);
    }

    ck_assert(in.size() == out_size);

    gu::Buf const in_buf = { in.data(), static_cast<ssize_t>(in.size()) };

    int const P_SHARED(KeySet::KeyPart::prefix(WSREP_KEY_SHARED, wsv));

    /* read ws buffer and "certify" */
    {
        mark_point();
        WriteSetIn wsi(in_buf);

        mark_point();
        wsi.verify_checksum();
        wsrep_seqno_t const ls(wsi.last_seen());
        ck_assert_msg(ls == last_seen,
                      "Found last seen: %" PRId64 ", expected: %" PRId64,
                      ls, last_seen);
        ck_assert(wsi.flags() == flags);
        ck_assert(0 != wsi.timestamp());
        ck_assert(wsi.annotated() == false);

        mark_point();
        const KeySetIn& ksi(wsi.keyset());
        ck_assert(ksi.count() == 1);

        mark_point();
        int shared(0);
        for (int i(0); i < ksi.count(); ++i)
        {
            KeySet::KeyPart kp(ksi.next());
            shared += (kp.prefix() == P_SHARED);
        }
        ck_assert(shared > 0);

        wsi.verify_checksum();

        wsi.set_seqno (seqno, pa_range);
<<<<<<< HEAD
        ck_assert_msg(wsi.pa_range() == pa_range,
                      "wsi.pa_range = %lld\n    pa_range = %lld",
                      wsi.pa_range(), pa_range);
        ck_assert(wsi.certified());
=======
        ck_assert_msg(wsi.certified(),
                      "wsi.certified: %d\nwsi.pa_range = %d\npa_range = %d",
                      int(wsi.certified()), wsi.pa_range(), pa_range);
>>>>>>> f29ea9a3
    }
    /* repeat reading buffer after "certification" */
    {
        WriteSetIn wsi(in_buf);
        mark_point();
        wsi.verify_checksum();
        ck_assert(wsi.certified());
        ck_assert(wsi.seqno() == seqno);
        ck_assert(wsi.flags() == (flags | WriteSetNG::F_CERTIFIED));
        ck_assert(0 != wsi.timestamp());

        mark_point();
        const KeySetIn& ksi(wsi.keyset());
        ck_assert(ksi.count() == 1);

        mark_point();
        int shared(0);
        for (int i(0); i < ksi.count(); ++i)
        {
            KeySet::KeyPart kp(ksi.next());
            shared += (kp.prefix() == P_SHARED);
        }
        ck_assert(shared > 0);

        wsi.verify_checksum();

        mark_point();
        const DataSetIn& dsi(wsi.dataset());
        ck_assert(dsi.count() == 1);

        mark_point();
        gu::Buf const d(dsi.next());
        ck_assert(d.size ==
                 sizeof(data_out_volatile) + sizeof(data_out_persistent));

        const char* dptr = static_cast<const char*>(d.ptr);
        ck_assert(*(reinterpret_cast<const uint64_t*>(dptr)) ==
                 data_out_volatile);
        ck_assert(*(reinterpret_cast<const uint32_t*>
                                    (dptr + sizeof(data_out_volatile))) ==
                 data_out_persistent);

        mark_point();
        const DataSetIn& usi(wsi.unrdset());
        ck_assert(usi.count() == 0);
        ck_assert(usi.size()  == 0);
    }

    mark_point();

    try /* this is to test checksum after set_seqno() */
    {
        WriteSetIn wsi(in_buf);
        mark_point();
        wsi.verify_checksum();
        ck_assert(wsi.certified());
        ck_assert(wsi.pa_range()   == pa_range);
        ck_assert(wsi.seqno()      == seqno);
        ck_assert(!memcmp(&wsi.source_id(), &source, sizeof(source)));
        ck_assert(wsi.conn_id()    == conn);
        ck_assert(wsi.trx_id()     == trx);
    }
    catch (gu::Exception& e)
    {
        ck_assert(e.get_errno() == EINVAL);
    }

    mark_point();

    /* this is to test reassembly without keys and unordered data after gather()
     * + late initialization */
    try
    {
        WriteSetIn tmp_wsi(in_buf);
        WriteSetIn::GatherVector out;

        mark_point();
        tmp_wsi.verify_checksum();
        gu_trace(tmp_wsi.gather(out, false, false)); // no keys or unrd

        /* concatenate all out buffers */
        std::vector<gu::byte_t> in;
        in.reserve(out_size);
        for (size_t i(0); i < out->size(); ++i)
        {
            const gu::byte_t* ptr
                (static_cast<const gu::byte_t*>(out[i].ptr));
            in.insert (in.end(), ptr, ptr + out[i].size);
        }

        mark_point();
        gu::Buf tmp_buf = { in.data(), static_cast<ssize_t>(in.size()) };

        WriteSetIn wsi;        // first - create an empty writeset
        wsi.read_buf(tmp_buf); // next  - initialize from buffer
        mark_point();
        wsi.verify_checksum();
        ck_assert(wsi.certified());
        ck_assert(wsi.pa_range()        == pa_range);
        ck_assert(wsi.seqno()           == seqno);
        ck_assert(wsi.keyset().count()  == 0);
        ck_assert(wsi.dataset().count() != 0);
        ck_assert(wsi.unrdset().count() == 0);
    }
    catch (gu::Exception& e)
    {
        ck_assert(e.get_errno() == EINVAL);
    }

    in[in.size() - 1] ^= 1; // corrupted the last byte (payload)

    mark_point();

    try /* this is to test payload corruption */
    {
        WriteSetIn wsi(in_buf);
        mark_point();
        wsi.verify_checksum();
        ck_abort_msg("payload corruption slipped through 1");
    }
    catch (gu::Exception& e)
    {
        ck_assert(e.get_errno() == EINVAL);
    }

    try /* this is to test background checksumming + corruption */
    {
        WriteSetIn wsi(in_buf, 2);

        mark_point();

        try {
            wsi.verify_checksum();
            ck_abort_msg("payload corruption slipped through 2");
        }
        catch (gu::Exception& e)
        {
            ck_assert(e.get_errno() == EINVAL);
        }
    }
    catch (std::exception& e)
    {
        ck_abort_msg("%s", e.what());
    }

    in[2] ^= 1; // corrupted 3rd byte of header

    try /* this is to test header corruption */
    {
        WriteSetIn wsi(in_buf, 2 /* this should postpone payload checksum */);
        wsi.verify_checksum();
        ck_abort_msg("header corruption slipped through");
    }
    catch (gu::Exception& e)
    {
        ck_assert(e.get_errno() == EINVAL);
    }
}

#ifndef GALERA_ONLY_ALIGNED
START_TEST (ver3_basic_rsv1)
{
    ver3_basic(gu::RecordSet::VER1, WriteSetNG::VER3);
}
END_TEST
#endif /* GALERA_ONLY_ALIGNED */

START_TEST (ver3_basic_rsv2_wsv3)
{
    ver3_basic(gu::RecordSet::VER2, WriteSetNG::VER3);
}
END_TEST

START_TEST (ver3_basic_rsv2_wsv4)
{
    ver3_basic(gu::RecordSet::VER2, WriteSetNG::VER4);
}
END_TEST

static void ver3_annotation(gu::RecordSet::Version const rsv)
{
    int const alignment(rsv >= gu::RecordSet::VER2 ? GU_MIN_ALIGNMENT : 1);
    uint16_t const flag1(0xabcd);
    wsrep_uuid_t source;
    gu_uuid_generate (reinterpret_cast<gu_uuid_t*>(&source), NULL, 0);
    wsrep_conn_id_t const conn(652653);
    wsrep_trx_id_t const  trx(99994952);

    std::string const dir(".");
    wsrep_trx_id_t trx_id(1);

    WriteSetOut wso (dir, trx_id, KeySet::FLAT16, 0, 0, flag1, rsv,
                     WriteSetNG::VER3);

    ck_assert(wso.is_empty());

    TestKey tk0(KeySet::MAX_VERSION, WSREP_KEY_SHARED, true, "key0");
    wso.append_key(tk0());
    ck_assert(wso.is_empty() == false);

    uint64_t const data(0xaabbccdd);
    std::string const annotation("0xaabbccdd");
    uint16_t const flag2(0x1234);

    wso.append_data (&data, sizeof(data), true);
    wso.append_annotation (annotation.c_str(), annotation.size(), true);
    wso.add_flags (flag2);

    uint16_t const flags(flag1 | flag2);
    WriteSetNG::GatherVector out;
    size_t const out_size(wso.gather(source, conn, trx, out));

    log_info << "Gather size: " << out_size << ", buf count: " << out->size();
    ck_assert((out_size % alignment) == 0);
    ck_assert(out_size >= (sizeof(data) + annotation.size()));

    wsrep_seqno_t const last_seen(1);
    wso.finalize(last_seen, 0);

    /* concatenate all out buffers */
    std::vector<gu::byte_t> in;
    in.reserve(out_size);
    for (size_t i(0); i < out->size(); ++i)
    {
        const gu::byte_t* ptr(static_cast<const gu::byte_t*>(out[i].ptr));
        in.insert (in.end(), ptr, ptr + out[i].size);
    }

    ck_assert(in.size() == out_size);

    gu::Buf const in_buf = { in.data(), static_cast<ssize_t>(in.size()) };

    /* read buffer into WriteSetIn */
    mark_point();
    WriteSetIn wsi(in_buf);

    mark_point();
    wsi.verify_checksum();
    wsrep_seqno_t const ls(wsi.last_seen());
    ck_assert_msg(ls == last_seen,
                  "Found last seen: %" PRId64 ", expected: %" PRId64,
                  ls, last_seen);
    ck_assert(wsi.flags() == flags);
    ck_assert(0 != wsi.timestamp());
    ck_assert(wsi.annotated());

    /* check that annotation has survived */
    std::ostringstream os;
    wsi.write_annotation(os);
    std::string const res(os.str().c_str());

    ck_assert_msg(annotation.length() == res.length(),
                  "Initial ann. length: %zu, resulting ann.length: %zu",
                  annotation.length(), res.length());

    ck_assert_msg(annotation == res,
                  "Initial annotation: '%s', resulting annotation: '%s'",
                  annotation.c_str(), res.c_str());
}

#ifndef GALERA_ONLY_ALIGNED
START_TEST (ver3_annotation_rsv1)
{
    ver3_annotation(gu::RecordSet::VER1);
}
END_TEST
#endif /* GALERA_ONLY_ALIGNED */

START_TEST (ver3_annotation_rsv2)
{
    ver3_annotation(gu::RecordSet::VER2);
}
END_TEST

Suite* write_set_ng_suite ()
{
    Suite* s = suite_create ("WriteSet");

    TCase* t = tcase_create ("WriteSet basic");
#ifndef GALERA_ONLY_ALIGNED
    tcase_add_test (t, ver3_basic_rsv1);
#endif
    tcase_add_test (t, ver3_basic_rsv2_wsv3);
    tcase_add_test (t, ver3_basic_rsv2_wsv4);
    tcase_set_timeout(t, 60);
    suite_add_tcase (s, t);

    t = tcase_create ("WriteSet annotation");
#ifndef GALERA_ONLY_ALIGNED
    tcase_add_test (t, ver3_annotation_rsv1);
#endif
    tcase_add_test (t, ver3_annotation_rsv2);
    tcase_set_timeout(t, 60);
    suite_add_tcase (s, t);

    return s;
}<|MERGE_RESOLUTION|>--- conflicted
+++ resolved
@@ -110,16 +110,10 @@
         wsi.verify_checksum();
 
         wsi.set_seqno (seqno, pa_range);
-<<<<<<< HEAD
         ck_assert_msg(wsi.pa_range() == pa_range,
-                      "wsi.pa_range = %lld\n    pa_range = %lld",
+                      "wsi.pa_range = %d\n    pa_range = %d",
                       wsi.pa_range(), pa_range);
         ck_assert(wsi.certified());
-=======
-        ck_assert_msg(wsi.certified(),
-                      "wsi.certified: %d\nwsi.pa_range = %d\npa_range = %d",
-                      int(wsi.certified()), wsi.pa_range(), pa_range);
->>>>>>> f29ea9a3
     }
     /* repeat reading buffer after "certification" */
     {
