/* Copyright (C) 2013-2016 Codership Oy <info@codership.com> */
/*!
 * @file Continuous buffer allocator for RecordSet
 *
 * $Id$
 */

#ifndef _GU_ALLOC_HPP_
#define _GU_ALLOC_HPP_

#include "gu_string.hpp"
#include "gu_fdesc.hpp"
#include "gu_mmap.hpp"
#include "gu_buf.hpp"
#include "gu_vector.hpp"

#include "gu_macros.h" // gu_likely()

#include <cstdlib>     // realloc(), free()
#include <string>
#include <iostream>

namespace gu
{

class Allocator
{
public:

    class BaseName
    {
    public:
        virtual void print(std::ostream& os) const = 0;
        virtual ~BaseName() {}
    };

    // this questionable optimization reduces Allocator size by 8
    // probably not worth the loss of generality.
    typedef unsigned int   page_size_type; // max page size
    typedef page_size_type heap_size_type; // max heap store size

    explicit
    Allocator (const BaseName&     base_name      = BASE_NAME_DEFAULT,
               byte_t*             reserved       = NULL,
               page_size_type      reserved_size  = 0,
               heap_size_type      max_heap       = (1U << 22),   /* 4M  */
               page_size_type      disk_page_size = (1U << 26));  /* 64M */

    ~Allocator ();

    /*! @param new_page - true if not adjucent to previous allocation */
    byte_t* alloc (page_size_type const size, bool& new_page);

    /* Total allocated size */
    size_t size () const { return size_; }

    /* Total count of pages */
    size_t count() const { return pages_->size(); }

#ifdef GU_ALLOCATOR_DEBUG
    /* appends own vector of Buf structures to the passed one,
     * should be called only after all allocations have been made.
     * returns sum of all appended buffers' sizes (same as size())  */
    size_t gather (std::vector<Buf>& out) const;
#endif /* GU_ALLOCATOR_DEBUG */

    /* After we allocated 3 heap pages, spilling vector into heap should not
     * be an issue. */
    static size_t const INITIAL_VECTOR_SIZE = 4;

private:

    class Page /* base class for memory and file pages */
    {
    public:

        Page (byte_t* ptr, size_t size)
            : base_ptr_(ptr),
              ptr_     (base_ptr_),
              left_    (size)
        {}

        virtual ~Page() {};

        byte_t* alloc (size_t size)
        {
            byte_t* ret = NULL;

            if (gu_likely(size <= left_))
            {
                ret   =  ptr_;
                ptr_  += size;
                left_ -= size;
            }

            return ret;
        }

        const byte_t* base() const { return base_ptr_; }
        ssize_t       size() const { return ptr_ - base_ptr_; }

    protected:

        byte_t*        base_ptr_;
        byte_t*        ptr_;
        page_size_type left_;

        Page& operator=(const Page&);
        Page (const Page&);
    };

    class HeapPage : public Page
    {
    public:

        HeapPage (page_size_type max_size);

        ~HeapPage () { free (base_ptr_); }
    };

    class FilePage : public Page
    {
    public:

        FilePage (const std::string& name, page_size_type size);

        ~FilePage () { fd_.unlink(); }

    private:

        FileDescriptor fd_;
        MMap           mmap_;
    };

    class PageStore
    {
    public:

        Page* new_page (page_size_type size) { return my_new_page(size); }

    protected:

        virtual ~PageStore() {}

    private:

        virtual Page* my_new_page (page_size_type size) = 0;
    };

    class HeapStore : public PageStore
    {
    public:

        HeapStore (heap_size_type max) : PageStore(), left_(max) {}

        ~HeapStore () {}

    private:

<<<<<<< HEAD
        /* to avoid too frequent allocation, make it 64K */
        static page_size_type const PAGE_SIZE = GU_PAGE_SIZE * GU_PAGE_MULTIPLIER;

=======
>>>>>>> b98f92fb
        heap_size_type left_;

        Page* my_new_page (page_size_type const size);
    };

    class FileStore : public PageStore
    {
    public:

        FileStore (const BaseName& base_name,
                   page_size_type  page_size)
            :
            PageStore(),
            base_name_(base_name),
            page_size_(page_size),
            n_        (0)
        {}

        ~FileStore() {}

        const BaseName& base_name() const { return base_name_; }
        int             size() const { return n_; }

    private:

        const BaseName&      base_name_;
        page_size_type const page_size_;
        int                  n_;

        Page* my_new_page (page_size_type const size);

        FileStore (const FileStore&);
        FileStore& operator= (const FileStore&);
    };

    Page       first_page_;
    Page*      current_page_;

    HeapStore  heap_store_;
    FileStore  file_store_;
    PageStore* current_store_;

    gu::Vector<Page*, INITIAL_VECTOR_SIZE> pages_;

#ifdef GU_ALLOCATOR_DEBUG
    gu::Vector<Buf,   INITIAL_VECTOR_SIZE> bufs_;
    void add_current_to_bufs();
#endif /* GU_ALLOCATOR_DEBUG */

    size_t     size_;

    Allocator(const gu::Allocator&);
    const Allocator& operator=(const gu::Allocator&);

    class BaseNameDefault : public BaseName
    {
    public:
        BaseNameDefault() {} // this is seemingly required by the standard
        void print(std::ostream& os) const { os << "alloc"; }
    };

    static BaseNameDefault const BASE_NAME_DEFAULT;

}; /* class Allocator */

inline
std::ostream& operator<< (std::ostream& os, const Allocator::BaseName& bn)
{
    bn.print(os); return os;
}

} /* namespace gu */

#endif /* _GU_ALLOC_HPP_ */<|MERGE_RESOLUTION|>--- conflicted
+++ resolved
@@ -157,12 +157,6 @@
 
     private:
 
-<<<<<<< HEAD
-        /* to avoid too frequent allocation, make it 64K */
-        static page_size_type const PAGE_SIZE = GU_PAGE_SIZE * GU_PAGE_MULTIPLIER;
-
-=======
->>>>>>> b98f92fb
         heap_size_type left_;
 
         Page* my_new_page (page_size_type const size);
