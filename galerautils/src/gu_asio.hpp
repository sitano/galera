//
// Copyright (C) 2014-2020 Codership Oy <info@codership.com>
//


//
// Common ASIO methods and configuration options for Galera
//

#ifndef GU_ASIO_HPP
#define GU_ASIO_HPP

#include "gu_config.hpp"
#include "gu_uri.hpp"
#include "gu_signals.hpp"

<<<<<<< HEAD
#include "wsrep_tls_service.h"
=======
#include "wsrep_allowlist_service.h"
>>>>>>> 99c4ed0b

#include <netinet/tcp.h> // tcp_info

#include <array>
#include <chrono>
#include <functional>
#include <memory>
#include <string>

namespace gu
{
    // URI schemes for networking
    namespace scheme
    {
        const std::string tcp("tcp"); /// TCP scheme
        const std::string udp("udp"); /// UDP scheme
        const std::string ssl("ssl"); /// SSL scheme
        const std::string def("tcp"); /// default scheme (TCP)
    }

    namespace conf
    {
        // Enable dynamic socket support
        const std::string socket_dynamic("socket.dynamic");
    }

#ifdef GALERA_HAVE_SSL
    //
    // SSL
    //

    // Configuration options for sockets
    namespace conf
    {
        /// Enable SSL explicitly
        const std::string use_ssl("socket.ssl");
        /// SSL cipher list
        const std::string ssl_cipher("socket.ssl_cipher");
        /// SSL compression algorithm
        const std::string ssl_compression("socket.ssl_compression");
        /// SSL private key file
        const std::string ssl_key("socket.ssl_key");
        /// SSL certificate file
        const std::string ssl_cert("socket.ssl_cert");
        /// SSL CA file
        const std::string ssl_ca("socket.ssl_ca");
        /// SSL password file
        const std::string ssl_password_file("socket.ssl_password_file");
        // SSL reload
        const std::string ssl_reload("socket.ssl_reload");
    }


    // register ssl parameters to config
    void ssl_register_params(gu::Config&);

    // initialize defaults, verify set options
    void ssl_init_options(gu::Config&);

    // update ssl parameters
    void ssl_param_set(const std::string&, const std::string&, gu::Config&);
#else
    static inline void ssl_register_params(gu::Config&) { }
    static inline void ssl_init_options(gu::Config&) { }
#endif // GALERA_HAVE_SSL

    /* Allowlist check callback */
    bool allowlist_value_check(wsrep_allowlist_key_t key, const std::string& value);

    //
    // Address manipulation helpers
    //

    /**
     * @class AsioIpAddressV4
     *
     * A wrapper around asio::ip::address_v4
     */
    class AsioIpAddressV4
    {
    public:
        AsioIpAddressV4();
        AsioIpAddressV4(const AsioIpAddressV4&);
        AsioIpAddressV4& operator=(AsioIpAddressV4);
        ~AsioIpAddressV4();
        bool is_multicast() const;
        class Impl;
        Impl& impl();
        const Impl& impl() const;
    private:
        std::unique_ptr<Impl> impl_;
    };

    /**
     * @class AsioIpAddressV6
     *
     * A wrapper around asio::ip::address_v6
     */
    class AsioIpAddressV6
    {
    public:
        AsioIpAddressV6();
        AsioIpAddressV6(const AsioIpAddressV6&);
        AsioIpAddressV6& operator=(AsioIpAddressV6);
        ~AsioIpAddressV6();
        bool is_link_local() const;
        unsigned long scope_id() const;
        bool is_multicast() const;
        class Impl;
        Impl& impl();
        const Impl& impl() const;
    private:
        std::unique_ptr<Impl> impl_;
    };

    /**
     * @class AsioIpAddressV6
     *
     * A wrapper around asio::ip::address
     */
    class AsioIpAddress
    {
    public:
        class Impl;
        AsioIpAddress();
        AsioIpAddress(const AsioIpAddress&);
        AsioIpAddress& operator=(AsioIpAddress);
        ~AsioIpAddress();
        bool is_v4() const;
        bool is_v6() const;
        AsioIpAddressV4 to_v4() const;
        AsioIpAddressV6 to_v6() const;
        Impl& impl();
        const Impl& impl() const;
    private:
        std::unique_ptr<Impl> impl_;
    };

    // Return any address string.
    std::string any_addr(const AsioIpAddress& addr);

    // Escape address string. Surrounds IPv6 address with [].
    // IPv4 addresses not affected.
    std::string escape_addr(const AsioIpAddress& addr);

    // Unescape address string. Remove [] from around the address if found.
    std::string unescape_addr(const std::string& addr);

    // Construct asio::ip::address from address string
    AsioIpAddress make_address(const std::string& addr);


    class AsioMutableBuffer
    {
    public:
        AsioMutableBuffer() : data_(), size_() { }
        AsioMutableBuffer(void* data, size_t size)
            : data_(data)
            , size_(size)
        { }
        void* data() const { return  data_; }
        size_t size() const { return size_; }
    private:
        void* data_;
        size_t size_;
    };

    class AsioConstBuffer
    {
    public:
        AsioConstBuffer()
            : data_()
            , size_()
        { }
        AsioConstBuffer(const void* data, size_t size)
            : data_(data)
            , size_(size)
        { }
        const void* data() const { return data_; }
        size_t size() const { return size_; }
    private:
        const void* data_;
        size_t size_;
    };


    class AsioErrorCategory;
    class AsioErrorCode
    {
    public:
        /**
         * A default constructor. Constructs success error code.
         */
        AsioErrorCode();
        /**
         * A constructor to generate error codes from system error codes.
         */
        AsioErrorCode(int value);

        /**
         * A constructor to generate error codes from asio errors.
         */
        AsioErrorCode(int value, const AsioErrorCategory& category)
            : value_(value)
            , category_(&category)
            , error_extra_()
            , wsrep_category_()
            , tls_stream_()
        { }

        AsioErrorCode(int value, const AsioErrorCategory& category,
                      int error_extra)
            : value_(value)
            , category_(&category)
            , error_extra_(error_extra)
            , wsrep_category_()
            , tls_stream_()
        { }

        AsioErrorCode(int value, const void* wsrep_category,
                      const wsrep_tls_stream_t* tls_stream)
            : value_(value)
            , category_()
            , error_extra_()
            , wsrep_category_(wsrep_category)
            , tls_stream_(tls_stream)
        { }
        /**
         * Return error number.
         */
        int value() const { return value_; }

        const AsioErrorCategory* category() const { return category_; }

        /**
         * Return human readable error message.
         */
        std::string message() const;

        operator bool() const { return value_; }

        bool operator!() const { return value_ == 0; }

        /**
         * Return true if the error is end of file.
         */
        bool is_eof() const;

        /**
         * Return true if the error is system error.
         */
        bool is_system() const;

    private:
        int value_;
        const AsioErrorCategory* category_;
        // Extra category specific error information
        int error_extra_;
        const void* wsrep_category_;
        const wsrep_tls_stream_t* tls_stream_;
    };

    std::ostream& operator<<(std::ostream&, const AsioErrorCode&);

    /*
     * Helper to determine if the error code originates from an
     * event which happens often and pollutes logs but for which the error
     * does not provide any helpful information.
     *
     * Errors which happen frequently during cluster configuration changes
     * and when connections break are considered verbose.
     *
     * Certain SSL errors such as 'short read' error are considered verbose.
     *
     * All errors which originate from TLS service hooks are considered
     * verbose, it is up to application report them if appropriate.
     */
    bool is_verbose_error(const AsioErrorCode&);

    // TODO: Hide extra error info from public interface. It should be
    // called internally by calls which produce human readable error messages.
#ifdef GALERA_HAVE_SSL
    std::string extra_error_info(const gu::AsioErrorCode& ec);
#else // GALERA_HAVE_SSL
    static inline std::string extra_error_info(const gu::AsioErrorCode&)
    { return ""; }
#endif // GALERA_HAVE_SSL
    class AsioSocket;
    /**
     * Abstract interface for asio socket handlers.
     */
    class AsioSocketHandler
    {
    public:
        virtual ~AsioSocketHandler() { }
        /**
         * This will be called after asynchronous connection to the
         * remote endpoint after call to AsioSocket::async_connect()
         * completes.
         *
         * All internal protocol handshakes (e.g. SSL) will be completed
         * before this handler is called.
         *
         * @param socket Reference to socket which initiated the call.
         * @param ec     Error code.
         */
        virtual void connect_handler(AsioSocket& socket,
                                     const AsioErrorCode& ec) = 0;
        virtual void write_handler(AsioSocket&,
                                   const AsioErrorCode&,
                                   size_t bytes_transferred) = 0;
        /**
         * This call is called every time more data has been written
         * into receive buffer submitted via async_read() call.
         * The return value of the call should be maximum number of
         * bytes to be transferred before the read is considered
         * complete and read_handler() will be called.
         *
         * If the returned value is larger than the available space in
         * read buffer, the maximum number of bytes to be transferred
         * will be the available space in read buffer. It is up to application
         * to resize the read buffer in read_handler() and restart async read
         * if the available space was not enough to contain the whole message.
         *
         * @param socket Stream socket associated to this handler.
         * @param ec Error code.
         * @param bytes_transferred Number of bytes transferred so far.
         *
         * @return Maximum number of bytes to read to complete the
         *         read operation.
         */
        virtual size_t read_completion_condition(AsioSocket& socket,
                                                 const AsioErrorCode&,
                                                 size_t bytes_transferred) = 0;
        virtual void read_handler(AsioSocket&, const AsioErrorCode&,
                                  size_t bytes_transferred) = 0;

    };

    /**
     * @class AsioSocket
     *
     * Abstract interface for stream socket implementations.
     *
     * Although the interface provides both sync and async operations,
     * those should never be mixed. If the socket is connected
     * via connect() call (or accepted via AsioAcceptor::accept() call),
     * the underlying implementation uses blocking calls for
     * reading and writing.  On the other hand, if async_connect()
     * or AsioAcceptor::async_accept() is used, the underlying implementation
     * uses non-blocking operations.
     */
    class AsioSocket
    {
    public:
        AsioSocket() { }

        AsioSocket(const AsioSocket&) = delete;
        AsioSocket& operator=(const AsioSocket&) = delete;

        virtual ~AsioSocket() { }

        /**
         * Open the socket without connecting.
         */
        virtual void open(const gu::URI& uri) = 0;

        /**
         * Return true if the socket is open.
         */
        virtual bool is_open() const = 0;

        /**
         * Close the socket.
         */
        virtual void close() = 0;

        /**
         * Bind the socket to interface specified by address.
         */
        virtual void bind(const gu::AsioIpAddress&) = 0;

        // Asynchronous operations

        virtual void async_connect(
            const gu::URI& uri,
            const std::shared_ptr<AsioSocketHandler>& handler) = 0;
        /**
         * Call once. Next call can be made after socket handler is called
         * with bytes transferred equal to last write size.
         */
        virtual void async_write(
            const std::array<AsioConstBuffer, 2>&,
            const std::shared_ptr<AsioSocketHandler>& handler) = 0;

        /**
         * Call once. Next call can be done from socket handler
         * read_handler or read_completion_condition.
         */
        virtual void async_read(
            const AsioMutableBuffer&,
            const std::shared_ptr<AsioSocketHandler>& handler) = 0;

        // Synchronous operations

        /**
         * Connect to remote endpoint specified by uri.
         *
         * @throw gu::Exception in case of error.
         */
        virtual void connect(const gu::URI& uri) = 0;

        /**
         * Write contents of buffer into socket. This call blocks until
         * all data has been written or error occurs.
         *
         * @throw gu::Exception in case of error.
         */
        virtual size_t write(const AsioConstBuffer& buffer) = 0;

        /**
         * Read data from socket into buffer. The value returned is the
         * number of bytes read so far.
         *
         * @throw gu::Exception in case of error.
         */
        virtual size_t read(const AsioMutableBuffer& buffer) = 0;

        // Utility operations.

        /**
         * Return address URI of local endpoint. Return empty string
         * if not connected.
         */
        virtual std::string local_addr() const = 0;

        /**
         * Return address URI of remote endpoint. Returns empty string
         * if not connected.
         */
        virtual std::string remote_addr() const = 0;

        /**
         * Set receive buffer size for the socket. This must be called
         * before the socket is connected/accepted.
         */
        virtual void set_receive_buffer_size(size_t) = 0;

        /**
         * Return currently effective receive buffer size.
         */
        virtual size_t get_receive_buffer_size() = 0;

        /**
         * Set send buffer size for the socket. This must be called
         * before the socket is connected/accepted.
         */
        virtual void set_send_buffer_size(size_t) = 0;

        /**
         * Return currently effective send buffer size.
         */
        virtual size_t get_send_buffer_size() = 0;

        /**
         * Read tcp_info struct from the underlying TCP socket.
         */
        virtual struct tcp_info get_tcp_info() = 0;
    };

    /**
     * Helper template to write buffer sequences.
     *
     * @todo This should probably be optimized by implementing
     * AsioSocket::write() overload which takes iterators to
     * buffer sequences.
     */
    template <class ConstBufferSequence>
    size_t write(AsioSocket& socket, const ConstBufferSequence& bufs)
    {
        size_t written(0);
        for (auto b(bufs.begin()); b != bufs.end(); ++b)
        {
            if (b->size() > 0)
            {
                written += socket.write(AsioConstBuffer(b->data(), b->size()));
            }
        }
        return written;
    }

    class AsioDatagramSocket;
    class AsioDatagramSocketHandler
    {
    public:
        virtual ~AsioDatagramSocketHandler() { }
        virtual void read_handler(AsioDatagramSocket&, const AsioErrorCode&,
                                  size_t bytes_transferred) = 0;
    };

    /**
     * @class AsioDatagramSocket
     *
     * Abstract interface for datagram socket implementations.
     */
    class AsioDatagramSocket
    {
    public:
        AsioDatagramSocket() { }
        virtual ~AsioDatagramSocket() { }

        /**
         * Open the socket.
         */
        virtual void open(const URI&) = 0;

        /**
         * Connect the socket to desired local endpoint. The socket
         * will be bound to endpoint specified the uri. If the uri
         * contains a multicast address, the connect will join the
         * multicast group automatically.
         */
        virtual void connect(const URI& uri) = 0;

        /**
         * Close the socket. If the socket was joined to multicast group,
         * the group is left automatically.
         */
        virtual void close() = 0;

        /**
         * Performa a write to the socket. The write is best effort only
         * and the message can be dropped because of various reasons like
         * kernel send buffer being full, network dropping the packet or
         * receiving end(s) dropping the packet for whatever reason.
         *
         * The socket must be connected before writing into it.
         * If connect() is not called, send_to() can be used to send
         * datagram into desired address.
         *
         * @param bufs Array of two buffers.
         *
         * @throw gu::Exception If an other error than message being dropped
         *        occurs, an exception containing the error code will be thrown.
         */
        virtual void write(const std::array<AsioConstBuffer, 2>& bufs) = 0;

        /**
         * Send a datagram to destination given by target. Sending a
         * message is best effort only, the message may be dropped
         * because of whatever reason and no error is given if the
         * target endpoint does not exist.
         */
        virtual void send_to(const std::array<AsioConstBuffer, 2>& bufs,
                             const AsioIpAddress& target_host,
                             unsigned short target_port) = 0;

        /**
         * Start asynchronous read from the socket. The socket handler
         * read_handler() method will be called for each complete message
         * which has been received.
         */
        virtual void async_read(const AsioMutableBuffer&,
                                const std::shared_ptr<AsioDatagramSocketHandler>& handler) = 0;

        /**
         * Return address containing the local endpoint where the socket
         * was bound to.
         *
         * @todo Maybe this should be bind addr and corresponding call
         * connected_addr() should be introduced.
         */
        virtual std::string local_addr() const = 0;
    };

    class AsioAcceptor;
    class AsioAcceptorHandler
    {
    public:
        virtual ~AsioAcceptorHandler() { }
        virtual void accept_handler(AsioAcceptor&,
                                    const std::shared_ptr<AsioSocket>&,
                                    const gu::AsioErrorCode&) = 0;
    };

    // Forward declaration for AsioAcceptor and make_socket()
    class AsioStreamEngine;


    /** @class AsioAcceptor
     *
     * Acceptor interface for stream sockets.
     */
    class AsioAcceptor
    {
    public:
        AsioAcceptor() { }
        AsioAcceptor(const AsioAcceptor&) = delete;
        AsioAcceptor& operator=(const AsioAcceptor&) = delete;
        virtual ~AsioAcceptor() { }
        virtual void open(const gu::URI& uri) = 0;
        virtual void listen(const gu::URI& uri) = 0;
        virtual void close() = 0;
        virtual void async_accept(const std::shared_ptr<AsioAcceptorHandler>&,
                                  const std::shared_ptr<AsioStreamEngine>& engine = nullptr) = 0;
        virtual std::shared_ptr<AsioSocket> accept() = 0;
        virtual std::string listen_addr() const = 0;
        virtual unsigned short listen_port() const = 0;

        /**
         * Set receive buffer size for the acceptor. This must be called
         * before listening.
         */
        virtual void set_receive_buffer_size(size_t) = 0;

        /**
         * Return currently effective receive buffer size.
         */
        virtual size_t get_receive_buffer_size() = 0;

        /**
         * Set send buffer size for the acceptor. This must be called
         * before listening.
         */
        virtual void set_send_buffer_size(size_t) = 0;

        virtual size_t get_send_buffer_size() = 0;

    };

    class AsioIoService
    {
    public:
        AsioIoService(const gu::Config& conf = gu::Config());
        ~AsioIoService();
        AsioIoService(const AsioIoService&) = delete;
        AsioIoService operator=(const AsioIoService&) = delete;

        /**
         * Handle global signals.
         */
        void handle_signal(const gu::Signals::SignalType&);

        /**
         * Is dynamic socket enabled
         */
        bool dynamic_socket_enabled() const
        {
            return dynamic_socket_;
        }

        /**
         * Is SSL enabled and configured
         */
        bool ssl_enabled() const;

        /**
         * Load crypto context.
         */
        void load_crypto_context();

        /**
         * Run one IO service handler.
         */
        void run_one();

        /**
         * Run until IO service is stopped or runs out of work.
         */
        void run();

        /**
         * Post a function for execution. The function will be invoked
         * from inside run() or run_one().
         */
        void post(std::function<void()>);

        /**
         * Stop the IO service processing loop and return from run_one()
         * or run() calls as soon as possible. Call to reset() is required
         * to start processing via run_one() or run() after stop() has
         * been called.
         */
        void stop();

        /**
         * Reset the IO service for subsequent call to run() or run_one().
         * This function must not be called from inside run() or run_one().
         */
        void reset();

        /**
         * Make a new socket. The underlying transport will be
         * a stream socket (TCP, SSL).
         *
         * @param uri An URI describing a desired socket scheme.
         * @param handler Pointer to socket handler implementation.
         *
         * @return Shared pointer to AsioSocket.
         */
        std::shared_ptr<AsioSocket> make_socket(
            const gu::URI& uri,
            const std::shared_ptr<AsioStreamEngine>& engine = nullptr);

        /**
         * Make a new datagram socket. The underlying transport
         * will be a datagram socket (UDP).
         *
         * @param uri An URI describing a desired socket scheme.
         * @param handler Pointer to socket handler implementation.
         *
         * @return Shared pointer to AsioDatagramSocket.
         */
        std::shared_ptr<AsioDatagramSocket> make_datagram_socket(
            const gu::URI& uri);

        /**
         * Make a new acceptor.
         *
         * @param uri Uri describing a desired socket scheme.
         * @param acceptor_handler Pointer to acceptor handler implementation.
         * @param socket_handler Pointer to socket handler implementation.
         *
         * @return Shared pointer to AsioSocketAcceptor.
         */
        std::shared_ptr<AsioAcceptor> make_acceptor(const gu::URI& uri);

        /**
         * Return pointer to TLS service.
         */
        wsrep_tls_service_v1_t* tls_service() const { return tls_service_; }

        class Impl;
        Impl& impl();
    private:
        std::unique_ptr<Impl> impl_;
        const gu::Config& conf_;
        wsrep_tls_service_v1_t* tls_service_;
        gu::Signals::signal_connection signal_connection_;
        bool dynamic_socket_;
    };

    class AsioSteadyTimerHandler
    {
    public:
        virtual ~AsioSteadyTimerHandler() { }
        virtual void handle_wait(const AsioErrorCode&) = 0;
    };

#if (__GNUC__ == 4 && __GNUC_MINOR__ == 4)
    typedef std::chrono::monotonic_clock AsioClock;
#else
    typedef std::chrono::steady_clock AsioClock;
#endif // (__GNUC__ == 4 && __GNUC_MINOR__ == 4)

    class AsioSteadyTimer
    {
    public:
        AsioSteadyTimer(AsioIoService& io_service);
        ~AsioSteadyTimer();
        AsioSteadyTimer(const AsioSteadyTimer&) = delete;
        AsioSteadyTimer& operator=(const AsioSteadyTimer&) = delete;
        void expires_from_now(const AsioClock::duration&);
        void async_wait(const std::shared_ptr<AsioSteadyTimerHandler>&);
        void cancel();
    private:
        class Impl;
        std::unique_ptr<Impl> impl_;
    };

<<<<<<< HEAD
    /* Init/deinit global TLS service hooks. */
    int init_tls_service_v1(wsrep_tls_service_v1_t*);
    void deinit_tls_service_v1();
=======
    /* Init/deinit global allowlist service hooks. */
    int init_allowlist_service_v1(wsrep_allowlist_service_v1_t*);
    void deinit_allowlist_service_v1();
>>>>>>> 99c4ed0b
}

#endif // GU_ASIO_HPP<|MERGE_RESOLUTION|>--- conflicted
+++ resolved
@@ -14,11 +14,8 @@
 #include "gu_uri.hpp"
 #include "gu_signals.hpp"
 
-<<<<<<< HEAD
 #include "wsrep_tls_service.h"
-=======
 #include "wsrep_allowlist_service.h"
->>>>>>> 99c4ed0b
 
 #include <netinet/tcp.h> // tcp_info
 
@@ -789,15 +786,13 @@
         std::unique_ptr<Impl> impl_;
     };
 
-<<<<<<< HEAD
     /* Init/deinit global TLS service hooks. */
     int init_tls_service_v1(wsrep_tls_service_v1_t*);
     void deinit_tls_service_v1();
-=======
+
     /* Init/deinit global allowlist service hooks. */
     int init_allowlist_service_v1(wsrep_allowlist_service_v1_t*);
     void deinit_allowlist_service_v1();
->>>>>>> 99c4ed0b
 }
 
 #endif // GU_ASIO_HPP