/*
 * Copyright (C) 2008-2015 Codership Oy <info@codership.com>
 *
 * $Id$
 */
/*
 * Universally Unique IDentifier. RFC 4122.
 * Time-based implementation.
 *
 */

#ifndef _gu_uuid_h_
#define _gu_uuid_h_

#include "gu_types.h"
<<<<<<< HEAD
#include <wsrep_api.h>
=======
#include "gu_macros.h"

#include <string.h>
>>>>>>> e55d5186

#ifdef __cplusplus
extern "C" {
#endif

/*! UUID internally is represented as a BE integer which allows using
 *  memcmp() as comparison function and straightforward printing */
#define GU_UUID_LEN 16

typedef wsrep_uuid_t gu_uuid_t;

static gu_uuid_t const GU_UUID_NIL = {{0,0,0,0,0,0,0,0,0,0,0,0,0,0,0,0}};

/*! length of string representation */
#define GU_UUID_STR_LEN 36

/*! Macros for pretty printing */
#define GU_UUID_FORMAT \
"%02x%02x%02x%02x-%02x%02x-%02x%02x-%02x%02x-%02x%02x%02x%02x%02x%02x"

#define GU_UUID_ARGS(uuid) \
(uuid)->data[ 0], (uuid)->data[ 1], (uuid)->data[ 2], (uuid)->data[ 3],\
(uuid)->data[ 4], (uuid)->data[ 5], (uuid)->data[ 6], (uuid)->data[ 7],\
(uuid)->data[ 8], (uuid)->data[ 9], (uuid)->data[10], (uuid)->data[11],\
(uuid)->data[12], (uuid)->data[13], (uuid)->data[14], (uuid)->data[15]

/* this is used for scanf, variables are by reference */
#define GU_UUID_FORMAT_SCANF \
"%02hhx%02hhx%02hhx%02hhx-%02hhx%02hhx-%02hhx%02hhx-%02hhx%02hhx-%02hhx%02hhx%02hhx%02hhx%02hhx%02hhx"

#define GU_UUID_ARGS_SCANF(uuid) \
&(uuid)->data[ 0], &(uuid)->data[ 1], &(uuid)->data[ 2], &(uuid)->data[ 3],\
&(uuid)->data[ 4], &(uuid)->data[ 5], &(uuid)->data[ 6], &(uuid)->data[ 7],\
&(uuid)->data[ 8], &(uuid)->data[ 9], &(uuid)->data[10], &(uuid)->data[11],\
&(uuid)->data[12], &(uuid)->data[13], &(uuid)->data[14], &(uuid)->data[15]

/*!
 * Generates new UUID.
 * If node is NULL, will generate random (if /dev/urand is present) or
 * pseudorandom data instead.
 * @param uuid
 *        pointer to uuid_t
 * @param node
 *        some unique data that goes in place of "node" field in the UUID
 * @param node_len
 *        length of the node buffer
 */
extern void
gu_uuid_generate (gu_uuid_t*  uuid,
                  const void* node,
                  size_t      node_len);

/*!
 * Compare two UUIDs according to RFC
 * @return -1, 0, 1 if left is respectively less, equal or greater than right
 */
extern long
gu_uuid_compare (const gu_uuid_t* left,
                 const gu_uuid_t* right);

/*!
 * Compare ages of two UUIDs
 * @return -1, 0, 1 if left is respectively younger, equal or older than right
 */
extern long
gu_uuid_older (const gu_uuid_t* left,
               const gu_uuid_t* right);

/*!
 * Print UUID into buffer
 * @return Number of bytes printed (not including trailing '\0') or -1 on error.
 */
extern ssize_t
gu_uuid_print(const gu_uuid_t* uuid, char* buf, size_t buflen);

/*!
 * Scan UUID from buffer
 * @return Number of bytes read (should match to sizeof(uuid)) or -1 on error
 */
extern ssize_t
gu_uuid_scan(const char* buf, size_t buflen, gu_uuid_t* uuid);

/*!
 * Copy UUID from to as ::memcpy() seems to be considerably faster than the
 * default assignement operator for structs
 */
GU_FORCE_INLINE void
gu_uuid_copy(gu_uuid_t* const to, const gu_uuid_t* const from)
{
    memcpy(to, from, sizeof(gu_uuid_t));
}

#ifdef __cplusplus
}
#endif /* __cplusplus */

#endif /* _gu_uuid_h_ */<|MERGE_RESOLUTION|>--- conflicted
+++ resolved
@@ -13,13 +13,10 @@
 #define _gu_uuid_h_
 
 #include "gu_types.h"
-<<<<<<< HEAD
+#include "gu_macros.h"
 #include <wsrep_api.h>
-=======
-#include "gu_macros.h"
 
 #include <string.h>
->>>>>>> e55d5186
 
 #ifdef __cplusplus
 extern "C" {
