/*
 * Copyright (C) 2014-2015 Codership Oy <info@codership.com>
 *
 */

#ifndef _gu_uuid_hpp_
#define _gu_uuid_hpp_

#include "gu_uuid.h"
#include "gu_assert.hpp"
<<<<<<< HEAD
#include "gu_types.hpp"
#include "gu_macros.hpp"
=======
#include "gu_buffer.hpp"
#include "gu_throw.hpp"

>>>>>>> 4818105f
#include <iostream>
#include <cstring>
#include <algorithm> // std::copy

inline bool operator==(const gu_uuid_t& a, const gu_uuid_t& b)
{
    return gu_uuid_compare(&a, &b) == 0;
}

inline bool operator!=(const gu_uuid_t& a, const gu_uuid_t& b)
{
    return !(a == b);
}

inline std::ostream& operator<<(std::ostream& os, const gu_uuid_t& uuid)
{
    char uuid_buf[GU_UUID_STR_LEN + 1];
    ssize_t ret(gu_uuid_print(&uuid, uuid_buf, sizeof(uuid_buf)));
    (void)ret;
    assert(ret == GU_UUID_STR_LEN);
    uuid_buf[GU_UUID_STR_LEN] = '\0';
    return (os << uuid_buf);
}

size_t gu_uuid_from_string(const std::string& s, gu_uuid_t& uuid);

inline std::istream& operator>>(std::istream& is, gu_uuid_t& uuid)
{
    char str[GU_UUID_STR_LEN + 1];
    is.width(GU_UUID_STR_LEN + 1);
    is >> str;
    gu_uuid_from_string(str, uuid);
    return is;
}

inline size_t gu_uuid_serial_size(const gu_uuid_t& uuid)
{
    return sizeof(uuid.data);
}

inline
size_t gu_uuid_serialize_unchecked(const gu_uuid_t& uuid, void* const buf,
                                   size_t const buflen, size_t const offset)
{
    assert(offset + gu_uuid_serial_size(uuid) <= buflen);

    std::copy(uuid.data, uuid.data + gu_uuid_serial_size(uuid),
              static_cast<char*>(buf) + offset);

    return (offset + gu_uuid_serial_size(uuid));
}

size_t gu_uuid_serialize(const gu_uuid_t& uuid,
                         void* buf, size_t buflen, size_t offset);

inline
size_t gu_uuid_unserialize_unchecked(const void* const buf, size_t const buflen,
                                     size_t const offset, gu_uuid_t& uuid)
{
    assert(offset + gu_uuid_serial_size(uuid) <= buflen);

    const char* const from(static_cast<const char*>(buf) + offset);
    std::copy(from, from + gu_uuid_serial_size(uuid), uuid.data);

    return (offset + gu_uuid_serial_size(uuid));
}

size_t gu_uuid_unserialize(const void* buf, size_t buflen, size_t offset,
                           gu_uuid_t& uuid);

namespace gu {
    class UUID_base;
    class UUID;
}

/* This class should not be used directly. It is here to allow
 * gu::UUID and gcomm::UUID to inherit from it without the virtual table
(* overhead. */
class gu::UUID_base
{
public:

    UUID_base() : uuid_(GU_UUID_NIL) {}

    UUID_base(const void* node, const size_t node_len) : uuid_()
    {
        gu_uuid_generate(&uuid_, node, node_len);
    }

    UUID_base(gu_uuid_t uuid) : uuid_(uuid) {}

<<<<<<< HEAD
    size_t unserialize(const void* buf, const size_t buflen, const size_t offset)
=======
    virtual ~UUID() {}

    size_t unserialize(const gu::byte_t* buf,
                       const size_t buflen, const size_t offset)
>>>>>>> 4818105f
    {
        return gu_uuid_unserialize(buf, buflen, offset, uuid_);
    }

    size_t serialize(void* buf, const size_t buflen, const size_t offset) const
    {
        return gu_uuid_serialize(uuid_, buf, buflen, offset);
    }

    size_t unserialize_unchecked(const void* buf,
                                 const size_t buflen, const size_t offset)
    {
        return gu_uuid_unserialize_unchecked(buf, buflen, offset, uuid_);
    }

    size_t serialize_unchecked(void* buf,
                               const size_t buflen, const size_t offset) const
    {
        return gu_uuid_serialize_unchecked(uuid_, buf, buflen, offset);
    }

    static size_t serial_size()
    {
        return sizeof(gu_uuid_t);
    }

    const gu_uuid_t* ptr() const
    {
        return &uuid_;
    }

    gu_uuid_t* ptr()
    {
        return &uuid_;
    }

    bool operator<(const UUID_base& cmp) const
    {
        return (gu_uuid_compare(&uuid_, &cmp.uuid_) < 0);
    }

    bool operator==(const gu_uuid_t& cmp) const
    {
        return (gu_uuid_compare(&uuid_, &cmp) == 0);
    }

    bool operator!=(const gu_uuid_t& cmp) const
    {
        return !(*this == cmp);
    }

    bool operator==(const UUID_base& cmp) const
    {
        return (gu_uuid_compare(&uuid_, &cmp.uuid_) == 0);
    }

<<<<<<< HEAD
    bool operator!=(const UUID_base& cmp) const
=======
    bool operator!=(const UUID& cmp) const
>>>>>>> 4818105f
    {
        return !(*this == cmp);
    }

<<<<<<< HEAD
    bool older(const UUID_base& cmp) const
=======
    bool older(const UUID& cmp) const
>>>>>>> 4818105f
    {
        return (gu_uuid_older(&uuid_, &cmp.uuid_) > 0);
    }

<<<<<<< HEAD
    std::ostream& print(std::ostream& os) const
    {
        return (os << uuid_);
    }

    std::istream& scan(std::istream& is)
    {
        return (is >> uuid_);
    }

    UUID_base& operator=(const gu_uuid_t& other)
    {
        uuid_ = other;
        return *this;
    }

    const gu_uuid_t& operator()() const
    {
        return uuid_;
=======
    void write_stream(std::ostream& os) const
    {
        os << uuid_;
    }

    void read_stream(std::istream& is)
    {
        is >> uuid_;
>>>>>>> 4818105f
    }

protected:

    ~UUID_base() {}

    gu_uuid_t uuid_;

private:
    GU_COMPILE_ASSERT(sizeof(gu_uuid_t) == GU_UUID_LEN, UUID_size);
}; /* class UUID_base */

class gu::UUID : public UUID_base
{
public:

    UUID() : UUID_base() {}

    UUID(const void* node, const size_t node_len) : UUID_base(node, node_len)
    {}

    UUID(gu_uuid_t uuid) : UUID_base(uuid) {}
}; /* class UUID */

namespace gu
{
inline std::ostream& operator<< (std::ostream& os, const gu::UUID_base& uuid)
{
    uuid.print(os); return os;
}

inline std::istream& operator>> (std::istream& is, gu::UUID_base& uuid)
{
    uuid.scan(is); return is;
}

} /* namespace gu */

namespace gu
{
inline std::ostream& operator<<(std::ostream& os, const gu::UUID& uuid)
{
    uuid.write_stream(os);
    return os;
}

inline std::istream& operator>>(std::istream& is, gu::UUID& uuid)
{
    uuid.read_stream(is);
    return is;
}
} // namespace gu

#endif // _gu_uuid_hpp_<|MERGE_RESOLUTION|>--- conflicted
+++ resolved
@@ -1,5 +1,5 @@
 /*
- * Copyright (C) 2014-2015 Codership Oy <info@codership.com>
+ * Copyright (C) 2014-2016 Codership Oy <info@codership.com>
  *
  */
 
@@ -8,14 +8,10 @@
 
 #include "gu_uuid.h"
 #include "gu_assert.hpp"
-<<<<<<< HEAD
-#include "gu_types.hpp"
 #include "gu_macros.hpp"
-=======
 #include "gu_buffer.hpp"
 #include "gu_throw.hpp"
 
->>>>>>> 4818105f
 #include <iostream>
 #include <cstring>
 #include <algorithm> // std::copy
@@ -107,14 +103,8 @@
 
     UUID_base(gu_uuid_t uuid) : uuid_(uuid) {}
 
-<<<<<<< HEAD
-    size_t unserialize(const void* buf, const size_t buflen, const size_t offset)
-=======
-    virtual ~UUID() {}
-
-    size_t unserialize(const gu::byte_t* buf,
+    size_t unserialize(const void* buf,
                        const size_t buflen, const size_t offset)
->>>>>>> 4818105f
     {
         return gu_uuid_unserialize(buf, buflen, offset, uuid_);
     }
@@ -171,25 +161,16 @@
         return (gu_uuid_compare(&uuid_, &cmp.uuid_) == 0);
     }
 
-<<<<<<< HEAD
     bool operator!=(const UUID_base& cmp) const
-=======
-    bool operator!=(const UUID& cmp) const
->>>>>>> 4818105f
     {
         return !(*this == cmp);
     }
 
-<<<<<<< HEAD
     bool older(const UUID_base& cmp) const
-=======
-    bool older(const UUID& cmp) const
->>>>>>> 4818105f
     {
         return (gu_uuid_older(&uuid_, &cmp.uuid_) > 0);
     }
 
-<<<<<<< HEAD
     std::ostream& print(std::ostream& os) const
     {
         return (os << uuid_);
@@ -209,16 +190,6 @@
     const gu_uuid_t& operator()() const
     {
         return uuid_;
-=======
-    void write_stream(std::ostream& os) const
-    {
-        os << uuid_;
-    }
-
-    void read_stream(std::istream& is)
-    {
-        is >> uuid_;
->>>>>>> 4818105f
     }
 
 protected:
@@ -254,22 +225,6 @@
 {
     uuid.scan(is); return is;
 }
-
 } /* namespace gu */
 
-namespace gu
-{
-inline std::ostream& operator<<(std::ostream& os, const gu::UUID& uuid)
-{
-    uuid.write_stream(os);
-    return os;
-}
-
-inline std::istream& operator>>(std::istream& is, gu::UUID& uuid)
-{
-    uuid.read_stream(is);
-    return is;
-}
-} // namespace gu
-
 #endif // _gu_uuid_hpp_