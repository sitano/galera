//
// Copyright (C) 2020 Codership Oy <info@codership.com>
//

#define GU_ASIO_IMPL

#include "gu_asio_stream_engine.hpp"

#include "gu_asio_io_service_impl.hpp"
#include "gu_asio_debug.hpp"
#include "gu_asio_error_category.hpp"

#include "gu_throw.hpp"
#include "gu_compiler.hpp"

#include "gu_datetime.hpp"

#include <unistd.h>
#include <cassert>

#include <memory>

// Raw TCP stream engine.
class AsioTcpStreamEngine : public gu::AsioStreamEngine
{
public:
    AsioTcpStreamEngine(int fd)
        : fd_(fd)
        , last_error_()
    { }

    virtual std::string scheme() const GALERA_OVERRIDE
    {
        return gu::scheme::tcp;
    }

    virtual enum op_status client_handshake() GALERA_OVERRIDE
    {
        return success;
    }
    virtual enum op_status server_handshake() GALERA_OVERRIDE
    {
        return success;
    }
    virtual void shutdown() GALERA_OVERRIDE { }

    virtual op_result read(void* buf, size_t max_count) GALERA_OVERRIDE
    {
        clear_error();
        ssize_t bytes_read(::read(fd_, buf, max_count));
        if (bytes_read > 0)
        {
            return op_result{success, static_cast<size_t>(bytes_read)};
        }
        else if (bytes_read == 0)
        {
            return op_result{eof, 0};
        }
        else if (errno == EAGAIN || errno == EWOULDBLOCK)
        {
            return op_result{want_read, 0};
        }
        else
        {
            last_error_ = errno;
            return op_result{error, 0};
        }
    }

    virtual op_result write(const void* buf, size_t count) GALERA_OVERRIDE
    {
        clear_error();
        ssize_t bytes_written(::send(fd_, buf, count, MSG_NOSIGNAL));
        if (bytes_written > 0)
        {
            return op_result{success, static_cast<size_t>(bytes_written) };
        }
        else if (errno == EAGAIN || errno == EWOULDBLOCK)
        {
            return op_result{want_write, 0};
        }
        else
        {
            last_error_ = errno;
            return op_result{error, 0};
        }
    }

    virtual gu::AsioErrorCode last_error() const GALERA_OVERRIDE
    {
        return gu::AsioErrorCode(last_error_, gu_asio_system_category);
    }
private:
    void clear_error() { last_error_ = 0; }
    int fd_;
    int last_error_;
};

#ifdef GALERA_HAVE_SSL

#include <openssl/ssl.h>

#if OPENSSL_VERSION_NUMBER >= 0x1010100fL
#define HAVE_READ_EX
#define HAVE_WRITE_EX
#endif

class AsioSslStreamEngine : public gu::AsioStreamEngine
{
public:
    AsioSslStreamEngine(gu::AsioIoService& io_service, int fd)
        : fd_(fd)
        , ssl_(::SSL_new(io_service.impl().ssl_context_->native_handle()))
        , last_error_()
        , last_verify_error_()
        , last_error_category_()
    {
        ::SSL_set_fd(ssl_, fd_);
    }

    ~AsioSslStreamEngine()
    {
        ::SSL_free(ssl_);
    }

    AsioSslStreamEngine(const AsioSslStreamEngine&) = delete;
    AsioSslStreamEngine& operator=(const AsioSslStreamEngine&) = delete;

    virtual std::string scheme() const GALERA_OVERRIDE
    {
        return gu::scheme::ssl;
    }

    virtual enum op_status client_handshake() GALERA_OVERRIDE
    {
        clear_error();
        auto result(SSL_connect(ssl_));
        auto ssl_error(::SSL_get_error(ssl_, result));
        auto sys_error(::ERR_get_error());
        GU_ASIO_DEBUG(this << " AsioSslStreamEngine::client_handshake: "
                      << result << " ssl error " << ssl_error
                      << " sys error " << sys_error);
        return map_status(ssl_error, sys_error, "client_handshake");
    }

    virtual enum op_status server_handshake() GALERA_OVERRIDE
    {
        clear_error();
        auto result(SSL_accept(ssl_));
        auto ssl_error(::SSL_get_error(ssl_, result));
        auto sys_error(::ERR_get_error());
        GU_ASIO_DEBUG(this << " AsioSslStreamEngine::server_handshake: "
                      << result << " ssl error " << ssl_error
                      << " sys error " << sys_error);
        return map_status(ssl_error, sys_error, "server_handshake");
    }

    virtual void shutdown() GALERA_OVERRIDE
    {
        clear_error();
        auto result(SSL_shutdown(ssl_));
        auto ssl_error __attribute__((unused)) (::SSL_get_error(ssl_, result));
        auto sys_error __attribute__((unused)) (::ERR_get_error());
        GU_ASIO_DEBUG(this << " AsioSslStreamEngine::shutdown: "
                      << result << " ssl error " << ssl_error
                      << " sys error " << sys_error);
    }

    virtual op_result read(void* buf, size_t max_count) GALERA_OVERRIDE
    {
        clear_error();
        return do_read(buf, max_count);
    }

    virtual op_result write(const void* buf, size_t count) GALERA_OVERRIDE
    {
        clear_error();
        return do_write(buf, count);
    }

    virtual gu::AsioErrorCode last_error() const GALERA_OVERRIDE
    {
        return gu::AsioErrorCode(last_error_,
                                 last_error_category_ ?
                                 *last_error_category_ :
                                 gu_asio_system_category,
                                 last_verify_error_);
    }

private:
    void clear_error()
    {
        last_error_ = 0;
        last_verify_error_ = 0;
        last_error_category_ = 0;
    }

#ifdef HAVE_READ_EX
    // Read method with SSL_read_ex which was introduced in 1.1.1.
    op_result do_read(void* buf, size_t max_count)
    {
        size_t bytes_transferred(0);
        auto result(SSL_read_ex(ssl_, buf, max_count, &bytes_transferred));
        auto ssl_error(::SSL_get_error(ssl_, result));
        auto sys_error(::ERR_get_error());
        GU_ASIO_DEBUG(this << " AsioSslStreamEngine::read: "
                      << result << " ssl error " << ssl_error
                      << " sys error " << sys_error
                      << " bytes transferred " << bytes_transferred);
        return op_result{map_status(ssl_error, sys_error, "read"),
                bytes_transferred};
    }
#else
    // Read method for OpenSSL versions pre 1.1.1.
    op_result do_read(void* buf, size_t max_count)
    {
        size_t bytes_transferred(0);
        auto result(SSL_read(ssl_, buf, max_count));
        auto ssl_error(::SSL_get_error(ssl_, result));
        auto sys_error(::ERR_get_error());
        GU_ASIO_DEBUG(this << " AsioSslStreamEngine::read: "
                      << result << " ssl error " << ssl_error
                      << " sys error " << sys_error
                      << " bytes transferred " << bytes_transferred);
        if (ssl_error == SSL_ERROR_WANT_READ &&
            (bytes_transferred = SSL_pending(ssl_)) > 0)
        {
            result = SSL_read(ssl_, buf, bytes_transferred);
            assert(static_cast<size_t>(result) == bytes_transferred);
            return op_result{map_status(ssl_error, sys_error, "read"),
                    bytes_transferred};
        }
        else if (result > 0)
        {
            bytes_transferred = result;
        }
        return op_result{map_status(ssl_error, sys_error, "read"),
                bytes_transferred};
    }
#endif // HAVE_READ_EX

#ifdef HAVE_WRITE_EX
    op_result do_write(const void* buf, size_t count)
    {
        size_t bytes_transferred(0);
        auto result(SSL_write_ex(ssl_, buf, count, &bytes_transferred));
        auto ssl_error(::SSL_get_error(ssl_, result));
        auto sys_error(::ERR_get_error());
        GU_ASIO_DEBUG(this << " AsioSslStreamEngine::write: "
                      << result << " ssl error " << ssl_error
                      << " sys error " << sys_error
                      << " bytes transferred " << bytes_transferred);
        return op_result{map_status(ssl_error, sys_error, "write"),
                bytes_transferred};

    }
#else
    op_result do_write(const void* buf, size_t count)
    {
        size_t bytes_transferred(0);
        auto result(SSL_write(ssl_, buf, count));
        auto ssl_error(::SSL_get_error(ssl_, result));
        auto sys_error(::ERR_get_error());
        GU_ASIO_DEBUG(this << " AsioSslStreamEngine::write: "
                      << result << " ssl error " << ssl_error
                      << " sys error " << sys_error
                      << " bytes transferred " << bytes_transferred);
        if (result > 0)
        {
            bytes_transferred = result;
        }
        return op_result{map_status(ssl_error, sys_error, "write"),
                bytes_transferred};

    }
#endif // HAVE_WRITE_EX
    enum op_status map_status(int ssl_error, int sys_error, const char* op)
    {
        switch (ssl_error)
        {
        case SSL_ERROR_NONE:
            return success;
        case SSL_ERROR_WANT_WRITE:
            return want_write;
        case SSL_ERROR_WANT_READ:
            return want_read;
        case SSL_ERROR_SYSCALL:
            last_error_ = sys_error;
            return (sys_error == 0 ? eof : error);
        case SSL_ERROR_SSL:
        {
            last_error_ = sys_error;
            last_error_category_ = &gu_asio_ssl_category;
            last_verify_error_ = SSL_get_verify_result(ssl_);
            return error;
        }
        }
        assert(0);
        return error;
    }

    int fd_;
    SSL* ssl_;
    int last_error_;
    int last_verify_error_;
    const gu::AsioErrorCategory* last_error_category_;
};

#endif // GALERA_HAVE_SSL

<<<<<<< HEAD
class AsioWsrepStreamEngine : public gu::AsioStreamEngine
{
public:
    AsioWsrepStreamEngine(wsrep_tls_service_v1_t* service, int fd)
        : service_(service)
        , stream_()
        , last_error_value_()
        , last_error_category_()
    {
        stream_.fd = fd;
        stream_.opaque = 0;
        int err;
        if ((err = service_->stream_init(service_->context, &stream_)))
        {
            gu_throw_error(err) << "Failed to init wsrep TLS stream";
        }
    }

    ~AsioWsrepStreamEngine()
    {
        service_->stream_deinit(service_->context, &stream_);
    }

    AsioWsrepStreamEngine(const AsioWsrepStreamEngine&) = delete;
    AsioWsrepStreamEngine& operator=(const AsioWsrepStreamEngine&) = delete;

    virtual enum op_status client_handshake() GALERA_OVERRIDE
    {
        clear_error();
        return map_status(
            service_->stream_client_handshake(service_->context, &stream_));
=======
/*
 * DynamicStreamEngine is used to choose either TCP or SSL for socket communication.
 * Following condition should be true: Ts(server timeout) > Tc(client timeout).  
 *
 * Following diagrams show combinations possible with TCP/SSL/Dynamic stream engine. 
 *
 * 1. CLIENT - dynamic, SERVER - standard
 *
 *       C(d)           S(s/TCP)
 * |------|   <--TCP--   |
 * |  Tc  |              |
 * |----->|              |
 *        |              |
 *
 * 2. CLIENT - dynamic (with SSL), SERVER - standard (with SSL)
 *
 *       C(d)           S(s/TLS)
 * |------|              |
 * |  Tc  |              |
 * |----->|              |
 *        |   --SSL-->   |
 * |------|   <--SSL--   |
 * |  Tc  |              | * (A)
 * |----->|              |
 *
 * (A) Packet is received on second client timeout period, it should be SSL response packet
 *
 * 3. CLIENT - standard, SERVER - dynamic (with SSL)
 *
 *       C(s/TLS)       S(d)
 *       |   --SSL-->   |------|
 *       |              |      |
 *       |              |  Ts  |
 *       |              |      |
 *       |              |<-----|
 *       |              |
 *
 * 4. CLIENT - standard, SERVER - dynamic
 *
 *       C(s/TCP)       S(d)
 *       |              |------|
 *       |              |      |
 *       |              |  Ts  |
 *       |              |      |
 *       |              |<-----|
 *       |              |------|
 *       |              |      |
 *       |              |  Ts  |
 *       |              |      |
 *       |              |<-----|
 *       |   <--TCP--   |
 *       |              |
 *
 * 5. CLIENT - dynamic (with SSL), SERVER - dynamic (with SSL)
 *
 *       C(d)           S(d)
 * |------|              |------|
 * |  Tc  |              |      |
 * |----->|              |  Ts  |
 *        |   --SSL-->   |      | * (A)
 * |------|   <--SSL--   |<-----| * (B)
 * |  Tc  |              |
 * |----->|              |
 *
 * (A) Packet is received on first server timeout, it should be SSL request packet,
       we support SSL so we'll send SSL response
 * (B) Packet is received on second client timeout, it should be SSL response packet
 *
 * 6. CLIENT - dynamic (with SSL), SERVER - dynamic (without SSL)
 *
 *       C(d)           S(d)
 * |------|              |------|
 * |  Tc  |              |      |
 * |----->|              |  Ts  |
 *        |   --SSL-->   |      | * (A)
 * |------|              |<-----|
 * |  Tc  |              |<-----|
 * |----->|              |      |
 *        |              |  Ts  |
 *        |              |      |
 *        |              |<-----|
 *        |   <--TCP--   |
 *        |   --TCP-->   |
 *
 * (A) Packet is received on first timeout, it should be SSL request packet, but we don't
 *     support SSL so we should timeout
 * (B) Nothing is received on second timeout period, so it should be TCP packet
 *
 * 7. CLIENT - dynamic (without SSL), SERVER - dynamic (with/without SSL)
 *
 *       C(d)           S(d)
 * |------|              |------|
 * |  Tc  |              |      |
 * |----->|              |  Ts  |
 *        |              |      |
 *        |              |<-----|
 *        |              |<-----|
 *        |              |      |
 *        |              |  Ts  |
 *        |              |      |
 *        |              |<-----|
 *        |   <--TCP--   |        * (A)
 *        |   --TCP-->   |
 *
 * (A) Packet is on client received after timeout period, SSL CLIENT HELLO was not
 *     sent, so it should be TCP packet
 *
 */

class AsioDynamicStreamEngine : public gu::AsioStreamEngine
{
public:
    AsioDynamicStreamEngine(gu::AsioIoService& io_service, int fd, 
                            bool non_blocking, bool encrypted_protocol)
        : client_timeout_(500 * gu::datetime::MSec)
        , server_timeout_(750 * gu::datetime::MSec)
        , fd_(fd)
        , io_service_(io_service)
        , engine_(std::make_shared<AsioTcpStreamEngine>(fd_))
        , non_blocking_(non_blocking)
        , have_encrypted_protocol_(encrypted_protocol)
        , timer_check_done_(false)
        , client_encrypted_message_sent_(false)
        , client_encrypted_message_sent_ts_(gu::datetime::Date::zero())
    {
    }

    ~AsioDynamicStreamEngine()
    {
    }

    AsioDynamicStreamEngine(const AsioDynamicStreamEngine&) = delete;
    AsioDynamicStreamEngine& operator=(const AsioDynamicStreamEngine&) = delete;

    virtual std::string scheme() const GALERA_OVERRIDE
    {
        return engine_->scheme();
    }

    virtual enum op_status client_handshake() GALERA_OVERRIDE
    {
        if (not timer_check_done_)
        {
            if (not client_encrypted_message_sent_)
            {
                bool received = socket_poll(client_timeout_.get_nsecs() / gu::datetime::MSec);
                if (have_encrypted_protocol_ && not received)
                {
                    engine_.reset();
                    engine_ = std::make_shared<AsioSslStreamEngine>(io_service_, fd_);
                    client_encrypted_message_sent_ = true;
                    client_encrypted_message_sent_ts_ = gu::datetime::Date::monotonic();
                    if (not non_blocking_)
                    {
                        fcntl(fd_, F_SETFL, fcntl(fd_, F_GETFL, 0) | O_NONBLOCK);
                    }
                    op_status result = success;
                    bool tcp_engine_switch = false;
                    while(true)
                    {
                        result = engine_->client_handshake() ;
                        if (non_blocking_) 
                        {
                            return result;
                        }
                        if (result == AsioStreamEngine::success ||
                            result == AsioStreamEngine::error)
                        {
                            break;
                        }
                        received = socket_poll(client_timeout_.get_nsecs() / gu::datetime::MSec);
                        if (not received)
                        {
                            engine_.reset();
                            engine_ = std::make_shared<AsioTcpStreamEngine>(fd_);
                            tcp_engine_switch = true;
                            break;
                        }
                    }
                    if (not non_blocking_)
                    {
                        fcntl(fd_, F_SETFL, fcntl(fd_, F_GETFL, 0) ^ O_NONBLOCK);
                        if (not tcp_engine_switch)
                        {
                            return result;
                        }
                    }
                }
            }
            else
            {
                gu::datetime::Date now(gu::datetime::Date::monotonic());
                if (client_encrypted_message_sent_ts_ + client_timeout_ < now)
                {
                    engine_.reset();
                    engine_ = std::make_shared<AsioTcpStreamEngine>(fd_);
                }
            }
            timer_check_done_ = true;
        }
        return engine_->client_handshake();
>>>>>>> cfcd3ddd
    }

    virtual enum op_status server_handshake() GALERA_OVERRIDE
    {
<<<<<<< HEAD
        clear_error();
        return map_status(
            service_->stream_server_handshake(service_->context, &stream_));
    }

    virtual op_result read(void* buf, size_t max_count) GALERA_OVERRIDE
    {
        clear_error();
        size_t bytes_transferred(0);
        return op_result{
            map_status(
                service_->stream_read(service_->context,
                                      &stream_,
                                      buf, max_count, &bytes_transferred)),
                bytes_transferred};
    }

    virtual op_result write(const void* buf, size_t count) GALERA_OVERRIDE
    {
        clear_error();
        size_t bytes_transferred(0);
        return op_result{
            map_status(
                service_->stream_write(service_->context,
                                       &stream_,
                                       buf, count, &bytes_transferred)),
                bytes_transferred};
    }

    virtual void shutdown() GALERA_OVERRIDE
    {
        clear_error();
        // @todo Handle return code from shutdown call.
        service_->stream_shutdown(service_->context, &stream_);
=======
        if (not timer_check_done_)
        {
            bool received = socket_poll(server_timeout_.get_nsecs() / gu::datetime::MSec);
            int bytes_available;
            ioctl(fd_, FIONREAD, &bytes_available);
            if (have_encrypted_protocol_ && received && bytes_available)
            {
                engine_.reset();
                engine_ = std::make_shared<AsioSslStreamEngine>(io_service_, fd_);
                timer_check_done_ = true;
                return engine_->server_handshake();
            }
            else if (not have_encrypted_protocol_)
            {
                if (received && bytes_available)
                {
                    std::vector<char> pending_data(bytes_available);
                    engine_->read(pending_data.data(), bytes_available);
                }
                socket_poll(server_timeout_.get_nsecs() / gu::datetime::MSec);
            }
            timer_check_done_ = true;
        }
        return engine_->server_handshake();
    }

    virtual void shutdown() GALERA_OVERRIDE
    {
        engine_->shutdown();
        timer_check_done_ = false;
        client_encrypted_message_sent_ = false;
        engine_ = std::make_shared<AsioTcpStreamEngine>(fd_);
    }

    virtual op_result read(void* buf, size_t max_count) GALERA_OVERRIDE
    {
        return engine_->read(buf, max_count);
    }

    virtual op_result write(const void* buf, size_t count) GALERA_OVERRIDE
    {
        return engine_->write(buf, count);
>>>>>>> cfcd3ddd
    }

    virtual gu::AsioErrorCode last_error() const GALERA_OVERRIDE
    {
<<<<<<< HEAD
        return gu::AsioErrorCode(last_error_value_, last_error_category_,
                                 &stream_);
    }
private:

    enum op_status map_status(enum wsrep_tls_result status)
    {
        switch (status)
        {
        case wsrep_tls_result_success:
            return success;
        case wsrep_tls_result_want_read:
            return want_read;
        case wsrep_tls_result_want_write:
            return want_write;
        case wsrep_tls_result_eof:
            return eof;
        case wsrep_tls_result_error:
            last_error_value_ = service_->stream_get_error_number(
                service_->context,
                &stream_);
            last_error_category_ = service_->stream_get_error_category(
                service_->context,
                &stream_);
            return error;
        }
        assert(0);
        return error;
    }

    void clear_error() { last_error_value_ = 0; last_error_category_ = 0; }
    wsrep_tls_service_v1_t* service_;
    wsrep_tls_stream_t stream_;
    int last_error_value_;
    const void* last_error_category_;
};


=======
        return engine_->last_error();
    }

private:
    bool socket_poll(long msec)
    {
        struct pollfd pfd;
        pfd.fd = fd_;
        pfd.events = POLLIN;
        switch (poll(&pfd, 1, msec))
        {
            // Timeout
            case 0:
            {
                return false;
            }
            // Error
            case -1:
            {
                return false;
            }
            // Data available
            default:
            {
                if (pfd.revents & POLLIN)
                {
                    return true;
                }
                else
                {
                    return false;
                }
            }
        }
    }
    gu::datetime::Period client_timeout_;
    gu::datetime::Period server_timeout_;
    int fd_;
    gu::AsioIoService& io_service_;
    std::shared_ptr<AsioStreamEngine> engine_;
    bool non_blocking_;
    bool have_encrypted_protocol_;
    bool timer_check_done_;
    bool client_encrypted_message_sent_;
    gu::datetime::Date client_encrypted_message_sent_ts_;
};

>>>>>>> cfcd3ddd
std::shared_ptr<gu::AsioStreamEngine> gu::AsioStreamEngine::make(
    AsioIoService& io_service, const std::string& scheme, int fd, bool non_blocking)
{
    // Always prefer application defined TLS if enabled.
    if (io_service.tls_service())
    {
        GU_ASIO_DEBUG("AsioStreamEngine::make use tls_service engine");
        return std::unique_ptr<AsioStreamEngine>(
            new AsioWsrepStreamEngine(io_service.tls_service(), fd));
    }

    if (scheme == "tcp")
    {
        if (not io_service.dynamic_socket_enabled())
        {
            GU_ASIO_DEBUG("AsioStreamEngine::make use TCP engine");
            return std::make_shared<AsioTcpStreamEngine>(fd);
        }
        else
        {
            GU_ASIO_DEBUG("AsioStreamEngine::make use Dynamic engine")
            return std::make_shared<AsioDynamicStreamEngine>(io_service, fd,
                                                            non_blocking,
                                                            io_service.ssl_enabled());
        }
    }
#ifdef GALERA_HAVE_SSL
    else if (scheme == "ssl")
    {
        if (not io_service.dynamic_socket_enabled())
        {
           GU_ASIO_DEBUG("AsioStreamEngine::make use SSL engine");
           return std::make_shared<AsioSslStreamEngine>(io_service, fd);
        }
        else
        {
            GU_ASIO_DEBUG("AsioStreamEngine::make use Dynamic engine");
           return std::make_shared<AsioDynamicStreamEngine>(io_service, fd,
                                                            non_blocking,
                                                            io_service.ssl_enabled());
        }
    }
#endif // GALERA_HAVE_SSL
    else
    {
        gu_throw_error(EINVAL)
            << "Stream engine not implemented for scheme " << scheme;
        return std::shared_ptr<gu::AsioStreamEngine>();
    }
}

std::ostream& gu::operator<<(std::ostream& os,
                         enum AsioStreamEngine::op_status status)
{
    switch (status)
    {
    case AsioStreamEngine::success:
        os << "success";
        break;
    case AsioStreamEngine::want_read:
        os << "want_read";
        break;
    case AsioStreamEngine::want_write:
        os << "want_write";
        break;
    case AsioStreamEngine::eof:
        os << "eof";
        break;
    case AsioStreamEngine::error:
        os << "error";
        break;
    default:
        os << "unknown(" << static_cast<int>(status) << ")";
        break;
    }
    return os;
}<|MERGE_RESOLUTION|>--- conflicted
+++ resolved
@@ -308,7 +308,6 @@
 
 #endif // GALERA_HAVE_SSL
 
-<<<<<<< HEAD
 class AsioWsrepStreamEngine : public gu::AsioStreamEngine
 {
 public:
@@ -340,7 +339,85 @@
         clear_error();
         return map_status(
             service_->stream_client_handshake(service_->context, &stream_));
-=======
+    }
+
+    virtual enum op_status server_handshake() GALERA_OVERRIDE
+    {
+        clear_error();
+        return map_status(
+            service_->stream_server_handshake(service_->context, &stream_));
+    }
+
+    virtual op_result read(void* buf, size_t max_count) GALERA_OVERRIDE
+    {
+        clear_error();
+        size_t bytes_transferred(0);
+        return op_result{
+            map_status(
+                service_->stream_read(service_->context,
+                                      &stream_,
+                                      buf, max_count, &bytes_transferred)),
+                bytes_transferred};
+    }
+
+    virtual op_result write(const void* buf, size_t count) GALERA_OVERRIDE
+    {
+        clear_error();
+        size_t bytes_transferred(0);
+        return op_result{
+            map_status(
+                service_->stream_write(service_->context,
+                                       &stream_,
+                                       buf, count, &bytes_transferred)),
+                bytes_transferred};
+    }
+
+    virtual void shutdown() GALERA_OVERRIDE
+    {
+        clear_error();
+        // @todo Handle return code from shutdown call.
+        service_->stream_shutdown(service_->context, &stream_);
+    }
+
+    virtual gu::AsioErrorCode last_error() const GALERA_OVERRIDE
+    {
+        return gu::AsioErrorCode(last_error_value_, last_error_category_,
+                                 &stream_);
+    }
+private:
+
+    enum op_status map_status(enum wsrep_tls_result status)
+    {
+        switch (status)
+        {
+        case wsrep_tls_result_success:
+            return success;
+        case wsrep_tls_result_want_read:
+            return want_read;
+        case wsrep_tls_result_want_write:
+            return want_write;
+        case wsrep_tls_result_eof:
+            return eof;
+        case wsrep_tls_result_error:
+            last_error_value_ = service_->stream_get_error_number(
+                service_->context,
+                &stream_);
+            last_error_category_ = service_->stream_get_error_category(
+                service_->context,
+                &stream_);
+            return error;
+        }
+        assert(0);
+        return error;
+    }
+
+    void clear_error() { last_error_value_ = 0; last_error_category_ = 0; }
+    wsrep_tls_service_v1_t* service_;
+    wsrep_tls_stream_t stream_;
+    int last_error_value_;
+    const void* last_error_category_;
+};
+
 /*
  * DynamicStreamEngine is used to choose either TCP or SSL for socket communication.
  * Following condition should be true: Ts(server timeout) > Tc(client timeout).  
@@ -542,47 +619,10 @@
             timer_check_done_ = true;
         }
         return engine_->client_handshake();
->>>>>>> cfcd3ddd
     }
 
     virtual enum op_status server_handshake() GALERA_OVERRIDE
     {
-<<<<<<< HEAD
-        clear_error();
-        return map_status(
-            service_->stream_server_handshake(service_->context, &stream_));
-    }
-
-    virtual op_result read(void* buf, size_t max_count) GALERA_OVERRIDE
-    {
-        clear_error();
-        size_t bytes_transferred(0);
-        return op_result{
-            map_status(
-                service_->stream_read(service_->context,
-                                      &stream_,
-                                      buf, max_count, &bytes_transferred)),
-                bytes_transferred};
-    }
-
-    virtual op_result write(const void* buf, size_t count) GALERA_OVERRIDE
-    {
-        clear_error();
-        size_t bytes_transferred(0);
-        return op_result{
-            map_status(
-                service_->stream_write(service_->context,
-                                       &stream_,
-                                       buf, count, &bytes_transferred)),
-                bytes_transferred};
-    }
-
-    virtual void shutdown() GALERA_OVERRIDE
-    {
-        clear_error();
-        // @todo Handle return code from shutdown call.
-        service_->stream_shutdown(service_->context, &stream_);
-=======
         if (not timer_check_done_)
         {
             bool received = socket_poll(server_timeout_.get_nsecs() / gu::datetime::MSec);
@@ -625,51 +665,10 @@
     virtual op_result write(const void* buf, size_t count) GALERA_OVERRIDE
     {
         return engine_->write(buf, count);
->>>>>>> cfcd3ddd
     }
 
     virtual gu::AsioErrorCode last_error() const GALERA_OVERRIDE
     {
-<<<<<<< HEAD
-        return gu::AsioErrorCode(last_error_value_, last_error_category_,
-                                 &stream_);
-    }
-private:
-
-    enum op_status map_status(enum wsrep_tls_result status)
-    {
-        switch (status)
-        {
-        case wsrep_tls_result_success:
-            return success;
-        case wsrep_tls_result_want_read:
-            return want_read;
-        case wsrep_tls_result_want_write:
-            return want_write;
-        case wsrep_tls_result_eof:
-            return eof;
-        case wsrep_tls_result_error:
-            last_error_value_ = service_->stream_get_error_number(
-                service_->context,
-                &stream_);
-            last_error_category_ = service_->stream_get_error_category(
-                service_->context,
-                &stream_);
-            return error;
-        }
-        assert(0);
-        return error;
-    }
-
-    void clear_error() { last_error_value_ = 0; last_error_category_ = 0; }
-    wsrep_tls_service_v1_t* service_;
-    wsrep_tls_stream_t stream_;
-    int last_error_value_;
-    const void* last_error_category_;
-};
-
-
-=======
         return engine_->last_error();
     }
 
@@ -717,7 +716,6 @@
     gu::datetime::Date client_encrypted_message_sent_ts_;
 };
 
->>>>>>> cfcd3ddd
 std::shared_ptr<gu::AsioStreamEngine> gu::AsioStreamEngine::make(
     AsioIoService& io_service, const std::string& scheme, int fd, bool non_blocking)
 {
