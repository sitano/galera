//
// Copyright (C) 2020 Codership Oy <info@codership.com>
//

#define GU_ASIO_IMPL

#include "gu_asio_stream_engine.hpp"

#include "gu_asio_io_service_impl.hpp"
#include "gu_asio_debug.hpp"
#include "gu_asio_error_category.hpp"

#include "gu_throw.hpp"
#include "gu_compiler.hpp"

#include "gu_datetime.hpp"

#include <unistd.h>
#include <cassert>

#include <memory>

// Raw TCP stream engine.
class AsioTcpStreamEngine : public gu::AsioStreamEngine
{
public:
    AsioTcpStreamEngine(int fd)
        : fd_(fd)
        , last_error_()
    { }

    virtual std::string scheme() const GALERA_OVERRIDE
    {
        return gu::scheme::tcp;
    }

    virtual enum op_status client_handshake() GALERA_OVERRIDE
    {
        return success;
    }
    virtual enum op_status server_handshake() GALERA_OVERRIDE
    {
        return success;
    }
    virtual void shutdown() GALERA_OVERRIDE { }

    virtual op_result read(void* buf, size_t max_count) GALERA_OVERRIDE
    {
        clear_error();
        ssize_t bytes_read(::read(fd_, buf, max_count));
        if (bytes_read > 0)
        {
            return op_result{success, static_cast<size_t>(bytes_read)};
        }
        else if (bytes_read == 0)
        {
            return op_result{eof, 0};
        }
        else if (errno == EAGAIN || errno == EWOULDBLOCK)
        {
            return op_result{want_read, 0};
        }
        else
        {
            last_error_ = errno;
            return op_result{error, 0};
        }
    }

    virtual op_result write(const void* buf, size_t count) GALERA_OVERRIDE
    {
        clear_error();
        ssize_t bytes_written(::send(fd_, buf, count, MSG_NOSIGNAL));
        if (bytes_written > 0)
        {
            return op_result{success, static_cast<size_t>(bytes_written) };
        }
        else if (errno == EAGAIN || errno == EWOULDBLOCK)
        {
            return op_result{want_write, 0};
        }
        else
        {
            last_error_ = errno;
            return op_result{error, 0};
        }
    }

    virtual gu::AsioErrorCode last_error() const GALERA_OVERRIDE
    {
        return gu::AsioErrorCode(last_error_, gu_asio_system_category);
    }
private:
    void clear_error() { last_error_ = 0; }
    int fd_;
    int last_error_;
};

#ifdef GALERA_HAVE_SSL

#include <openssl/ssl.h>

#if OPENSSL_VERSION_NUMBER >= 0x1010100fL
#define HAVE_READ_EX
#define HAVE_WRITE_EX
#endif

class AsioSslStreamEngine : public gu::AsioStreamEngine
{
public:
    AsioSslStreamEngine(gu::AsioIoService& io_service, int fd)
        : fd_(fd)
        , ssl_(::SSL_new(io_service.impl().ssl_context_->native_handle()))
        , last_error_()
        , last_verify_error_()
        , last_error_category_()
    {
        ::SSL_set_fd(ssl_, fd_);
    }

    ~AsioSslStreamEngine()
    {
        ::SSL_free(ssl_);
    }

    AsioSslStreamEngine(const AsioSslStreamEngine&) = delete;
    AsioSslStreamEngine& operator=(const AsioSslStreamEngine&) = delete;

    virtual std::string scheme() const GALERA_OVERRIDE
    {
        return gu::scheme::ssl;
    }

    virtual enum op_status client_handshake() GALERA_OVERRIDE
    {
        clear_error();
        auto result(SSL_connect(ssl_));
        auto ssl_error(::SSL_get_error(ssl_, result));
        auto sys_error(::ERR_get_error());
        GU_ASIO_DEBUG(this << " AsioSslStreamEngine::client_handshake: "
                      << result << " ssl error " << ssl_error
                      << " sys error " << sys_error);
        return map_status(ssl_error, sys_error, "client_handshake");
    }

    virtual enum op_status server_handshake() GALERA_OVERRIDE
    {
        clear_error();
        auto result(SSL_accept(ssl_));
        auto ssl_error(::SSL_get_error(ssl_, result));
        auto sys_error(::ERR_get_error());
        GU_ASIO_DEBUG(this << " AsioSslStreamEngine::server_handshake: "
                      << result << " ssl error " << ssl_error
                      << " sys error " << sys_error);
        return map_status(ssl_error, sys_error, "server_handshake");
    }

    virtual void shutdown() GALERA_OVERRIDE
    {
        clear_error();
        auto result(SSL_shutdown(ssl_));
        auto ssl_error __attribute__((unused)) (::SSL_get_error(ssl_, result));
        auto sys_error __attribute__((unused)) (::ERR_get_error());
        GU_ASIO_DEBUG(this << " AsioSslStreamEngine::shutdown: "
                      << result << " ssl error " << ssl_error
                      << " sys error " << sys_error);
    }

    virtual op_result read(void* buf, size_t max_count) GALERA_OVERRIDE
    {
        clear_error();
        return do_read(buf, max_count);
    }

    virtual op_result write(const void* buf, size_t count) GALERA_OVERRIDE
    {
        clear_error();
        return do_write(buf, count);
    }

    virtual gu::AsioErrorCode last_error() const GALERA_OVERRIDE
    {
        return gu::AsioErrorCode(last_error_,
                                 last_error_category_ ?
                                 *last_error_category_ :
                                 gu_asio_system_category,
                                 last_verify_error_);
    }

private:
    void clear_error()
    {
        last_error_ = 0;
        last_verify_error_ = 0;
        last_error_category_ = 0;
    }

#ifdef HAVE_READ_EX
    // Read method with SSL_read_ex which was introduced in 1.1.1.
    op_result do_read(void* buf, size_t max_count)
    {
        size_t bytes_transferred(0);
        auto result(SSL_read_ex(ssl_, buf, max_count, &bytes_transferred));
        auto ssl_error(::SSL_get_error(ssl_, result));
        auto sys_error(::ERR_get_error());
        GU_ASIO_DEBUG(this << " AsioSslStreamEngine::read: "
                      << result << " ssl error " << ssl_error
                      << " sys error " << sys_error
                      << " bytes transferred " << bytes_transferred);
        return op_result{map_status(ssl_error, sys_error, "read"),
                bytes_transferred};
    }
#else
    // Read method for OpenSSL versions pre 1.1.1.
    op_result do_read(void* buf, size_t max_count)
    {
        size_t bytes_transferred(0);
        auto result(SSL_read(ssl_, buf, max_count));
        auto ssl_error(::SSL_get_error(ssl_, result));
        auto sys_error(::ERR_get_error());
        GU_ASIO_DEBUG(this << " AsioSslStreamEngine::read: "
                      << result << " ssl error " << ssl_error
                      << " sys error " << sys_error
                      << " bytes transferred " << bytes_transferred);
        if (ssl_error == SSL_ERROR_WANT_READ &&
            (bytes_transferred = SSL_pending(ssl_)) > 0)
        {
            result = SSL_read(ssl_, buf, bytes_transferred);
            assert(static_cast<size_t>(result) == bytes_transferred);
            return op_result{map_status(ssl_error, sys_error, "read"),
                    bytes_transferred};
        }
        else if (result > 0)
        {
            bytes_transferred = result;
        }
        return op_result{map_status(ssl_error, sys_error, "read"),
                bytes_transferred};
    }
#endif // HAVE_READ_EX

#ifdef HAVE_WRITE_EX
    op_result do_write(const void* buf, size_t count)
    {
        size_t bytes_transferred(0);
        auto result(SSL_write_ex(ssl_, buf, count, &bytes_transferred));
        auto ssl_error(::SSL_get_error(ssl_, result));
        auto sys_error(::ERR_get_error());
        GU_ASIO_DEBUG(this << " AsioSslStreamEngine::write: "
                      << result << " ssl error " << ssl_error
                      << " sys error " << sys_error
                      << " bytes transferred " << bytes_transferred);
        return op_result{map_status(ssl_error, sys_error, "write"),
                bytes_transferred};

    }
#else
    op_result do_write(const void* buf, size_t count)
    {
        size_t bytes_transferred(0);
        auto result(SSL_write(ssl_, buf, count));
        auto ssl_error(::SSL_get_error(ssl_, result));
        auto sys_error(::ERR_get_error());
        GU_ASIO_DEBUG(this << " AsioSslStreamEngine::write: "
                      << result << " ssl error " << ssl_error
                      << " sys error " << sys_error
                      << " bytes transferred " << bytes_transferred);
        if (result > 0)
        {
            bytes_transferred = result;
        }
        return op_result{map_status(ssl_error, sys_error, "write"),
                bytes_transferred};

    }
#endif // HAVE_WRITE_EX
    enum op_status map_status(int ssl_error, int sys_error, const char* op)
    {
        switch (ssl_error)
        {
        case SSL_ERROR_NONE:
            return success;
        case SSL_ERROR_WANT_WRITE:
            return want_write;
        case SSL_ERROR_WANT_READ:
            return want_read;
        case SSL_ERROR_SYSCALL:
            last_error_ = sys_error;
            return (sys_error == 0 ? eof : error);
        case SSL_ERROR_SSL:
        {
            last_error_ = sys_error;
            last_error_category_ = &gu_asio_ssl_category;
            last_verify_error_ = SSL_get_verify_result(ssl_);
            return error;
        }
        }
        assert(0);
        return error;
    }

    int fd_;
    SSL* ssl_;
    int last_error_;
    int last_verify_error_;
    const gu::AsioErrorCategory* last_error_category_;
};

<<<<<<< HEAD
#endif // GALERA_HAVE_SSL

class AsioWsrepStreamEngine : public gu::AsioStreamEngine
{
public:
    AsioWsrepStreamEngine(wsrep_tls_service_v1_t* service, int fd)
        : service_(service)
        , stream_()
        , last_error_value_()
        , last_error_category_()
    {
        stream_.fd = fd;
        stream_.opaque = 0;
        int err;
        if ((err = service_->stream_init(service_->context, &stream_)))
        {
            gu_throw_error(err) << "Failed to init wsrep TLS stream";
        }
    }

    ~AsioWsrepStreamEngine()
    {
        service_->stream_deinit(service_->context, &stream_);
    }

    AsioWsrepStreamEngine(const AsioWsrepStreamEngine&) = delete;
    AsioWsrepStreamEngine& operator=(const AsioWsrepStreamEngine&) = delete;

    virtual std::string scheme() const GALERA_OVERRIDE
    {
        return gu::scheme::ssl;
    }

    virtual enum op_status client_handshake() GALERA_OVERRIDE
    {
        clear_error();
        return map_status(
            service_->stream_client_handshake(service_->context, &stream_));
    }

    virtual enum op_status server_handshake() GALERA_OVERRIDE
    {
        clear_error();
        return map_status(
            service_->stream_server_handshake(service_->context, &stream_));
    }

    virtual op_result read(void* buf, size_t max_count) GALERA_OVERRIDE
    {
        clear_error();
        size_t bytes_transferred(0);
        return op_result{
            map_status(
                service_->stream_read(service_->context,
                                      &stream_,
                                      buf, max_count, &bytes_transferred)),
                bytes_transferred};
    }

    virtual op_result write(const void* buf, size_t count) GALERA_OVERRIDE
    {
        clear_error();
        size_t bytes_transferred(0);
        return op_result{
            map_status(
                service_->stream_write(service_->context,
                                       &stream_,
                                       buf, count, &bytes_transferred)),
                bytes_transferred};
    }

    virtual void shutdown() GALERA_OVERRIDE
    {
        clear_error();
        // @todo Handle return code from shutdown call.
        service_->stream_shutdown(service_->context, &stream_);
    }

    virtual gu::AsioErrorCode last_error() const GALERA_OVERRIDE
    {
        return gu::AsioErrorCode(last_error_value_, last_error_category_,
                                 &stream_);
    }
private:

    enum op_status map_status(enum wsrep_tls_result status)
    {
        switch (status)
        {
        case wsrep_tls_result_success:
            return success;
        case wsrep_tls_result_want_read:
            return want_read;
        case wsrep_tls_result_want_write:
            return want_write;
        case wsrep_tls_result_eof:
            return eof;
        case wsrep_tls_result_error:
            last_error_value_ = service_->stream_get_error_number(
                service_->context,
                &stream_);
            last_error_category_ = service_->stream_get_error_category(
                service_->context,
                &stream_);
            return error;
        }
        assert(0);
        return error;
    }

    void clear_error() { last_error_value_ = 0; last_error_category_ = 0; }
    wsrep_tls_service_v1_t* service_;
    wsrep_tls_stream_t stream_;
    int last_error_value_;
    const void* last_error_category_;
};

=======
>>>>>>> 36bff911
/*
 * DynamicStreamEngine is used to choose either TCP or SSL for socket communication.
 * Following condition should be true: Ts(server timeout) > Tc(client timeout).  
 *
 * Following diagrams show combinations possible with TCP/SSL/Dynamic stream engine. 
 *
 * 1. CLIENT - dynamic, SERVER - standard
 *
 *       C(d)           S(s/TCP)
 * |------|   <--TCP--   |
 * |  Tc  |              |
 * |----->|              |
 *        |              |
 *
 * 2. CLIENT - dynamic (with SSL), SERVER - standard (with SSL)
 *
 *       C(d)           S(s/TLS)
 * |------|              |
 * |  Tc  |              |
 * |----->|              |
 *        |   --SSL-->   |
 * |------|   <--SSL--   |
 * |  Tc  |              | * (A)
 * |----->|              |
 *
 * (A) Packet is received on second client timeout period, it should be SSL response packet
 *
 * 3. CLIENT - standard, SERVER - dynamic (with SSL)
 *
 *       C(s/TLS)       S(d)
 *       |   --SSL-->   |------|
 *       |              |      |
 *       |              |  Ts  |
 *       |              |      |
 *       |              |<-----|
 *       |              |
 *
 * 4. CLIENT - standard, SERVER - dynamic
 *
 *       C(s/TCP)       S(d)
 *       |              |------|
 *       |              |      |
 *       |              |  Ts  |
 *       |              |      |
 *       |              |<-----|
 *       |              |------|
 *       |              |      |
 *       |              |  Ts  |
 *       |              |      |
 *       |              |<-----|
 *       |   <--TCP--   |
 *       |              |
 *
 * 5. CLIENT - dynamic (with SSL), SERVER - dynamic (with SSL)
 *
 *       C(d)           S(d)
 * |------|              |------|
 * |  Tc  |              |      |
 * |----->|              |  Ts  |
 *        |   --SSL-->   |      | * (A)
 * |------|   <--SSL--   |<-----| * (B)
 * |  Tc  |              |
 * |----->|              |
 *
 * (A) Packet is received on first server timeout, it should be SSL request packet,
       we support SSL so we'll send SSL response
 * (B) Packet is received on second client timeout, it should be SSL response packet
 *
 * 6. CLIENT - dynamic (with SSL), SERVER - dynamic (without SSL)
 *
 *       C(d)           S(d)
 * |------|              |------|
 * |  Tc  |              |      |
 * |----->|              |  Ts  |
 *        |   --SSL-->   |      | * (A)
 * |------|              |<-----|
 * |  Tc  |              |<-----|
 * |----->|              |      |
 *        |              |  Ts  |
 *        |              |      |
 *        |              |<-----|
 *        |   <--TCP--   |
 *        |   --TCP-->   |
 *
 * (A) Packet is received on first timeout, it should be SSL request packet, but we don't
 *     support SSL so we should timeout
 * (B) Nothing is received on second timeout period, so it should be TCP packet
 *
 * 7. CLIENT - dynamic (without SSL), SERVER - dynamic (with/without SSL)
 *
 *       C(d)           S(d)
 * |------|              |------|
 * |  Tc  |              |      |
 * |----->|              |  Ts  |
 *        |              |      |
 *        |              |<-----|
 *        |              |<-----|
 *        |              |      |
 *        |              |  Ts  |
 *        |              |      |
 *        |              |<-----|
 *        |   <--TCP--   |        * (A)
 *        |   --TCP-->   |
 *
 * (A) Packet is on client received after timeout period, SSL CLIENT HELLO was not
 *     sent, so it should be TCP packet
 *
 */

class AsioDynamicStreamEngine : public gu::AsioStreamEngine
{
public:
    AsioDynamicStreamEngine(gu::AsioIoService& io_service, int fd, 
                            bool non_blocking, bool encrypted_protocol)
        : client_timeout_(500 * gu::datetime::MSec)
        , server_timeout_(750 * gu::datetime::MSec)
        , fd_(fd)
        , io_service_(io_service)
        , engine_(std::make_shared<AsioTcpStreamEngine>(fd_))
        , non_blocking_(non_blocking)
        , have_encrypted_protocol_(encrypted_protocol)
        , timer_check_done_(false)
        , client_encrypted_message_sent_(false)
        , client_encrypted_message_sent_ts_(gu::datetime::Date::zero())
    {
    }

    ~AsioDynamicStreamEngine()
    {
    }

    AsioDynamicStreamEngine(const AsioDynamicStreamEngine&) = delete;
    AsioDynamicStreamEngine& operator=(const AsioDynamicStreamEngine&) = delete;

    virtual std::string scheme() const GALERA_OVERRIDE
    {
        return engine_->scheme();
    }

    virtual enum op_status client_handshake() GALERA_OVERRIDE
    {
        if (not timer_check_done_)
        {
            if (not client_encrypted_message_sent_)
            {
                bool received = socket_poll(client_timeout_.get_nsecs() / gu::datetime::MSec);
                if (have_encrypted_protocol_ && not received)
                {
                    engine_.reset();
                    engine_ = std::make_shared<AsioSslStreamEngine>(io_service_, fd_);
                    client_encrypted_message_sent_ = true;
                    client_encrypted_message_sent_ts_ = gu::datetime::Date::monotonic();
                    if (not non_blocking_)
                    {
                        fcntl(fd_, F_SETFL, fcntl(fd_, F_GETFL, 0) | O_NONBLOCK);
                    }
                    op_status result = success;
                    bool tcp_engine_switch = false;
                    while(true)
                    {
                        result = engine_->client_handshake() ;
                        if (non_blocking_) 
                        {
                            return result;
                        }
                        if (result == AsioStreamEngine::success ||
                            result == AsioStreamEngine::error)
                        {
                            break;
                        }
                        received = socket_poll(client_timeout_.get_nsecs() / gu::datetime::MSec);
                        if (not received)
                        {
                            engine_.reset();
                            engine_ = std::make_shared<AsioTcpStreamEngine>(fd_);
                            tcp_engine_switch = true;
                            break;
                        }
                    }
                    if (not non_blocking_)
                    {
                        fcntl(fd_, F_SETFL, fcntl(fd_, F_GETFL, 0) ^ O_NONBLOCK);
                        if (not tcp_engine_switch)
                        {
                            return result;
                        }
                    }
                }
            }
            else
            {
                gu::datetime::Date now(gu::datetime::Date::monotonic());
                if (client_encrypted_message_sent_ts_ + client_timeout_ < now)
                {
                    engine_.reset();
                    engine_ = std::make_shared<AsioTcpStreamEngine>(fd_);
                }
            }
            timer_check_done_ = true;
        }
        return engine_->client_handshake();
    }

    virtual enum op_status server_handshake() GALERA_OVERRIDE
    {
        if (not timer_check_done_)
        {
            bool received = socket_poll(server_timeout_.get_nsecs() / gu::datetime::MSec);
            int bytes_available;
            ioctl(fd_, FIONREAD, &bytes_available);
            if (have_encrypted_protocol_ && received && bytes_available)
            {
                engine_.reset();
                engine_ = std::make_shared<AsioSslStreamEngine>(io_service_, fd_);
                timer_check_done_ = true;
                return engine_->server_handshake();
            }
            else if (not have_encrypted_protocol_)
            {
                if (received && bytes_available)
                {
                    std::vector<char> pending_data(bytes_available);
                    engine_->read(pending_data.data(), bytes_available);
                }
                socket_poll(server_timeout_.get_nsecs() / gu::datetime::MSec);
            }
            timer_check_done_ = true;
        }
        return engine_->server_handshake();
    }

    virtual void shutdown() GALERA_OVERRIDE
    {
        engine_->shutdown();
        timer_check_done_ = false;
        client_encrypted_message_sent_ = false;
        engine_ = std::make_shared<AsioTcpStreamEngine>(fd_);
    }

    virtual op_result read(void* buf, size_t max_count) GALERA_OVERRIDE
    {
        return engine_->read(buf, max_count);
    }

    virtual op_result write(const void* buf, size_t count) GALERA_OVERRIDE
    {
        return engine_->write(buf, count);
    }

    virtual gu::AsioErrorCode last_error() const GALERA_OVERRIDE
    {
        return engine_->last_error();
    }

private:
    bool socket_poll(long msec)
    {
        struct pollfd pfd;
        pfd.fd = fd_;
        pfd.events = POLLIN;
        switch (poll(&pfd, 1, msec))
        {
            // Timeout
            case 0:
            {
                return false;
            }
            // Error
            case -1:
            {
                return false;
            }
            // Data available
            default:
            {
                if (pfd.revents & POLLIN)
                {
                    return true;
                }
                else
                {
                    return false;
                }
            }
        }
    }
    gu::datetime::Period client_timeout_;
    gu::datetime::Period server_timeout_;
    int fd_;
    gu::AsioIoService& io_service_;
    std::shared_ptr<AsioStreamEngine> engine_;
    bool non_blocking_;
    bool have_encrypted_protocol_;
    bool timer_check_done_;
    bool client_encrypted_message_sent_;
    gu::datetime::Date client_encrypted_message_sent_ts_;
};

#endif // GALERA_HAVE_SSL

std::shared_ptr<gu::AsioStreamEngine> gu::AsioStreamEngine::make(
    AsioIoService& io_service, const std::string& scheme, int fd, bool non_blocking)
{
    // Always prefer application defined TLS if enabled.
    if (io_service.tls_service())
    {
        GU_ASIO_DEBUG("AsioStreamEngine::make use tls_service engine");
        return std::unique_ptr<AsioStreamEngine>(
            new AsioWsrepStreamEngine(io_service.tls_service(), fd));
    }

    if (scheme == "tcp")
    {
#ifdef GALERA_HAVE_SSL
        if (not io_service.dynamic_socket_enabled())
#else // GALERA_HAVE_SSL
        if (io_service.dynamic_socket_enabled())
        {
            GU_ASIO_DEBUG("Dynamic socket enabled without SSL compiled, using TCP engine")
        }
#endif
        {
            GU_ASIO_DEBUG("AsioStreamEngine::make use TCP engine");
            return std::make_shared<AsioTcpStreamEngine>(fd);
        }
#ifdef GALERA_HAVE_SSL
        else
        {
            GU_ASIO_DEBUG("AsioStreamEngine::make use Dynamic engine")
            return std::make_shared<AsioDynamicStreamEngine>(io_service, fd,
                                                            non_blocking,
                                                            io_service.ssl_enabled());
        }
#endif // GALERA_HAVE_SSL
    }
#ifdef GALERA_HAVE_SSL
    else if (scheme == "ssl")
    {
        if (not io_service.dynamic_socket_enabled())
        {
           GU_ASIO_DEBUG("AsioStreamEngine::make use SSL engine");
           return std::make_shared<AsioSslStreamEngine>(io_service, fd);
        }
        else
        {
           GU_ASIO_DEBUG("AsioStreamEngine::make use Dynamic engine");
           return std::make_shared<AsioDynamicStreamEngine>(io_service, fd,
                                                            non_blocking,
                                                            io_service.ssl_enabled());
        }
    }
#endif // GALERA_HAVE_SSL
    else
    {
        gu_throw_error(EINVAL)
            << "Stream engine not implemented for scheme " << scheme;
        return std::shared_ptr<gu::AsioStreamEngine>();
    }
}

std::ostream& gu::operator<<(std::ostream& os,
                         enum AsioStreamEngine::op_status status)
{
    switch (status)
    {
    case AsioStreamEngine::success:
        os << "success";
        break;
    case AsioStreamEngine::want_read:
        os << "want_read";
        break;
    case AsioStreamEngine::want_write:
        os << "want_write";
        break;
    case AsioStreamEngine::eof:
        os << "eof";
        break;
    case AsioStreamEngine::error:
        os << "error";
        break;
    default:
        os << "unknown(" << static_cast<int>(status) << ")";
        break;
    }
    return os;
}<|MERGE_RESOLUTION|>--- conflicted
+++ resolved
@@ -306,126 +306,6 @@
     const gu::AsioErrorCategory* last_error_category_;
 };
 
-<<<<<<< HEAD
-#endif // GALERA_HAVE_SSL
-
-class AsioWsrepStreamEngine : public gu::AsioStreamEngine
-{
-public:
-    AsioWsrepStreamEngine(wsrep_tls_service_v1_t* service, int fd)
-        : service_(service)
-        , stream_()
-        , last_error_value_()
-        , last_error_category_()
-    {
-        stream_.fd = fd;
-        stream_.opaque = 0;
-        int err;
-        if ((err = service_->stream_init(service_->context, &stream_)))
-        {
-            gu_throw_error(err) << "Failed to init wsrep TLS stream";
-        }
-    }
-
-    ~AsioWsrepStreamEngine()
-    {
-        service_->stream_deinit(service_->context, &stream_);
-    }
-
-    AsioWsrepStreamEngine(const AsioWsrepStreamEngine&) = delete;
-    AsioWsrepStreamEngine& operator=(const AsioWsrepStreamEngine&) = delete;
-
-    virtual std::string scheme() const GALERA_OVERRIDE
-    {
-        return gu::scheme::ssl;
-    }
-
-    virtual enum op_status client_handshake() GALERA_OVERRIDE
-    {
-        clear_error();
-        return map_status(
-            service_->stream_client_handshake(service_->context, &stream_));
-    }
-
-    virtual enum op_status server_handshake() GALERA_OVERRIDE
-    {
-        clear_error();
-        return map_status(
-            service_->stream_server_handshake(service_->context, &stream_));
-    }
-
-    virtual op_result read(void* buf, size_t max_count) GALERA_OVERRIDE
-    {
-        clear_error();
-        size_t bytes_transferred(0);
-        return op_result{
-            map_status(
-                service_->stream_read(service_->context,
-                                      &stream_,
-                                      buf, max_count, &bytes_transferred)),
-                bytes_transferred};
-    }
-
-    virtual op_result write(const void* buf, size_t count) GALERA_OVERRIDE
-    {
-        clear_error();
-        size_t bytes_transferred(0);
-        return op_result{
-            map_status(
-                service_->stream_write(service_->context,
-                                       &stream_,
-                                       buf, count, &bytes_transferred)),
-                bytes_transferred};
-    }
-
-    virtual void shutdown() GALERA_OVERRIDE
-    {
-        clear_error();
-        // @todo Handle return code from shutdown call.
-        service_->stream_shutdown(service_->context, &stream_);
-    }
-
-    virtual gu::AsioErrorCode last_error() const GALERA_OVERRIDE
-    {
-        return gu::AsioErrorCode(last_error_value_, last_error_category_,
-                                 &stream_);
-    }
-private:
-
-    enum op_status map_status(enum wsrep_tls_result status)
-    {
-        switch (status)
-        {
-        case wsrep_tls_result_success:
-            return success;
-        case wsrep_tls_result_want_read:
-            return want_read;
-        case wsrep_tls_result_want_write:
-            return want_write;
-        case wsrep_tls_result_eof:
-            return eof;
-        case wsrep_tls_result_error:
-            last_error_value_ = service_->stream_get_error_number(
-                service_->context,
-                &stream_);
-            last_error_category_ = service_->stream_get_error_category(
-                service_->context,
-                &stream_);
-            return error;
-        }
-        assert(0);
-        return error;
-    }
-
-    void clear_error() { last_error_value_ = 0; last_error_category_ = 0; }
-    wsrep_tls_service_v1_t* service_;
-    wsrep_tls_stream_t stream_;
-    int last_error_value_;
-    const void* last_error_category_;
-};
-
-=======
->>>>>>> 36bff911
 /*
  * DynamicStreamEngine is used to choose either TCP or SSL for socket communication.
  * Following condition should be true: Ts(server timeout) > Tc(client timeout).  
@@ -726,6 +606,121 @@
 
 #endif // GALERA_HAVE_SSL
 
+class AsioWsrepStreamEngine : public gu::AsioStreamEngine
+{
+public:
+    AsioWsrepStreamEngine(wsrep_tls_service_v1_t* service, int fd)
+        : service_(service)
+        , stream_()
+        , last_error_value_()
+        , last_error_category_()
+    {
+        stream_.fd = fd;
+        stream_.opaque = 0;
+        int err;
+        if ((err = service_->stream_init(service_->context, &stream_)))
+        {
+            gu_throw_error(err) << "Failed to init wsrep TLS stream";
+        }
+    }
+
+    ~AsioWsrepStreamEngine()
+    {
+        service_->stream_deinit(service_->context, &stream_);
+    }
+
+    AsioWsrepStreamEngine(const AsioWsrepStreamEngine&) = delete;
+    AsioWsrepStreamEngine& operator=(const AsioWsrepStreamEngine&) = delete;
+
+    virtual std::string scheme() const GALERA_OVERRIDE
+    {
+        return gu::scheme::ssl;
+    }
+
+    virtual enum op_status client_handshake() GALERA_OVERRIDE
+    {
+        clear_error();
+        return map_status(
+            service_->stream_client_handshake(service_->context, &stream_));
+    }
+
+    virtual enum op_status server_handshake() GALERA_OVERRIDE
+    {
+        clear_error();
+        return map_status(
+            service_->stream_server_handshake(service_->context, &stream_));
+    }
+
+    virtual op_result read(void* buf, size_t max_count) GALERA_OVERRIDE
+    {
+        clear_error();
+        size_t bytes_transferred(0);
+        return op_result{
+            map_status(
+                service_->stream_read(service_->context,
+                                      &stream_,
+                                      buf, max_count, &bytes_transferred)),
+                bytes_transferred};
+    }
+
+    virtual op_result write(const void* buf, size_t count) GALERA_OVERRIDE
+    {
+        clear_error();
+        size_t bytes_transferred(0);
+        return op_result{
+            map_status(
+                service_->stream_write(service_->context,
+                                       &stream_,
+                                       buf, count, &bytes_transferred)),
+                bytes_transferred};
+    }
+
+    virtual void shutdown() GALERA_OVERRIDE
+    {
+        clear_error();
+        // @todo Handle return code from shutdown call.
+        service_->stream_shutdown(service_->context, &stream_);
+    }
+
+    virtual gu::AsioErrorCode last_error() const GALERA_OVERRIDE
+    {
+        return gu::AsioErrorCode(last_error_value_, last_error_category_,
+                                 &stream_);
+    }
+private:
+
+    enum op_status map_status(enum wsrep_tls_result status)
+    {
+        switch (status)
+        {
+        case wsrep_tls_result_success:
+            return success;
+        case wsrep_tls_result_want_read:
+            return want_read;
+        case wsrep_tls_result_want_write:
+            return want_write;
+        case wsrep_tls_result_eof:
+            return eof;
+        case wsrep_tls_result_error:
+            last_error_value_ = service_->stream_get_error_number(
+                service_->context,
+                &stream_);
+            last_error_category_ = service_->stream_get_error_category(
+                service_->context,
+                &stream_);
+            return error;
+        }
+        assert(0);
+        return error;
+    }
+
+    void clear_error() { last_error_value_ = 0; last_error_category_ = 0; }
+    wsrep_tls_service_v1_t* service_;
+    wsrep_tls_stream_t stream_;
+    int last_error_value_;
+    const void* last_error_category_;
+};
+
 std::shared_ptr<gu::AsioStreamEngine> gu::AsioStreamEngine::make(
     AsioIoService& io_service, const std::string& scheme, int fd, bool non_blocking)
 {
