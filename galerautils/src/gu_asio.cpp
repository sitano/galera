//
// Copyright (C) 2014-2020 Codership Oy <info@codership.com>
//

#include "gu_config.hpp"
#include "gu_asio.hpp"
#include "gu_datetime.hpp"

#ifdef ASIO_HPP
#error "asio.hpp is already included before gu_asio.hpp, can't customize asio.hpp"
#endif // ASIO_HPP

#include "asio/version.hpp"

// ASIO does not interact well with kqueue before ASIO 1.10.5, see
// https://readlist.com/lists/freebsd.org/freebsd-current/23/119264.html
// http://think-async.com/Asio/asio-1.10.6/doc/asio/history.html#asio.history.asio_1_10_5
#if ASIO_VERSION < 101005
# define ASIO_DISABLE_KQUEUE
#endif // ASIO_VERSION < 101005

#define GU_ASIO_IMPL
#include "gu_asio_datagram.hpp"
#include "gu_asio_debug.hpp"
#include "gu_asio_error_category.hpp"
#include "gu_asio_io_service_impl.hpp"
#include "gu_asio_ip_address_impl.hpp"
#include "gu_asio_stream_react.hpp"
#include "gu_asio_utils.hpp"
#include "gu_signals.hpp"

#ifndef ASIO_HAS_BOOST_BIND
#define ASIO_HAS_BOOST_BIND
#endif // ASIO_HAS_BOOST_BIND
#include "asio/placeholders.hpp"

#ifdef GALERA_HAVE_SSL
#include "asio/ssl.hpp"
#endif // GALERA_HAVE_SSL

#if (__GNUC__ == 4 && __GNUC_MINOR__ == 4)
#include "asio/deadline_timer.hpp"
#else
#include "asio/steady_timer.hpp"
#endif // #if (__GNUC__ == 4 && __GNUC_MINOR__ == 4)

#include <boost/bind.hpp>

#include <fstream>
#include <mutex>

<<<<<<< HEAD
static wsrep_tls_service_v1_t* gu_tls_service(0);
=======
static wsrep_allowlist_service_v1_t* gu_allowlist_service(0);
>>>>>>> 99c4ed0b

//
// AsioIpAddress wrapper
//

//
// IPv4
//

gu::AsioIpAddressV4::AsioIpAddressV4()
    : impl_(std::unique_ptr<Impl>(new Impl))
{ }

gu::AsioIpAddressV4::AsioIpAddressV4(const AsioIpAddressV4& other)
    : impl_(std::unique_ptr<Impl>(new Impl(*other.impl_)))
{ }

gu::AsioIpAddressV4& gu::AsioIpAddressV4::operator=(AsioIpAddressV4 other)
{
    std::swap(this->impl_, other.impl_);
    return *this;
}

gu::AsioIpAddressV4::~AsioIpAddressV4()
{ }

bool gu::AsioIpAddressV4::is_multicast() const
{
    return impl_->native().is_multicast();
}

gu::AsioIpAddressV4::Impl& gu::AsioIpAddressV4::impl()
{
    return *impl_;
}

const gu::AsioIpAddressV4::Impl& gu::AsioIpAddressV4::impl() const
{
    return *impl_;
}

//
// IPv6
//

gu::AsioIpAddressV6::AsioIpAddressV6()
    : impl_(std::unique_ptr<Impl>(new Impl))
{ }

gu::AsioIpAddressV6::AsioIpAddressV6(const AsioIpAddressV6& other)
    : impl_(std::unique_ptr<Impl>(new Impl(*other.impl_)))
{ }

gu::AsioIpAddressV6& gu::AsioIpAddressV6::operator=(AsioIpAddressV6 other)
{
    std::swap(this->impl_, other.impl_);
    return *this;
}

gu::AsioIpAddressV6::~AsioIpAddressV6()
{ }


bool gu::AsioIpAddressV6::is_link_local() const
{
    return impl_->native().is_link_local();
}

unsigned long gu::AsioIpAddressV6::scope_id() const
{
    return impl_->native().scope_id();
}

bool gu::AsioIpAddressV6::is_multicast() const
{
    return impl_->native().is_multicast();
}

gu::AsioIpAddressV6::Impl& gu::AsioIpAddressV6::impl()
{
    return *impl_;
}

const gu::AsioIpAddressV6::Impl& gu::AsioIpAddressV6::impl() const
{
    return *impl_;
}

//
// Generic Ip address wrapper
//

gu::AsioIpAddress::AsioIpAddress()
    : impl_(std::unique_ptr<Impl>(new Impl))
{ }

gu::AsioIpAddress::AsioIpAddress(const AsioIpAddress& other)
    : impl_(std::unique_ptr<Impl>(new Impl(*other.impl_)))
{ }

gu::AsioIpAddress& gu::AsioIpAddress::operator=(AsioIpAddress other)
{
    std::swap(this->impl_, other.impl_);
    return *this;
}

gu::AsioIpAddress::~AsioIpAddress()
{ }


gu::AsioIpAddress::Impl& gu::AsioIpAddress::impl()
{
    return *impl_;
}

const gu::AsioIpAddress::Impl& gu::AsioIpAddress::impl() const
{
    return *impl_;
}


bool gu::AsioIpAddress::is_v4() const
{
    return impl_->native().is_v4();
}

bool gu::AsioIpAddress::is_v6() const
{
    return impl_->native().is_v6();
}

gu::AsioIpAddressV4 gu::AsioIpAddress::to_v4() const
{
    gu::AsioIpAddressV4 ret;
    ret.impl().native() = impl_->native().to_v4();
    return ret;
}

gu::AsioIpAddressV6 gu::AsioIpAddress::to_v6() const
{
    gu::AsioIpAddressV6 ret;
    ret.impl().native() = impl_->native().to_v6();
    return ret;
}

//
// Asio Error Code
//

gu::AsioErrorCategory gu_asio_system_category(asio::error::get_system_category());
gu::AsioErrorCategory gu_asio_misc_category(asio::error::get_misc_category());
#ifdef GALERA_HAVE_SSL
gu::AsioErrorCategory gu_asio_ssl_category(asio::error::get_ssl_category());
#endif // GALERA_HAVE_SSL

gu::AsioErrorCode::AsioErrorCode()
    : value_()
    , category_(&gu_asio_system_category)
    , error_extra_()
    , wsrep_category_()
    , tls_stream_()
{ }

gu::AsioErrorCode::AsioErrorCode(int err)
    : value_(err)
    , category_(&gu_asio_system_category)
    , error_extra_()
    , wsrep_category_()
    , tls_stream_()
{ }

std::string gu::AsioErrorCode::message() const
{
    if (wsrep_category_ && gu_tls_service)
    {
        return gu_tls_service->error_message_get(
            gu_tls_service->context, tls_stream_, value_, wsrep_category_);
    }
    else if (category_)
    {
        std::string ret(
            asio::error_code(value_, category_->native()).message());
#ifdef GALERA_HAVE_SSL
        if (*category_ == gu_asio_ssl_category && error_extra_)
        {
            ret += std::string(": ")
                + X509_verify_cert_error_string(error_extra_);
        }
#endif // GALERA_HAVE_SSL
        return ret;
    }
    else
    {
        std::ostringstream oss;
        oss << ::strerror(value_);
        return oss.str();
    }
}

std::ostream& gu::operator<<(std::ostream& os, const gu::AsioErrorCode& ec)
{
    return (os << ec.message());
}

bool gu::AsioErrorCode::is_eof() const
{
    return (category_ &&
            *category_ == gu_asio_misc_category &&
            value_ == asio::error::misc_errors::eof);
}

bool gu::AsioErrorCode::is_system() const
{
    return (not category_ ||
            (category_ &&
             *category_ == gu_asio_system_category));
}

//
// Utility methods
//


std::string gu::any_addr(const gu::AsioIpAddress& addr)
{
    return ::any_addr(addr.impl().native());
}

std::string gu::unescape_addr(const std::string& addr)
{
    std::string ret(addr);
    size_t pos(ret.find('['));
    if (pos != std::string::npos) ret.erase(pos, 1);
    pos = ret.find(']');
    if (pos != std::string::npos) ret.erase(pos, 1);
    return ret;
}

gu::AsioIpAddress gu::make_address(const std::string& addr)
{
    gu::AsioIpAddress ret;
    ret.impl().native() = ::make_address(addr);
    return ret;
}

//
// SSL/TLS
//
//

#ifdef GALERA_HAVE_SSL

namespace
{
    // Callback for reading SSL key protection password from file
    class SSLPasswordCallback
    {
    public:
        SSLPasswordCallback(const gu::Config& conf) : conf_(conf) { }

        std::string get_password() const
        {
            std::string   file(conf_.get(gu::conf::ssl_password_file));
            std::ifstream ifs(file.c_str(), std::ios_base::in);

            if (ifs.good() == false)
            {
                gu_throw_error(errno) <<
                    "could not open password file '" << file << "'";
            }

            std::string ret;
            std::getline(ifs, ret);
            return ret;
        }
    private:
        const gu::Config& conf_;
    };
}

static void throw_last_SSL_error(const std::string& msg)
{
    unsigned long const err(ERR_peek_last_error());
    char errstr[120] = {0, };
    ERR_error_string_n(err, errstr, sizeof(errstr));
    gu_throw_error(EINVAL) << msg << ": "
                           << err << ": '" << errstr << "'";
}

// Exclude some errors which are generated by the SSL library.
bool exclude_ssl_error(const asio::error_code& ec)
{
    switch (ERR_GET_REASON(ec.value()))
    {
#ifdef SSL_R_SHORT_READ
    case SSL_R_SHORT_READ:
        // Short read error seems to be generated quite frequently
        // by SSL library, probably because broken connections.
        return true;
#endif /* SSL_R_SHORT_READ */
    default:
        return false;
    }
}

// Return low level error info for asio::error_code if available.
std::string extra_error_info(const asio::error_code& ec)
{
    std::ostringstream os;
    if (ec.category() == asio::error::get_ssl_category())
    {
        char errstr[120] = {0, };
        ERR_error_string_n(ec.value(), errstr, sizeof(errstr));
        os << ec.value() << ": '" << errstr << "'";
    }
    return os.str();
}

std::string gu::extra_error_info(const gu::AsioErrorCode& ec)
{
    if (ec.category())
        return ::extra_error_info(asio::error_code(ec.value(),
                                                   ec.category()->native()));
    else
        return "";
}

static SSL_CTX* native_ssl_ctx(asio::ssl::context& context)
{
#if ASIO_VERSION < 101601
    return context.impl();
#else
    return context.native_handle();
#endif
}

static void ssl_prepare_context(const gu::Config& conf, asio::ssl::context& ctx,
                                bool verify_peer_cert = true)
{
    ctx.set_verify_mode(asio::ssl::context::verify_peer |
                        (verify_peer_cert == true ?
                         asio::ssl::context::verify_fail_if_no_peer_cert : 0));
    SSLPasswordCallback cb(conf);
    ctx.set_password_callback(
        boost::bind(&SSLPasswordCallback::get_password, &cb));

    std::string param;

    try
    {
        // In some older OpenSSL versions ECDH engines must be enabled
        // explicitly. Here we use SSL_CTX_set_ecdh_auto() or
        // SSL_CTX_set_tmp_ecdh() if present.
#if defined(OPENSSL_HAS_SET_ECDH_AUTO)
        if (!SSL_CTX_set_ecdh_auto(native_ssl_ctx(ctx), 1))
        {
            throw_last_SSL_error("SSL_CTX_set_ecdh_auto() failed");
        }
#elif defined(OPENSSL_HAS_SET_TMP_ECDH)
        {
            EC_KEY* const ecdh(EC_KEY_new_by_curve_name(NID_X9_62_prime256v1));
            if (ecdh == NULL)
            {
                throw_last_SSL_error("EC_KEY_new_by_curve_name() failed");
            }
            if (!SSL_CTX_set_tmp_ecdh(native_ssl_ctx(ctx),ecdh))
            {
                throw_last_SSL_error("SSL_CTX_set_tmp_ecdh() failed");
            }
            EC_KEY_free(ecdh);
        }
#endif /* OPENSSL_HAS_SET_ECDH_AUTO | OPENSSL_HAS_SET_TMP_ECDH */
        param = gu::conf::ssl_cert;
        ctx.use_certificate_chain_file(conf.get(param));
        param = gu::conf::ssl_key;
        ctx.use_private_key_file(conf.get(param), asio::ssl::context::pem);
        param = gu::conf::ssl_ca;
        ctx.load_verify_file(conf.get(param, conf.get(gu::conf::ssl_cert)));
        param = gu::conf::ssl_cipher;
        std::string const value(conf.get(param));
        if (!value.empty())
        {
            if (!SSL_CTX_set_cipher_list(native_ssl_ctx(ctx), value.c_str()))
            {
                throw_last_SSL_error("Error setting SSL cipher list to '"
                                      + value + "'");
            }
            else
            {
                log_info << "SSL cipher list set to '" << value << '\'';
            }
        }
        ctx.set_options(asio::ssl::context::no_sslv2 |
                        asio::ssl::context::no_sslv3 |
                        asio::ssl::context::no_tlsv1);
    }
    catch (asio::system_error& ec)
    {
        gu_throw_error(EINVAL) << "Bad value '" << conf.get(param, "")
                               << "' for SSL parameter '" << param
                               << "': " << ::extra_error_info(ec.code());
    }
    catch (gu::NotSet& ec)
    {
        gu_throw_error(EINVAL) << "Missing required value for SSL parameter '"
                               << param << "'";
    }
}

/* checks if all mandatory SSL options are set */
static bool ssl_check_conf(const gu::Config& conf)
{
    using namespace gu;

    bool explicit_ssl(false);

    if (conf.is_set(conf::use_ssl))
    {
        if  (conf.get<bool>(conf::use_ssl) == false)
        {
            return false; // SSL is explicitly disabled
        }
        else
        {
            explicit_ssl = true;
        }
    }

    int count(0);

    count += conf.is_set(conf::ssl_key);
    count += conf.is_set(conf::ssl_cert);

    bool const use_ssl(explicit_ssl || count > 0);

    if (use_ssl && count < 2)
    {
        gu_throw_error(EINVAL) << "To enable SSL at least both of '"
                               << conf::ssl_key << "' and '" << conf::ssl_cert
                               << "' must be set";
    }

    return use_ssl;
}

static void init_use_ssl(gu::Config& conf)
{
    // use ssl if either private key or cert file is specified
    bool use_ssl(conf.is_set(gu::conf::ssl_key)  == true ||
                 conf.is_set(gu::conf::ssl_cert) == true);
    try
    {
        // overrides use_ssl if set explicitly
        use_ssl = conf.get<bool>(gu::conf::use_ssl);
    }
    catch (gu::NotSet& nf) {}

    if (use_ssl == true)
    {
        conf.set(gu::conf::use_ssl, true);
    }
}

void gu::ssl_register_params(gu::Config& conf)
{
    // register SSL config parameters
    conf.add(gu::conf::use_ssl);
    conf.add(gu::conf::ssl_cipher);
    conf.add(gu::conf::ssl_compression);
    conf.add(gu::conf::ssl_key);
    conf.add(gu::conf::ssl_cert);
    conf.add(gu::conf::ssl_ca);
    conf.add(gu::conf::ssl_password_file);
    conf.add(gu::conf::ssl_reload);
    conf.add(gu::conf::socket_dynamic);
}

void gu::ssl_param_set(const std::string& key, const std::string& val, 
                       gu::Config& conf)
{
    if (key == gu::conf::ssl_reload)
    {
        if (conf.has(conf::use_ssl) && conf.get<bool>(conf::use_ssl, false))
        {
            try
            {
#if ASIO_VERSION < 101601
                asio::io_service io_service;
                asio::ssl::context ctx(io_service, asio::ssl::context::sslv23);
#else
                asio::ssl::context ctx(asio::ssl::context::sslv23);
#endif
                ssl_prepare_context(conf, ctx);
                // Send signal
                gu::Signals::Instance().signal(gu::Signals::S_CONFIG_RELOAD_CERTIFICATE);
            }
            catch (asio::system_error& ec)
            {
                gu_throw_error(EINVAL) << "Initializing SSL context failed: "
                                       << ::extra_error_info(ec.code());
            }
        }
    }
    else
    {
        throw gu::NotFound();
    }
}

bool gu::allowlist_value_check(wsrep_allowlist_key_t key, const std::string& value)
{
    if (gu_allowlist_service == nullptr)
    {
        return true;
    }
    wsrep_buf_t const check_value = { value.c_str(), value.length() };
    wsrep_status_t result(gu_allowlist_service->allowlist_cb(
        gu_allowlist_service->context, key, &check_value));
    switch (result)
    {
        case WSREP_OK:
            return true;
        case WSREP_NOT_ALLOWED:
            return false;
        default:
            gu_throw_error(EINVAL) << "Unknown allowlist callback response: " << result 
                                   << ", aborting.";
    }
}

void gu::ssl_init_options(gu::Config& conf)
{
    init_use_ssl(conf);

    bool use_ssl(ssl_check_conf(conf));

    if (use_ssl == true)
    {
        // set defaults
        conf.set(conf::ssl_reload, 1);

        // cipher list
        const std::string cipher_list(conf.get(conf::ssl_cipher, ""));
        conf.set(conf::ssl_cipher, cipher_list);

        // compression
        bool compression(conf.get(conf::ssl_compression, true));
        if (compression == false)
        {
            log_info << "disabling SSL compression";
            sk_SSL_COMP_zero(SSL_COMP_get_compression_methods());
        }
        conf.set(conf::ssl_compression, compression);


        // verify that asio::ssl::context can be initialized with provided
        // values
        try
        {
#if ASIO_VERSION < 101601
            asio::io_service io_service;
            asio::ssl::context ctx(io_service, asio::ssl::context::sslv23);
#else
            asio::ssl::context ctx(asio::ssl::context::sslv23);
#endif
            ssl_prepare_context(conf, ctx);
        }
        catch (asio::system_error& ec)
        {
            gu_throw_error(EINVAL) << "Initializing SSL context failed: "
                                   << ::extra_error_info(ec.code());
        }
    }
}

#endif // GALERA_HAVE_SSL

bool gu::is_verbose_error(const gu::AsioErrorCode& ec)
{
    // Suppress system error which occur frequently during configuration
    // changes and are not likely caused by programming errors.
    if (ec.is_system())
    {
        switch (ec.value())
        {
        case ECANCELED:  // Socket close
        case EPIPE:      // Writing while remote end closed connection
        case ECONNRESET: // Remote end closed connection
        case EBADF:      // Socket closed before completion/read handler exec
            return true;
        default:
            return false;
        }
    }
    // EOF errors happen all the time when cluster configuration changes.
    if (ec.is_eof())
        return true;
#ifdef GALERA_HAVE_SSL
    // Suppress certain SSL errors.
    return (not ec.category() ||
            *ec.category() != gu_asio_ssl_category ||
            exclude_ssl_error(asio::error_code(
                                  ec.value(), ec.category()->native())));
#else
    return false;
#endif // GALERA_HAVE_SSL
}

//
// IO Service wrapper
//

gu::AsioIoService::AsioIoService(const gu::Config& conf)
    : impl_(std::unique_ptr<Impl>(new Impl))
    , conf_(conf)
    , tls_service_(gu_tls_service)
    , signal_connection_()
    , dynamic_socket_(false)
{
    signal_connection_ = gu::Signals::Instance().connect(
        gu::Signals::slot_type(&gu::AsioIoService::handle_signal, 
                               this, _1));
    if (conf.has(gu::conf::socket_dynamic))
    {
        dynamic_socket_ = conf.get<bool>(gu::conf::socket_dynamic, false);
    }
#ifdef GALERA_HAVE_SSL
    load_crypto_context();
#endif // GALERA_HAVE_SSL
}

gu::AsioIoService::~AsioIoService()
{
    signal_connection_.disconnect();
};

void gu::AsioIoService::handle_signal(const gu::Signals::SignalType& type)
{
    switch(type)
    {
    case gu::Signals::SignalType::S_CONFIG_RELOAD_CERTIFICATE:
#ifdef GALERA_HAVE_SSL
        load_crypto_context();
#endif // GALERA_HAVE_SSL
        break;
    default:
        break;
    }
}

bool gu::AsioIoService::ssl_enabled() const
{
#ifdef GALERA_HAVE_SSL
    return impl_->ssl_context_.get();
#else // GALERA_HAVE_SSL
    return false;
#endif
}

void gu::AsioIoService::load_crypto_context()
{
#ifdef GALERA_HAVE_SSL
    if (conf_.has(conf::use_ssl) && conf_.get<bool>(conf::use_ssl, false))
    {
        if (not impl_->ssl_context_)
        {
            impl_->ssl_context_ = std::unique_ptr<asio::ssl::context>(
                new asio::ssl::context(asio::ssl::context::sslv23));
        }
        ssl_prepare_context(conf_, *impl_->ssl_context_);
    }
#endif // GALERA_HAVE_SSL
}

void gu::AsioIoService::run_one()
{
    impl_->native().run_one();
}

void gu::AsioIoService::run()
{
    impl_->native().run();
}

void gu::AsioIoService::post(std::function<void()> fun)
{
    impl_->native().post(fun);
}

void gu::AsioIoService::stop()
{
    impl_->native().stop();
}

void gu::AsioIoService::reset()
{
    impl_->native().reset();
}

gu::AsioIoService::Impl& gu::AsioIoService::impl()
{
    return *impl_;
}

std::shared_ptr<gu::AsioSocket>
gu::AsioIoService::make_socket(
    const gu::URI& uri,
    const std::shared_ptr<gu::AsioStreamEngine>& engine)
{
    return std::make_shared<AsioStreamReact>(*this, uri.get_scheme(), engine);
}

std::shared_ptr<gu::AsioDatagramSocket> gu::AsioIoService::make_datagram_socket(
    const gu::URI& uri)
{
    if (uri.get_scheme() == gu::scheme::udp)
        return std::make_shared<AsioUdpSocket>(*this);
    gu_throw_error(EINVAL) << "Datagram socket scheme " << uri.get_scheme()
                           << " not supported";
    return std::shared_ptr<AsioDatagramSocket>();
}

std::shared_ptr<gu::AsioAcceptor> gu::AsioIoService::make_acceptor(
    const gu::URI& uri)
{
    return std::make_shared<AsioAcceptorReact>(*this, uri.get_scheme());
}

//
// Steady timer
//

class gu::AsioSteadyTimer::Impl
{
public:
#if (__GNUC__ == 4 && __GNUC_MINOR__ == 4)
    typedef asio::deadline_timer native_timer_type;
#else
    typedef asio::steady_timer native_timer_type;
#endif /* #if (__GNUC__ == 4 && __GNUC_MINOR__ == 4) */

    Impl(asio::io_service& io_service) : timer_(io_service) { }
    native_timer_type& native() { return timer_; }
    void handle_wait(const std::shared_ptr<AsioSteadyTimerHandler>& handler,
                     const asio::error_code& ec)
    {
        handler->handle_wait(AsioErrorCode(ec.value(), ec.category()));
    }
private:
    native_timer_type timer_;
};

#if (__GNUC__ == 4 && __GNUC_MINOR__ == 4)
static inline boost::posix_time::time_duration
to_native_duration(const gu::AsioClock::duration& duration)
{
    return boost::posix_time::nanosec(
        std::chrono::duration_cast<std::chrono::nanoseconds>(duration).count());
}
#else
static inline std::chrono::steady_clock::duration
to_native_duration(const gu::AsioClock::duration& duration)
{
    return duration;
}
#endif

gu::AsioSteadyTimer::AsioSteadyTimer(
    AsioIoService& io_service)
    : impl_(new Impl(io_service.impl().native()))
{ }

gu::AsioSteadyTimer::~AsioSteadyTimer()
{ }

void gu::AsioSteadyTimer::expires_from_now(
    const AsioClock::duration& duration)
{
    impl_->native().expires_from_now(to_native_duration(duration));
}

void gu::AsioSteadyTimer::async_wait(
    const std::shared_ptr<AsioSteadyTimerHandler>& handler)
{
    impl_->native().async_wait(boost::bind(&Impl::handle_wait,
                                           impl_.get(), handler,
                                           asio::placeholders::error));
}

void gu::AsioSteadyTimer::cancel()
{
    impl_->native().cancel();
}

//
<<<<<<< HEAD
// TLS service hooks.
//

static std::mutex gu_tls_service_init_mutex;
static size_t gu_tls_service_usage;

int gu::init_tls_service_v1(wsrep_tls_service_v1_t* tls_service)
{
    std::lock_guard<std::mutex> lock(gu_tls_service_init_mutex);
    ++gu_tls_service_usage;
    if (gu_tls_service)
    {
        assert(gu_tls_service == tls_service);
        return 0;
    }
    gu_tls_service = tls_service;
    return 0;
}

void gu::deinit_tls_service_v1()
{
    std::lock_guard<std::mutex> lock(gu_tls_service_init_mutex);
    assert(gu_tls_service_usage > 0);
    --gu_tls_service_usage;
    if (gu_tls_service_usage == 0) gu_tls_service = 0;
=======
// Allowlist service hooks.
//

static std::mutex gu_allowlist_service_init_mutex;
static size_t gu_allowlist_service_usage;

int gu::init_allowlist_service_v1(wsrep_allowlist_service_v1_t* allowlist_service)
{
    std::lock_guard<std::mutex> lock(gu_allowlist_service_init_mutex);
    ++gu_allowlist_service_usage;
    if (gu_allowlist_service)
    {
        assert(gu_allowlist_service == allowlist_service);
        return 0;
    }
    gu_allowlist_service = allowlist_service;
    return 0;
}

void gu::deinit_allowlist_service_v1()
{
    std::lock_guard<std::mutex> lock(gu_allowlist_service_init_mutex);
    assert(gu_allowlist_service_usage > 0);
    --gu_allowlist_service_usage;
    if (gu_allowlist_service_usage == 0) gu_allowlist_service = 0;
>>>>>>> 99c4ed0b
}<|MERGE_RESOLUTION|>--- conflicted
+++ resolved
@@ -49,11 +49,9 @@
 #include <fstream>
 #include <mutex>
 
-<<<<<<< HEAD
 static wsrep_tls_service_v1_t* gu_tls_service(0);
-=======
+
 static wsrep_allowlist_service_v1_t* gu_allowlist_service(0);
->>>>>>> 99c4ed0b
 
 //
 // AsioIpAddress wrapper
@@ -849,7 +847,6 @@
 }
 
 //
-<<<<<<< HEAD
 // TLS service hooks.
 //
 
@@ -875,7 +872,9 @@
     assert(gu_tls_service_usage > 0);
     --gu_tls_service_usage;
     if (gu_tls_service_usage == 0) gu_tls_service = 0;
-=======
+}
+
+//
 // Allowlist service hooks.
 //
 
@@ -901,5 +900,4 @@
     assert(gu_allowlist_service_usage > 0);
     --gu_allowlist_service_usage;
     if (gu_allowlist_service_usage == 0) gu_allowlist_service = 0;
->>>>>>> 99c4ed0b
 }