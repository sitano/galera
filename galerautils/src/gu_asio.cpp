//
// Copyright (C) 2014-2020 Codership Oy <info@codership.com>
//

#include "gu_config.hpp"
#include "gu_asio.hpp"
#include "gu_datetime.hpp"

#ifdef ASIO_HPP
#error "asio.hpp is already included before gu_asio.hpp, can't customize asio.hpp"
#endif // ASIO_HPP

#include "asio/version.hpp"

// ASIO does not interact well with kqueue before ASIO 1.10.5, see
// https://readlist.com/lists/freebsd.org/freebsd-current/23/119264.html
// http://think-async.com/Asio/asio-1.10.6/doc/asio/history.html#asio.history.asio_1_10_5
#if ASIO_VERSION < 101005
# define ASIO_DISABLE_KQUEUE
#endif // ASIO_VERSION < 101005

#define GU_ASIO_IMPL
#include "gu_asio_datagram.hpp"
#include "gu_asio_debug.hpp"
#include "gu_asio_error_category.hpp"
#include "gu_asio_io_service_impl.hpp"
#include "gu_asio_ip_address_impl.hpp"
#include "gu_asio_stream_react.hpp"
#include "gu_asio_utils.hpp"
#include "gu_signals.hpp"

#ifndef ASIO_HAS_BOOST_BIND
#define ASIO_HAS_BOOST_BIND
#endif // ASIO_HAS_BOOST_BIND
#include "asio/placeholders.hpp"

#ifdef GALERA_HAVE_SSL
#include "asio/ssl.hpp"
#endif // GALERA_HAVE_SSL

#if (__GNUC__ == 4 && __GNUC_MINOR__ == 4)
#include "asio/deadline_timer.hpp"
#else
#include "asio/steady_timer.hpp"
#endif // #if (__GNUC__ == 4 && __GNUC_MINOR__ == 4)

#include <boost/bind.hpp>

#include <fstream>
#include <mutex>

static wsrep_tls_service_v1_t* gu_tls_service(0);

//
// AsioIpAddress wrapper
//

//
// IPv4
//

gu::AsioIpAddressV4::AsioIpAddressV4()
    : impl_(std::unique_ptr<Impl>(new Impl))
{ }

gu::AsioIpAddressV4::AsioIpAddressV4(const AsioIpAddressV4& other)
    : impl_(std::unique_ptr<Impl>(new Impl(*other.impl_)))
{ }

gu::AsioIpAddressV4& gu::AsioIpAddressV4::operator=(AsioIpAddressV4 other)
{
    std::swap(this->impl_, other.impl_);
    return *this;
}

gu::AsioIpAddressV4::~AsioIpAddressV4()
{ }

bool gu::AsioIpAddressV4::is_multicast() const
{
    return impl_->native().is_multicast();
}

gu::AsioIpAddressV4::Impl& gu::AsioIpAddressV4::impl()
{
    return *impl_;
}

const gu::AsioIpAddressV4::Impl& gu::AsioIpAddressV4::impl() const
{
    return *impl_;
}

//
// IPv6
//

gu::AsioIpAddressV6::AsioIpAddressV6()
    : impl_(std::unique_ptr<Impl>(new Impl))
{ }

gu::AsioIpAddressV6::AsioIpAddressV6(const AsioIpAddressV6& other)
    : impl_(std::unique_ptr<Impl>(new Impl(*other.impl_)))
{ }

gu::AsioIpAddressV6& gu::AsioIpAddressV6::operator=(AsioIpAddressV6 other)
{
    std::swap(this->impl_, other.impl_);
    return *this;
}

gu::AsioIpAddressV6::~AsioIpAddressV6()
{ }


bool gu::AsioIpAddressV6::is_link_local() const
{
    return impl_->native().is_link_local();
}

unsigned long gu::AsioIpAddressV6::scope_id() const
{
    return impl_->native().scope_id();
}

bool gu::AsioIpAddressV6::is_multicast() const
{
    return impl_->native().is_multicast();
}

gu::AsioIpAddressV6::Impl& gu::AsioIpAddressV6::impl()
{
    return *impl_;
}

const gu::AsioIpAddressV6::Impl& gu::AsioIpAddressV6::impl() const
{
    return *impl_;
}

//
// Generic Ip address wrapper
//

gu::AsioIpAddress::AsioIpAddress()
    : impl_(std::unique_ptr<Impl>(new Impl))
{ }

gu::AsioIpAddress::AsioIpAddress(const AsioIpAddress& other)
    : impl_(std::unique_ptr<Impl>(new Impl(*other.impl_)))
{ }

gu::AsioIpAddress& gu::AsioIpAddress::operator=(AsioIpAddress other)
{
    std::swap(this->impl_, other.impl_);
    return *this;
}

gu::AsioIpAddress::~AsioIpAddress()
{ }


gu::AsioIpAddress::Impl& gu::AsioIpAddress::impl()
{
    return *impl_;
}

const gu::AsioIpAddress::Impl& gu::AsioIpAddress::impl() const
{
    return *impl_;
}


bool gu::AsioIpAddress::is_v4() const
{
    return impl_->native().is_v4();
}

bool gu::AsioIpAddress::is_v6() const
{
    return impl_->native().is_v6();
}

gu::AsioIpAddressV4 gu::AsioIpAddress::to_v4() const
{
    gu::AsioIpAddressV4 ret;
    ret.impl().native() = impl_->native().to_v4();
    return ret;
}

gu::AsioIpAddressV6 gu::AsioIpAddress::to_v6() const
{
    gu::AsioIpAddressV6 ret;
    ret.impl().native() = impl_->native().to_v6();
    return ret;
}

//
// Asio Error Code
//

gu::AsioErrorCategory gu_asio_system_category(asio::error::get_system_category());
gu::AsioErrorCategory gu_asio_misc_category(asio::error::get_misc_category());
#ifdef GALERA_HAVE_SSL
gu::AsioErrorCategory gu_asio_ssl_category(asio::error::get_ssl_category());
#endif // GALERA_HAVE_SSL

gu::AsioErrorCode::AsioErrorCode()
    : value_()
    , category_(&gu_asio_system_category)
    , error_extra_()
    , wsrep_category_()
{ }

gu::AsioErrorCode::AsioErrorCode(int err)
    : value_(err)
    , category_(&gu_asio_system_category)
    , error_extra_()
    , wsrep_category_()
{ }

std::string gu::AsioErrorCode::message() const
{
    if (wsrep_category_ && gu_tls_service)
    {
        return gu_tls_service->error_message_get(
            gu_tls_service->context, value_, wsrep_category_);
    }
    else if (category_)
    {
        std::string ret(
            asio::error_code(value_, category_->native()).message());
        if (*category_ == gu_asio_ssl_category && error_extra_)
        {
            ret += std::string(": ")
                + X509_verify_cert_error_string(error_extra_);
        }
        return ret;
    }
    else
    {
        std::ostringstream oss;
        oss << ::strerror(value_);
        return oss.str();
    }
}

std::ostream& gu::operator<<(std::ostream& os, const gu::AsioErrorCode& ec)
{
    return (os << ec.message());
}

bool gu::AsioErrorCode::is_eof() const
{
    return (category_ &&
            *category_ == gu_asio_misc_category &&
            value_ == asio::error::misc_errors::eof);
}

bool gu::AsioErrorCode::is_system() const
{
    return (not category_ ||
            (category_ &&
             *category_ == gu_asio_system_category));
}

//
// Utility methods
//


std::string gu::any_addr(const gu::AsioIpAddress& addr)
{
    return ::any_addr(addr.impl().native());
}

std::string gu::unescape_addr(const std::string& addr)
{
    std::string ret(addr);
    size_t pos(ret.find('['));
    if (pos != std::string::npos) ret.erase(pos, 1);
    pos = ret.find(']');
    if (pos != std::string::npos) ret.erase(pos, 1);
    return ret;
}

gu::AsioIpAddress gu::make_address(const std::string& addr)
{
    gu::AsioIpAddress ret;
    ret.impl().native() = ::make_address(addr);
    return ret;
}

//
// SSL/TLS
//
//

#ifdef GALERA_HAVE_SSL

namespace
{
    // Callback for reading SSL key protection password from file
    class SSLPasswordCallback
    {
    public:
        SSLPasswordCallback(const gu::Config& conf) : conf_(conf) { }

        std::string get_password() const
        {
            std::string   file(conf_.get(gu::conf::ssl_password_file));
            std::ifstream ifs(file.c_str(), std::ios_base::in);

            if (ifs.good() == false)
            {
                gu_throw_error(errno) <<
                    "could not open password file '" << file << "'";
            }

            std::string ret;
            std::getline(ifs, ret);
            return ret;
        }
    private:
        const gu::Config& conf_;
    };
}

static void throw_last_SSL_error(const std::string& msg)
{
    unsigned long const err(ERR_peek_last_error());
    char errstr[120] = {0, };
    ERR_error_string_n(err, errstr, sizeof(errstr));
    gu_throw_error(EINVAL) << msg << ": "
                           << err << ": '" << errstr << "'";
}

// Exclude some errors which are generated by the SSL library.
bool exclude_ssl_error(const asio::error_code& ec)
{
    switch (ERR_GET_REASON(ec.value()))
    {
#ifdef SSL_R_SHORT_READ
    case SSL_R_SHORT_READ:
        // Short read error seems to be generated quite frequently
        // by SSL library, probably because broken connections.
        return true;
#endif /* SSL_R_SHORT_READ */
    default:
        return false;
    }
}

// Return low level error info for asio::error_code if available.
std::string extra_error_info(const asio::error_code& ec)
{
    std::ostringstream os;
    if (ec.category() == asio::error::get_ssl_category())
    {
        char errstr[120] = {0, };
        ERR_error_string_n(ec.value(), errstr, sizeof(errstr));
        os << ec.value() << ": '" << errstr << "'";
    }
    return os.str();
}

std::string gu::extra_error_info(const gu::AsioErrorCode& ec)
{
    if (ec.category())
        return ::extra_error_info(asio::error_code(ec.value(),
                                                   ec.category()->native()));
    else
        return "";
}

static SSL_CTX* native_ssl_ctx(asio::ssl::context& context)
{
#if ASIO_VERSION < 101601
    return context.impl();
#else
    return context.native_handle();
#endif
}

static void ssl_prepare_context(const gu::Config& conf, asio::ssl::context& ctx,
                                bool verify_peer_cert = true)
{
    ctx.set_verify_mode(asio::ssl::context::verify_peer |
                        (verify_peer_cert == true ?
                         asio::ssl::context::verify_fail_if_no_peer_cert : 0));
    SSLPasswordCallback cb(conf);
    ctx.set_password_callback(
        boost::bind(&SSLPasswordCallback::get_password, &cb));

    std::string param;

    try
    {
        // In some older OpenSSL versions ECDH engines must be enabled
        // explicitly. Here we use SSL_CTX_set_ecdh_auto() or
        // SSL_CTX_set_tmp_ecdh() if present.
#if defined(OPENSSL_HAS_SET_ECDH_AUTO)
        if (!SSL_CTX_set_ecdh_auto(native_ssl_ctx(ctx), 1))
        {
            throw_last_SSL_error("SSL_CTX_set_ecdh_auto() failed");
        }
#elif defined(OPENSSL_HAS_SET_TMP_ECDH)
        {
            EC_KEY* const ecdh(EC_KEY_new_by_curve_name(NID_X9_62_prime256v1));
            if (ecdh == NULL)
            {
                throw_last_SSL_error("EC_KEY_new_by_curve_name() failed");
            }
            if (!SSL_CTX_set_tmp_ecdh(native_ssl_ctx(ctx),ecdh))
            {
                throw_last_SSL_error("SSL_CTX_set_tmp_ecdh() failed");
            }
            EC_KEY_free(ecdh);
        }
#endif /* OPENSSL_HAS_SET_ECDH_AUTO | OPENSSL_HAS_SET_TMP_ECDH */
        param = gu::conf::ssl_cert;
        ctx.use_certificate_chain_file(conf.get(param));
        param = gu::conf::ssl_key;
        ctx.use_private_key_file(conf.get(param), asio::ssl::context::pem);
        param = gu::conf::ssl_ca;
        ctx.load_verify_file(conf.get(param, conf.get(gu::conf::ssl_cert)));
        param = gu::conf::ssl_cipher;
        std::string const value(conf.get(param));
        if (!value.empty())
        {
            if (!SSL_CTX_set_cipher_list(native_ssl_ctx(ctx), value.c_str()))
            {
                throw_last_SSL_error("Error setting SSL cipher list to '"
                                      + value + "'");
            }
            else
            {
                log_info << "SSL cipher list set to '" << value << '\'';
            }
        }
        ctx.set_options(asio::ssl::context::no_sslv2 |
                        asio::ssl::context::no_sslv3 |
                        asio::ssl::context::no_tlsv1);
    }
    catch (asio::system_error& ec)
    {
        gu_throw_error(EINVAL) << "Bad value '" << conf.get(param, "")
                               << "' for SSL parameter '" << param
                               << "': " << ::extra_error_info(ec.code());
    }
    catch (gu::NotSet& ec)
    {
        gu_throw_error(EINVAL) << "Missing required value for SSL parameter '"
                               << param << "'";
    }
}

/* checks if all mandatory SSL options are set */
static bool ssl_check_conf(const gu::Config& conf)
{
    using namespace gu;

    bool explicit_ssl(false);

    if (conf.is_set(conf::use_ssl))
    {
        if  (conf.get<bool>(conf::use_ssl) == false)
        {
            return false; // SSL is explicitly disabled
        }
        else
        {
            explicit_ssl = true;
        }
    }

    int count(0);

    count += conf.is_set(conf::ssl_key);
    count += conf.is_set(conf::ssl_cert);

    bool const use_ssl(explicit_ssl || count > 0);

    if (use_ssl && count < 2)
    {
        gu_throw_error(EINVAL) << "To enable SSL at least both of '"
                               << conf::ssl_key << "' and '" << conf::ssl_cert
                               << "' must be set";
    }

    return use_ssl;
}

static void init_use_ssl(gu::Config& conf)
{
    // use ssl if either private key or cert file is specified
    bool use_ssl(conf.is_set(gu::conf::ssl_key)  == true ||
                 conf.is_set(gu::conf::ssl_cert) == true);
    try
    {
        // overrides use_ssl if set explicitly
        use_ssl = conf.get<bool>(gu::conf::use_ssl);
    }
    catch (gu::NotSet& nf) {}

    if (use_ssl == true)
    {
        conf.set(gu::conf::use_ssl, true);
    }
}

void gu::ssl_register_params(gu::Config& conf)
{
    // register SSL config parameters
    conf.add(gu::conf::use_ssl);
    conf.add(gu::conf::ssl_cipher);
    conf.add(gu::conf::ssl_compression);
    conf.add(gu::conf::ssl_key);
    conf.add(gu::conf::ssl_cert);
    conf.add(gu::conf::ssl_ca);
    conf.add(gu::conf::ssl_password_file);
    conf.add(gu::conf::ssl_reload);
}

void gu::ssl_param_set(const std::string& key, const std::string& val, 
                       gu::Config& conf)
{
    if (key == gu::conf::ssl_reload)
    {
        if (conf.has(conf::use_ssl) && conf.get<bool>(conf::use_ssl, false))
        {
            try
            {
#if ASIO_VERSION < 101601
                asio::io_service io_service;
                asio::ssl::context ctx(io_service, asio::ssl::context::sslv23);
#else
                asio::ssl::context ctx(asio::ssl::context::sslv23);
#endif
                ssl_prepare_context(conf, ctx);
                // Send signal
                gu::Signals::Instance().signal(gu::Signals::S_CONFIG_RELOAD_CERTIFICATE);
            }
            catch (asio::system_error& ec)
            {
                gu_throw_error(EINVAL) << "Initializing SSL context failed: "
                                       << ::extra_error_info(ec.code());
            }
        }
    }
    else
    {
        throw gu::NotFound();
    }
}

void gu::ssl_init_options(gu::Config& conf)
{
    init_use_ssl(conf);

    bool use_ssl(ssl_check_conf(conf));

    if (use_ssl == true)
    {
        // set defaults

        // cipher list
        const std::string cipher_list(conf.get(conf::ssl_cipher, ""));
        conf.set(conf::ssl_cipher, cipher_list);

        // compression
        bool compression(conf.get(conf::ssl_compression, true));
        if (compression == false)
        {
            log_info << "disabling SSL compression";
            sk_SSL_COMP_zero(SSL_COMP_get_compression_methods());
        }
        conf.set(conf::ssl_compression, compression);


        // verify that asio::ssl::context can be initialized with provided
        // values
        try
        {
#if ASIO_VERSION < 101601
            asio::io_service io_service;
            asio::ssl::context ctx(io_service, asio::ssl::context::sslv23);
#else
            asio::ssl::context ctx(asio::ssl::context::sslv23);
#endif
            ssl_prepare_context(conf, ctx);
        }
        catch (asio::system_error& ec)
        {
            gu_throw_error(EINVAL) << "Initializing SSL context failed: "
                                   << ::extra_error_info(ec.code());
        }
    }
}

#endif // GALERA_HAVE_SSL

bool gu::is_verbose_error(const gu::AsioErrorCode& ec)
{
    // Suppress system error which occur frequently during configuration
    // changes and are not likely caused by programming errors.
    if (ec.is_system())
    {
        switch (ec.value())
        {
        case ECANCELED:  // Socket close
        case EPIPE:      // Writing while remote end closed connection
        case ECONNRESET: // Remote end closed connection
        case EBADF:      // Socket closed before completion/read handler exec
            return true;
        default:
            return false;
        }
    }
    // EOF errors happen all the time when cluster configuration changes.
    if (ec.is_eof())
        return true;
#ifdef GALERA_HAVE_SSL
    // Suppress certain SSL errors.
    return (not ec.category() ||
            *ec.category() != gu_asio_ssl_category ||
            exclude_ssl_error(asio::error_code(
                                  ec.value(), ec.category()->native())));
#else
    return false;
#endif // GALERA_HAVE_SSL
}

//
// IO Service wrapper
//

gu::AsioIoService::AsioIoService(const gu::Config& conf)
    : impl_(std::unique_ptr<Impl>(new Impl))
    , conf_(conf)
<<<<<<< HEAD
    , tls_service_(gu_tls_service)
=======
    , signal_connection_()
>>>>>>> faa318ed
{
    signal_connection_ = gu::Signals::Instance().connect(
        gu::Signals::slot_type(&gu::AsioIoService::handle_signal, 
                               this, _1));
#ifdef GALERA_HAVE_SSL
    load_crypto_context();
#endif // GALERA_HAVE_SSL
}

gu::AsioIoService::~AsioIoService()
{
    signal_connection_.disconnect();
};

void gu::AsioIoService::handle_signal(const gu::Signals::SignalType& type)
{
    switch(type)
    {
    case gu::Signals::SignalType::S_CONFIG_RELOAD_CERTIFICATE:
        load_crypto_context();
        break;
    default:
        break;
    }
}

void gu::AsioIoService::load_crypto_context()
{
#ifdef GALERA_HAVE_SSL
    if (conf_.has(conf::use_ssl) && conf_.get<bool>(conf::use_ssl, false))
    {
        if (not impl_->ssl_context_)
        {
            impl_->ssl_context_ = std::unique_ptr<asio::ssl::context>(
                new asio::ssl::context(asio::ssl::context::sslv23));
        }
        ssl_prepare_context(conf_, *impl_->ssl_context_);
    }
#endif // GALERA_HAVE_SSL
}

void gu::AsioIoService::run_one()
{
    impl_->native().run_one();
}

void gu::AsioIoService::run()
{
    impl_->native().run();
}

void gu::AsioIoService::post(std::function<void()> fun)
{
    impl_->native().post(fun);
}

void gu::AsioIoService::stop()
{
    impl_->native().stop();
}

void gu::AsioIoService::reset()
{
    impl_->native().reset();
}

gu::AsioIoService::Impl& gu::AsioIoService::impl()
{
    return *impl_;
}

std::shared_ptr<gu::AsioSocket>
gu::AsioIoService::make_socket(
    const gu::URI& uri,
    const std::shared_ptr<gu::AsioStreamEngine>& engine)
{
    return std::make_shared<AsioStreamReact>(*this, uri.get_scheme(), engine);
}

std::shared_ptr<gu::AsioDatagramSocket> gu::AsioIoService::make_datagram_socket(
    const gu::URI& uri)
{
    if (uri.get_scheme() == gu::scheme::udp)
        return std::make_shared<AsioUdpSocket>(*this);
    gu_throw_error(EINVAL) << "Datagram socket scheme " << uri.get_scheme()
                           << " not supported";
    return std::shared_ptr<AsioDatagramSocket>();
}

std::shared_ptr<gu::AsioAcceptor> gu::AsioIoService::make_acceptor(
    const gu::URI& uri)
{
    return std::make_shared<AsioAcceptorReact>(*this, uri.get_scheme());
}

//
// Steady timer
//

class gu::AsioSteadyTimer::Impl
{
public:
#if (__GNUC__ == 4 && __GNUC_MINOR__ == 4)
    typedef asio::deadline_timer native_timer_type;
#else
    typedef asio::steady_timer native_timer_type;
#endif /* #if (__GNUC__ == 4 && __GNUC_MINOR__ == 4) */

    Impl(asio::io_service& io_service) : timer_(io_service) { }
    native_timer_type& native() { return timer_; }
    void handle_wait(const std::shared_ptr<AsioSteadyTimerHandler>& handler,
                     const asio::error_code& ec)
    {
        handler->handle_wait(AsioErrorCode(ec.value(), ec.category()));
    }
private:
    native_timer_type timer_;
};

#if (__GNUC__ == 4 && __GNUC_MINOR__ == 4)
static inline boost::posix_time::time_duration
to_native_duration(const gu::AsioClock::duration& duration)
{
    return boost::posix_time::nanosec(
        std::chrono::duration_cast<std::chrono::nanoseconds>(duration).count());
}
#else
static inline std::chrono::steady_clock::duration
to_native_duration(const gu::AsioClock::duration& duration)
{
    return duration;
}
#endif

gu::AsioSteadyTimer::AsioSteadyTimer(
    AsioIoService& io_service)
    : impl_(new Impl(io_service.impl().native()))
{ }

gu::AsioSteadyTimer::~AsioSteadyTimer()
{ }

void gu::AsioSteadyTimer::expires_from_now(
    const AsioClock::duration& duration)
{
    impl_->native().expires_from_now(to_native_duration(duration));
}

void gu::AsioSteadyTimer::async_wait(
    const std::shared_ptr<AsioSteadyTimerHandler>& handler)
{
    impl_->native().async_wait(boost::bind(&Impl::handle_wait,
                                           impl_.get(), handler,
                                           asio::placeholders::error));
}

void gu::AsioSteadyTimer::cancel()
{
    impl_->native().cancel();
}

//
// TLS service hooks.
//

static std::mutex gu_tls_service_init_mutex;
static size_t gu_tls_service_usage;

int gu::init_tls_service_v1(wsrep_tls_service_v1_t* tls_service)
{
    std::lock_guard<std::mutex> lock(gu_tls_service_init_mutex);
    ++gu_tls_service_usage;
    if (gu_tls_service)
    {
        assert(gu_tls_service == tls_service);
        return 0;
    }
    gu_tls_service = tls_service;
    return 0;
}

void gu::deinit_tls_service_v1()
{
    std::lock_guard<std::mutex> lock(gu_tls_service_init_mutex);
    assert(gu_tls_service_usage > 0);
    --gu_tls_service_usage;
    if (gu_tls_service_usage == 0) gu_tls_service = 0;
}<|MERGE_RESOLUTION|>--- conflicted
+++ resolved
@@ -638,11 +638,8 @@
 gu::AsioIoService::AsioIoService(const gu::Config& conf)
     : impl_(std::unique_ptr<Impl>(new Impl))
     , conf_(conf)
-<<<<<<< HEAD
     , tls_service_(gu_tls_service)
-=======
     , signal_connection_()
->>>>>>> faa318ed
 {
     signal_connection_ = gu::Signals::Instance().connect(
         gu::Signals::slot_type(&gu::AsioIoService::handle_signal, 
