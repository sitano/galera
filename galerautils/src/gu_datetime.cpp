/*
 * Copyright (C) 2009 Codership Oy <info@codership.com>
 *
 * $Id$
 */

#include "gu_datetime.hpp"
#include "gu_logger.hpp"
#include "gu_utils.hpp"
#include "gu_throw.hpp"
#include "gu_regex.hpp"
<<<<<<< HEAD
=======

#include <functional>
>>>>>>> 91c685ce

namespace
{
    /*
     * Parser for real numbers without loss of precision. Returns long long.
     */

    /* Regular expression for reals. Allowed formats:
     * 1
     * 1.1
     * .1
     */
    const char* real_regex_str = "^([0-9]*)?\\.?([0-9]*)?$";
    enum RealParts
    {
        integer = 1,
        decimal = 2
    };
    constexpr size_t num_real_parts = 3;
    gu::RegEx real_regex(real_regex_str);

    /* Helper to compute powers of 10 without floating point arithmetic.
     * The exponents must be integer in range [0, 9). */
    long long pow_10(int exponent)
    {
        if (exponent < 0 || exponent >= 9)
        {
            throw gu::NotFound();
        }
        long long result = 1;
        while (exponent != 0)
        {
            result *= 10;
            --exponent;
        }
        return result;
    }

    /* Real number representation with integer and decimal parts
       separated. Decimal part is represented in nanounits. */
    struct Real
    {
        long long integer{0}; // Integer part
        long long decimal{0}; // Decimal part in nanounits
    };

    /* Parse real number frrom string. */
    Real real_from_string(const std::string& str) try
    {
        Real ret;
        std::vector<gu::RegEx::Match> parts(
            real_regex.match(str, num_real_parts));
        if (parts.size() != 3)
        {
            throw gu::NotFound();
        }
        if (parts[RealParts::integer].is_set())
        {
            const auto& str = parts[RealParts::integer].str();
            if (str.size())
            {
                ret.integer = std::stoll(str);
            }
        }
        if (parts[RealParts::decimal].is_set())
        {
            const auto& str = parts[RealParts::decimal].str();
            if (str.size())
            {
                const auto n_decis = str.size();
                if (n_decis > 9)
                {
                    throw gu::NotFound();
                }
                const int exponent = 9 - n_decis;
                const long long multiplier = pow_10(exponent);
                ret.decimal = std::stoll(str) * multiplier;
            }
        }
        return ret;
    }
    catch (...)
    {
        throw gu::NotFound();
    }

    /* Parse seconds from string, return long long. */
    long long seconds_from_string(const std::string& str)
    {
        auto real = real_from_string(str);
        const auto max = std::numeric_limits<long long>::max();
        if (max/gu::datetime::Sec < real.integer)
        {
            /* Multiplication would overflow */
            throw gu::NotFound();
        }
        if (real.integer * gu::datetime::Sec > max - real.decimal)
        {
            /* Addition would overflow */
            throw gu::NotFound();
        }
        return real.integer * gu::datetime::Sec + real.decimal;
    }

    /* Parse seconds from string with multiplier. It is assumed that the
     * str argument contains integer. */
    template <long long Mult>
    long long seconds_from_string_mult(const std::string& str) try
    {
        const auto val = std::stoll(str);
        const auto max = std::numeric_limits<long long>::max();
        if (max/Mult < val)
        {
            /* Multiplication would overflow */
            throw gu::NotFound();
        }
        return (val * Mult);
    }
    catch(...)
    {
        throw gu::NotFound();
    }

    const char* const period_regex =
      "^(P)(([0-9]+)Y)?(([0-9]+)M)?(([0-9]+)D)?"
/*      1  23          45          67                             */
<<<<<<< HEAD
      "((T)?(([0-9]+)H)?(([0-9]+)M)?(([0-9]+)(\\.([0-9]+))?S)?)?$";
/*     89    11          13          15      16                   */
=======
      "((T)?(([0-9]+)H)?(([0-9]+)M)?(([0-9]+(\\.?[0-9]*))?S)?)?$";
/*     89    11          13          15                           */
>>>>>>> 91c685ce

  gu::RegEx regex(period_regex);

  enum
  {
      GU_P     = 1,
      GU_YEAR  = 3,
      GU_MONTH = 5,
      GU_DAY   = 7,
      GU_HOUR  = 10,
      GU_MIN   = 12,
      GU_SEC   = 15,
      GU_NUM_PARTS = 17
  };

  struct regex_group
  {
      int index;
      std::function<long long(const std::string& str)> parse;
  };

  const struct regex_group regex_groups[]
  {
      { GU_YEAR, seconds_from_string_mult<gu::datetime::Year> },
      { GU_MONTH, seconds_from_string_mult<gu::datetime::Month> },
      { GU_DAY, seconds_from_string_mult<gu::datetime::Day> },
      { GU_HOUR, seconds_from_string_mult<gu::datetime::Hour> },
      { GU_MIN, seconds_from_string_mult<gu::datetime::Min> },
      { GU_SEC, seconds_from_string },
  };

  long long iso8601_duration_to_nsecs(const std::string& str)
  {
      long long nsecs = 0;
      std::vector<gu::RegEx::Match> parts;
      try
      {
          parts = regex.match(str, GU_NUM_PARTS);
      }
      catch (...) {
          throw gu::NotFound();
      }

      for (auto g : regex_groups)
      {
          if (parts[g.index].is_set())
          {
<<<<<<< HEAD
              const double d(std::stod(parts[g.index].str()) * g.multiplier);
              const double max(std::numeric_limits<long long>::max());
              if ((d > max) || (nsecs > (max - d)))
=======
              const long long val(g.parse(parts[g.index].str()));
              const long long max(std::numeric_limits<long long>::max());
              if (nsecs > max - val)
>>>>>>> 91c685ce
              {
                  // addition would overflow
                  throw gu::NotFound();
              }
<<<<<<< HEAD
              nsecs += static_cast<long long>(d);
=======
              nsecs += val;
>>>>>>> 91c685ce
          }
      }
      return nsecs;
  }
}

long long gu::datetime::SimClock::counter_(0);
bool gu::datetime::SimClock::initialized_(false);

std::ostream& gu::datetime::operator<<(std::ostream& os, const Date& d)
{
    os << d.get_utc();
    return os;
}

std::ostream& gu::datetime::operator<<(std::ostream& os, const Period& p)
{
    os << "P";

    int64_t nsecs(p.get_nsecs());

    if (nsecs/Year  > 0) { os << (nsecs/Year)  << "Y"; nsecs %= Year;  }
    if (nsecs/Month > 0) { os << (nsecs/Month) << "M"; nsecs %= Month; }
    if (nsecs/Day   > 0) { os << (nsecs/Day)   << "D"; nsecs %= Day;   }
    if (nsecs       > 0) { os << "T";                                  }
    if (nsecs/Hour  > 0) { os << (nsecs/Hour)  << "H"; nsecs %= Hour;  }
    if (nsecs/Min   > 0) { os << (nsecs/Min)   << "M"; nsecs %= Min;   }

    if (double(nsecs)/Sec >= 1.e-9) { os << (double(nsecs)/Sec) << "S"; }

    return os;
}

void gu::datetime::Date::parse(const std::string& str)
{
    if (str == "")
    {
        return;
    }
    gu_throw_fatal << "not implemented";
}


void gu::datetime::Period::parse(const std::string& str)
{
    try
    {
        nsecs = ::iso8601_duration_to_nsecs(str);
    }
    catch (...)
    {
        nsecs = seconds_from_string(str);
    }
}<|MERGE_RESOLUTION|>--- conflicted
+++ resolved
@@ -9,11 +9,8 @@
 #include "gu_utils.hpp"
 #include "gu_throw.hpp"
 #include "gu_regex.hpp"
-<<<<<<< HEAD
-=======
 
 #include <functional>
->>>>>>> 91c685ce
 
 namespace
 {
@@ -140,13 +137,8 @@
     const char* const period_regex =
       "^(P)(([0-9]+)Y)?(([0-9]+)M)?(([0-9]+)D)?"
 /*      1  23          45          67                             */
-<<<<<<< HEAD
-      "((T)?(([0-9]+)H)?(([0-9]+)M)?(([0-9]+)(\\.([0-9]+))?S)?)?$";
-/*     89    11          13          15      16                   */
-=======
       "((T)?(([0-9]+)H)?(([0-9]+)M)?(([0-9]+(\\.?[0-9]*))?S)?)?$";
 /*     89    11          13          15                           */
->>>>>>> 91c685ce
 
   gu::RegEx regex(period_regex);
 
@@ -194,24 +186,14 @@
       {
           if (parts[g.index].is_set())
           {
-<<<<<<< HEAD
-              const double d(std::stod(parts[g.index].str()) * g.multiplier);
-              const double max(std::numeric_limits<long long>::max());
-              if ((d > max) || (nsecs > (max - d)))
-=======
               const long long val(g.parse(parts[g.index].str()));
               const long long max(std::numeric_limits<long long>::max());
               if (nsecs > max - val)
->>>>>>> 91c685ce
               {
                   // addition would overflow
                   throw gu::NotFound();
               }
-<<<<<<< HEAD
-              nsecs += static_cast<long long>(d);
-=======
               nsecs += val;
->>>>>>> 91c685ce
           }
       }
       return nsecs;
