// Copyright (C) 2009-2014 Codership Oy <info@codership.com>

// $Id$

/*!
 * @file: package specific part of the main test file.
 */
#ifndef __gu_testspp_hpp__
#define __gu_testspp_hpp__

#define LOG_FILE "gu_tests++.log"

#include "gu_atomic_test.hpp"
#include "gu_vector_test.hpp"
#include "gu_string_test.hpp"
#include "gu_vlq_test.hpp"
#include "gu_digest_test.hpp"
#include "gu_mem_pool_test.hpp"
#include "gu_alloc_test.hpp"
#include "gu_rset_test.hpp"
#include "gu_string_utils_test.hpp"
#include "gu_uri_test.hpp"
#include "gu_gtid_test.hpp"
#include "gu_config_test.hpp"
#include "gu_net_test.hpp"
#include "gu_datetime_test.hpp"
#include "gu_histogram_test.hpp"
#include "gu_stats_test.hpp"
#include "gu_thread_test.hpp"
<<<<<<< HEAD
#include "gu_shared_ptr_test.hpp"
=======
#include "gu_asio_test.hpp"
>>>>>>> fd44fb3a

typedef Suite *(*suite_creator_t)(void);

static suite_creator_t suites[] =
{
    gu_atomic_suite,
    gu_vector_suite,
    gu_string_suite,
    gu_vlq_suite,
    gu_digest_suite,
    gu_mem_pool_suite,
    gu_alloc_suite,
    gu_rset_suite,
    gu_string_utils_suite,
    gu_uri_suite,
    gu_gtid_suite,
    gu_config_suite,
    gu_net_suite,
    gu_datetime_suite,
    gu_histogram_suite,
    gu_stats_suite,
    gu_thread_suite,
<<<<<<< HEAD
    gu_shared_ptr_suite,
=======
    gu_asio_suite,
>>>>>>> fd44fb3a
    0
};

#endif /* __gu_testspp_hpp__ */<|MERGE_RESOLUTION|>--- conflicted
+++ resolved
@@ -27,11 +27,8 @@
 #include "gu_histogram_test.hpp"
 #include "gu_stats_test.hpp"
 #include "gu_thread_test.hpp"
-<<<<<<< HEAD
 #include "gu_shared_ptr_test.hpp"
-=======
 #include "gu_asio_test.hpp"
->>>>>>> fd44fb3a
 
 typedef Suite *(*suite_creator_t)(void);
 
@@ -54,11 +51,8 @@
     gu_histogram_suite,
     gu_stats_suite,
     gu_thread_suite,
-<<<<<<< HEAD
     gu_shared_ptr_suite,
-=======
     gu_asio_suite,
->>>>>>> fd44fb3a
     0
 };
 
