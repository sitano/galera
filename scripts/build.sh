--- conflicted
+++ resolved
@@ -29,22 +29,16 @@
 usage()
 {
     echo -e "Usage: build.sh [OPTIONS] \n" \
-	"Options:                      \n" \
-        "    --stage <initial stage>   \n" \
-	"    --last-stage <last stage> \n" \
-	"    -s|--scratch    build everything from scratch\n"\
-	"    -c|--configure  reconfigure the build system (implies -s)\n"\
-	"    -b|--bootstap   rebuild the build system (implies -c)\n"\
-<<<<<<< HEAD
-	"    -r|--release    configure build with debug disabled (implies -c)\n" \
-	"    -d|--debug      configure build with debug disabled (implies -c)\n" \
-	"    -p|--package    build binary pacakges at the end.\n" \
-
-=======
-	"    -o|--opt        configure build with debug disabled (implies -c)\n" \
-	"    -d|--debug      configure build with debug enabled (implies -c)\n" \
-        "    --with-spread   configure build with spread backend (implies -c to gcs)\n"
->>>>>>> f92c753f
+    "Options:                      \n" \
+    "    --stage <initial stage>   \n" \
+    "    --last-stage <last stage> \n" \
+    "    -s|--scratch    build everything from scratch\n"\
+    "    -c|--configure  reconfigure the build system (implies -s)\n"\
+    "    -b|--bootstap   rebuild the build system (implies -c)\n"\
+    "    -o|--opt        configure build with debug disabled (implies -c)\n" \
+    "    -d|--debug      configure build with debug enabled (implies -c)\n" \
+    "    -p|--package    build binary pacakges at the end.\n" \
+    "    --with-spread   configure build with spread backend (implies -c to gcs)\n"
 }
 
 while test $# -gt 0 
@@ -77,13 +71,11 @@
 	-d|--debug)
 	    DEBUG=yes     # Compile with debug
 	    ;;
-<<<<<<< HEAD
 	-p|--package)
 	    PACKAGE=yes   # build binary packages
-=======
+	    ;;
 	--with*-spread)
 	    WITH_SPREAD="$1"
->>>>>>> f92c753f
 	    ;;
 	--help)
 	    usage
@@ -247,17 +239,13 @@
 
 if test $initial_stage = "gcs" || $building = "true"
 then
-<<<<<<< HEAD
     if test $GCOMM_IMPL = "galeracomm"
     then
         gcs_conf_flags="$conf_flags --disable-gcomm --enable-vs"
     else
         gcs_conf_flags="$conf_flags --disable-vs --enable-gcomm"
     fi
-    build $gcs_src $gcs_conf_flags $galera_flags
-=======
-    build $gcs_src $conf_flags $WITH_SPREAD $galera_flags
->>>>>>> f92c753f
+    build $gcs_src $gcs_conf_flags $WITH_SPREAD $galera_flags
     building="true"
 fi
 
