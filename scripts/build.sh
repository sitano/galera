--- conflicted
+++ resolved
@@ -238,35 +238,11 @@
     shift
 done
 
-<<<<<<< HEAD
-=======
-# check whether sudo accepts -E to preserve environment
-if [ "$PACKAGE" == "yes" ]
-then
     if which dpkg >/dev/null 2>&1
     then
         echo "Error: Package build not supported on Debian, use dpkg-buildpackage"
         exit 1
     fi
-    echo "testing sudo"
-    if sudo -E $true >/dev/null 2>&1
-    then
-        echo "sudo accepts -E"
-        SUDO="sudo -E"
-    else
-        echo "sudo does not accept param -E"
-        if [ $(id -ur) != 0 ]
-        then
-            echo "error, must build as root"
-            exit 1
-        else
-            echo "I'm root, can continue"
-            SUDO=""
-        fi
-    fi
-fi
-
->>>>>>> bdc4c15e
 if [ "$OPT"   == "yes" ]; then CONFIGURE="yes";
    conf_flags="--disable-debug --disable-dbug";
 fi
@@ -343,8 +319,7 @@
     rm -rf $ARCH
 
     set +e
-<<<<<<< HEAD
-    if [ $DEBIAN -ne 0 ]; then # build DEB
+    if [ "$OS" == "FreeBSD" ]; then
         debian_version="$(lsb_release -sc)"
 
         # Adjust compat for older platforms
@@ -364,11 +339,6 @@
             ./freebsd.sh $GALERA_VER
         else # build RPM
             ./rpm.sh $GALERA_VER
-=======
-    if [ "$OS" == "FreeBSD" ]; then
-        if test "$NO_STRIP" != "yes"; then
-            strip $build_base/{garb/garbd,libgalera_smm.so}
->>>>>>> bdc4c15e
         fi
         RET=$?
         popd
@@ -376,14 +346,8 @@
 
     set -e
 
-<<<<<<< HEAD
-    if [ $DEBIAN -ne 0 ]; then
+    if [ "$OS" == "FreeBSD" ]; then
         echo Debian - Do nothing
-    elif [ "$OS" == "FreeBSD" ]; then
-=======
-    popd
-    if [ "$OS" == "FreeBSD" ]; then
->>>>>>> bdc4c15e
         mv -f $PKG_DIR/*.tbz ./
     else
         mv -f $PKG_DIR/*.rpm ./
@@ -440,34 +404,18 @@
 GALERA_VER=$RELEASE
 
 pushd "$build_base"
-<<<<<<< HEAD
 GALERA_REV=$(git log --pretty=format:'%h' -n1.) || \
 GALERA_REV=$(bzr revno --tree -q)              || \
 GALERA_REV=$(svn info >&/dev/null && svnversion | sed s/\:/,/g) || \
 GALERA_REV="7983e"
 # trim spaces (sed is not working on Solaris, so using bash built-in)
 GALERA_REV=${GALERA_REV//[[:space:]]/}
-popd
-
-if [ "$SCONS" == "yes" ] # Build using Scons
-=======
-#GALERA_REV="$(svnversion | sed s/\:/,/g)"
-#if [ "$GALERA_REV" == "exported" ]
-#then
-    GALERA_REV=$(git log --pretty=oneline | wc -l) || \
-    GALERA_REV=$(bzr revno --tree -q)              || \
-    GALERA_REV=$(svn info >&/dev/null && svnversion | sed s/\:/,/g) || \
-    GALERA_REV="XXXX"
-    # trim spaces (sed is not working on Solaris, so using bash built-in)
-    GALERA_REV=${GALERA_REV//[[:space:]]/}
-#fi
 
 if [ -z "$RELEASE" ]
 then
     source GALERA_VERSION
     RELEASE="$GALERA_VERSION_WSREP_API.$GALERA_VERSION_MAJOR.$GALERA_VERSION_MINOR"
 fi
-
 if [ "$CMAKE" == "yes" ] # Build using CMake
 then
     cmake_args="$CMAKE_OPTS -DGALERA_REVISION=$GALERA_REV"
@@ -498,7 +446,6 @@
         make test ARGS=-V
     fi
 elif [ "$SCONS" == "yes" ] # Build using Scons
->>>>>>> bdc4c15e
 then
     # Scons variant dir, defaults to GALERA_SRC
     export SCONS_VD=$build_base
