/*
 * Copyright (C) 2008-2016 Codership Oy <info@codership.com>
 *
 * $Id$
 */

#include "gcs_node.hpp"
#include "gcs_state_msg.hpp"
#include <stdlib.h>

#include <gu_utils.hpp> // gu::PrintBase

/*! Initialize node context */
void
gcs_node_init (gcs_node_t* const node,
               gcache_t*   cache,
               const char* const id,
               const char* const name,
               const char* const inc_addr,
               int const gcs_proto_ver,
               int const repl_proto_ver,
               int const appl_proto_ver,
               gcs_segment_t const segment)
{
    assert(strlen(id) > 0);
    assert(strlen(id) < sizeof(node->id));

    memset (node, 0, sizeof (gcs_node_t));
    strncpy ((char*)node->id, id, sizeof(node->id) - 1);
    node->bootstrap = false;
    node->status    = GCS_NODE_STATE_NON_PRIM;
    node->name      = strdup (name     ? name     : NODE_NO_NAME);
    node->inc_addr  = strdup (inc_addr ? inc_addr : NODE_NO_ADDR);
    node->vote_seqno= GCS_NO_VOTE_SEQNO;
    gcs_defrag_init (&node->app, cache); // GCS_ACT_WRITESET goes only here
    gcs_defrag_init (&node->oob, NULL);

    node->gcs_proto_ver  = gcs_proto_ver;
    node->repl_proto_ver = repl_proto_ver;
    node->appl_proto_ver = appl_proto_ver;
    node->segment        = segment;
}

/*! Move data from one node object to another */
void
gcs_node_move (gcs_node_t* dst, gcs_node_t* src)
{
    if (dst->name)      free ((char*)dst->name);
    if (dst->inc_addr)  free ((char*)dst->inc_addr);

    if (dst->state_msg)
        gcs_state_msg_destroy ((gcs_state_msg_t*)dst->state_msg);

    memcpy (dst, src, sizeof (gcs_node_t));
    gcs_defrag_forget (&src->app);
    gcs_defrag_forget (&src->oob);
    src->name      = NULL;
    src->inc_addr  = NULL;
    src->state_msg = NULL;
}

/*! Mark node's buffers as reset (local node only) */
void
gcs_node_reset_local (gcs_node_t* node)
{
    gcs_defrag_reset (&node->app);
    gcs_defrag_reset (&node->oob);
}

/*! Reset node's receive buffers */
void
gcs_node_reset (gcs_node_t* node) {
    gcs_defrag_free (&node->app);
    gcs_defrag_free (&node->oob);
    gcs_node_reset_local (node);
}

/*! Deallocate resources associated with the node object */
void
gcs_node_free (gcs_node_t* node)
{
    gcs_node_reset (node);

    if (node->name) {
        free ((char*)node->name);     // was strdup'ed
        node->name = NULL;
    }

    if (node->inc_addr) {
        free ((char*)node->inc_addr); // was strdup'ed
        node->inc_addr = NULL;
    }

    if (node->state_msg) {
        gcs_state_msg_destroy ((gcs_state_msg_t*)node->state_msg);
        node->state_msg = NULL;
    }
}

/*! Record state message from the node */
void
gcs_node_record_state (gcs_node_t* node, gcs_state_msg_t* state_msg)
{
    if (node->state_msg) {
        gcs_state_msg_destroy ((gcs_state_msg_t*)node->state_msg);
    }
    node->state_msg = state_msg;

    // copy relevant stuff from state msg into node
    node->status = gcs_state_msg_current_state (state_msg);

    node->last_applied = gcs_state_msg_last_applied(state_msg);

    gcs_state_msg_last_vote(state_msg, node->vote_seqno, node->vote_res);

    gcs_state_msg_get_proto_ver (state_msg,
                                 &node->gcs_proto_ver,
                                 &node->repl_proto_ver,
                                 &node->appl_proto_ver);

    if (node->name) free ((char*)node->name);
    node->name = strdup (gcs_state_msg_name (state_msg));

    if (node->inc_addr) free ((char*)node->inc_addr);
    node->inc_addr = strdup (gcs_state_msg_inc_addr (state_msg));
}

void
gcs_node_set_vote (gcs_node_t* const node,
                   gcs_seqno_t const seqno,
                   int64_t     const vote)
{
    assert(0 == vote || seqno >= node->last_applied);
    assert(seqno > node->vote_seqno);

    gcs_seqno_t const min_seqno(std::max(node->last_applied, node->vote_seqno));

    if (gu_unlikely(seqno <= min_seqno)) {
        gu_warn ("Received bogus VOTE message: %lld.%0llx, from node %s, "
                 "expected > %lld. Ignoring.",
                 (long long)seqno, (long long)vote, node->id,
                 (long long)min_seqno);
    }
    else {
        node->vote_seqno = seqno;
        node->vote_res   = vote;
    }
}

/*! Update node status according to quorum decisions */
void
gcs_node_update_status (gcs_node_t* node, const gcs_state_quorum_t* quorum)
{
    if (quorum->primary) {
        const gu_uuid_t* node_group_uuid   = gcs_state_msg_group_uuid (
            node->state_msg);
        const gu_uuid_t* quorum_group_uuid = &quorum->group_uuid;

        // TODO: what to do when quorum.proto is not supported by this node?

        if (!gu_uuid_compare (node_group_uuid, quorum_group_uuid)) {
            // node was a part of this group
            gcs_seqno_t node_act_id = gcs_state_msg_received (node->state_msg);

            if (node_act_id == quorum->act_id) {
                const gcs_node_state_t last_prim_state =
                    gcs_state_msg_prim_state (node->state_msg);

                if (GCS_NODE_STATE_NON_PRIM == last_prim_state) {
                    // the node just joined, but already is up to date:
                    node->status = GCS_NODE_STATE_JOINED;
                    gu_debug ("#281 Setting %s state to %s",
                              node->name, gcs_node_state_to_str(node->status));
                }
                else  {
                    // Keep node state from the previous primary comp.
                    node->status = last_prim_state;
                    gu_debug ("#281,#298 Carry over last prim state for %s: %s",
                              node->name, gcs_node_state_to_str(node->status));
                }
            }
            else {
                // gap in sequence numbers, needs a snapshot, demote status
                if (node->status > GCS_NODE_STATE_PRIM) {
                    gu_info ("'%s' demoted %s->PRIMARY due to gap in history: "
                             "%lld - %lld",
                             node->name, gcs_node_state_to_str(node->status),
                             node_act_id, quorum->act_id);
                }
                node->status = GCS_NODE_STATE_PRIM;
            }

            node->last_applied = gcs_state_msg_last_applied(node->state_msg);
            gcs_state_msg_last_vote(node->state_msg,
                                    node->vote_seqno, node->vote_res);
        }
        else {
            // node joins completely different group, clear all status
            if (node->status > GCS_NODE_STATE_PRIM) {
                gu_info ("'%s' has a different history, demoted %s->PRIMARY",
                         node->name, gcs_node_state_to_str(node->status));
            }
            node->status = GCS_NODE_STATE_PRIM;
        }

        switch (node->status)
        {
        case GCS_NODE_STATE_DONOR:
            if (quorum->version >= 4) {
                node->desync_count =
                    gcs_state_msg_get_desync_count(node->state_msg);
                assert(node->desync_count > 0);
            }
            else {
                node->desync_count = 1;
            }
            // fall through
        case GCS_NODE_STATE_SYNCED:
            node->count_last_applied = true;
            break;
        case GCS_NODE_STATE_JOINED:
            node->count_last_applied =(gcs_state_msg_flags (node->state_msg) &
                                       GCS_STATE_FCLA);
            break;
        case GCS_NODE_STATE_PRIM:
            node->last_applied = 0;
<<<<<<< HEAD
            node->vote_seqno   = GCS_NO_VOTE_SEQNO;
            node->vote_res     = 0;
=======
            // fall through
>>>>>>> 1ab0bb35
        case GCS_NODE_STATE_JOINER:
            node->count_last_applied = false;
            break;
        case GCS_NODE_STATE_NON_PRIM:
        case GCS_NODE_STATE_MAX:
            gu_fatal ("Internal logic error: state %d in "
                      "primary configuration. Aborting.", node->status);
            abort();
            break;
        }

        if (GCS_NODE_STATE_DONOR != node->status) {
            assert(0 ==node->desync_count || GCS_NODE_STATE_PRIM==node->status);
            node->desync_count = 0;
        }
        else {
            assert(node->desync_count > 0);
        }
    }
    else {
        /* Probably don't want to change anything here, quorum was a failure
         * anyway. This could be due to this being transient component, lacking
         * joined nodes from the configuraiton. May be next component will be
         * better.
         *
         * UPDATE (28.06.2011): as #477 shows, we need some consistency here:
         */
        node->status = GCS_NODE_STATE_NON_PRIM;
    }

    /* Clear bootstrap flag so that it does not get carried to
     * subsequent configuration changes. */
    node->bootstrap = false;

    node->arbitrator = (gcs_state_msg_flags (node->state_msg) &
                        GCS_STATE_ARBITRATOR);
}

void
gcs_node_print(std::ostream& os, const gcs_node_t& node)
{
    os << "ID:\t '"    << node.id     << "'\n"
       << "joiner:\t'" << node.joiner << "'\n"
       << "donor:\t '" << node.donor  << "'\n"
       << "name:\t '"  << node.name   << "'\n"
       << "incoming: " << node.inc_addr << '\n'
       << "last_app: " << node.last_applied << '\n'
       << "count_la: " << (node.count_last_applied ? "YES" : "NO") << '\n'
       << "vote_seq: " << node.vote_seqno << '\n'
       << "vote_res: " << gu::PrintBase<>(node.vote_res) << '\n'
       << "proto(g/r/a): " << node.gcs_proto_ver << '/'
                           << node.repl_proto_ver << '/'
                           << node.appl_proto_ver << '\n'
       << "status:\t " << gcs_node_state_to_str(node.status) << '\n'
       << "segment:  " << node.segment << '\n'
       << "bootstrp: " << (node.bootstrap ? "YES" : "NO") << '\n'
       << "arbitr: "   << (node.arbitrator ? "YES" : "NO");
}<|MERGE_RESOLUTION|>--- conflicted
+++ resolved
@@ -224,12 +224,9 @@
             break;
         case GCS_NODE_STATE_PRIM:
             node->last_applied = 0;
-<<<<<<< HEAD
             node->vote_seqno   = GCS_NO_VOTE_SEQNO;
             node->vote_res     = 0;
-=======
             // fall through
->>>>>>> 1ab0bb35
         case GCS_NODE_STATE_JOINER:
             node->count_last_applied = false;
             break;
