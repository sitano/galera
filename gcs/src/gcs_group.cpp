--- conflicted
+++ resolved
@@ -1201,18 +1201,8 @@
                 }
             }
             else {
-<<<<<<< HEAD
-                gu_info ("%d.%d (%s): State transfer %s %d.%d (%s) complete.",
-                         sender_idx, sender->segment, sender->name, st_dir,
-                         peer_idx, peer ? peer->segment : -1, peer_name);
-                if (GCS_NODE_STATE_JOINED != sender->status) {
-                    assert(sender->desync_count > 0);
-                    return 0; // don't deliver up
-                }
-=======
                 assert(sender->desync_count > 0);
                 return 0; // don't deliver up
->>>>>>> 7983edf6
             }
         }
     }
