/*
 * Copyright (C) 2008-2020 Codership Oy <info@codership.com>
 *
 * $Id$
 */

#include "gcs_group.hpp"
#include "gcs_gcache.hpp"
#include "gcs_priv.hpp"
#include "gcs_code_msg.hpp"

#include <gu_logger.hpp>
#include <gu_macros.hpp>
#include <gu_unordered.hpp>

#include <errno.h>

#include <limits>

std::string const GCS_VOTE_POLICY_KEY("gcs.vote_policy");
uint8_t     const GCS_VOTE_POLICY_DEFAULT(0);

void gcs_group_register(gu::Config* cnf)
{
    cnf->add(GCS_VOTE_POLICY_KEY);
}

const char* gcs_group_state_str[GCS_GROUP_STATE_MAX] =
{
    "NON_PRIMARY",
    "WAIT_STATE_UUID",
    "WAIT_STATE_MSG",
    "PRIMARY"
};


uint8_t gcs_group_conf_to_vote_policy(gu::Config& cnf)
{
    int64_t i(cnf.get(GCS_VOTE_POLICY_KEY, int64_t(GCS_VOTE_POLICY_DEFAULT)));

    if (i < 0 || i >= std::numeric_limits<uint8_t>::max())
    {
        log_warn << "Bogus '" << GCS_VOTE_POLICY_KEY << "' from config: " << i
                 << ". Reverting to default."; // or throw?
        return GCS_VOTE_POLICY_DEFAULT;
    }

    return i;
}

int
gcs_group_init (gcs_group_t* group, gu::Config* const cnf, gcache_t* const cache,
                const char* node_name, const char* inc_addr,
                gcs_proto_t const gcs_proto_ver, int const repl_proto_ver,
                int const appl_proto_ver)
{
    // here we also create default node instance.
    group->cache        = cache;
    group->act_id_      = GCS_SEQNO_ILL;
    group->conf_id      = GCS_SEQNO_ILL;
    group->state_uuid   = GU_UUID_NIL;
    group->group_uuid   = GU_UUID_NIL;
    group->num          = 0;
    group->my_idx       = -1;
    group->my_name      = strdup(node_name ? node_name : NODE_NO_NAME);
    group->my_address   = strdup(inc_addr  ? inc_addr  : NODE_NO_ADDR);
    group->state        = GCS_GROUP_NON_PRIMARY;
    group->last_applied = group->act_id_;
    group->last_node    = -1;
    group->vote_request_seqno = GCS_NO_VOTE_SEQNO;
    group->vote_result  = (VoteResult){ GCS_NO_VOTE_SEQNO, 0 };
    group->vote_history = new VoteHistory;
    group->vote_policy  = gcs_group_conf_to_vote_policy(*cnf);
    group->frag_reset   = true; // just in case
    group->nodes        = NULL;
    group->prim_uuid    = GU_UUID_NIL;
    group->prim_seqno   = GCS_SEQNO_ILL;
    group->prim_num     = 0;
    group->prim_state   = GCS_NODE_STATE_NON_PRIM;
    group->prim_gcs_ver  = 0;
    group->prim_repl_ver = 0;
    group->prim_appl_ver = 0;

    *(gcs_proto_t*)&group->gcs_proto_ver = gcs_proto_ver;
    *(int*)&group->repl_proto_ver = repl_proto_ver;
    *(int*)&group->appl_proto_ver = appl_proto_ver;

    group->quorum = GCS_QUORUM_NON_PRIMARY;

    group->last_applied_proto_ver = -1;

    return 0;
}

int
gcs_group_init_history (gcs_group_t*    group,
                        const gu::GTID& gtid)
{
    bool const negative_seqno(gtid.seqno() < 0);
    bool const nil_uuid(gtid.uuid() == GU_UUID_NIL);

    if (negative_seqno && !nil_uuid) {
        log_error << "Non-nil history UUID with negative seqno makes no sense: "
                  << gtid;
        return -EINVAL;
    }
    else if (!negative_seqno && nil_uuid) {
        log_error <<"Non-negative state seqno requires non-nil history UUID: "
                  << gtid;
        return -EINVAL;
    }

    group->act_id_    = gtid.seqno();
    group->last_applied = group->act_id_;
    group->group_uuid = gtid.uuid()();
    return 0;
}

/* Initialize nodes array from component message */
static inline gcs_node_t*
group_nodes_init (const gcs_group_t* group, const gcs_comp_msg_t* comp)
{
    const long my_idx     = gcs_comp_msg_self (comp);
    const long nodes_num  = gcs_comp_msg_num  (comp);
    gcs_node_t* ret = GU_CALLOC (nodes_num, gcs_node_t);
    long i;

    if (ret) {
        for (i = 0; i < nodes_num; i++) {
            const gcs_comp_memb_t* memb = gcs_comp_msg_member(comp, i);
            assert(NULL != memb);

            if (my_idx != i) {
                gcs_node_init (&ret[i], group->cache, memb->id,
                               NULL, NULL, -1, -1, -1, memb->segment);
            }
            else { // this node
                gcs_node_init (&ret[i], group->cache, memb->id,
                               group->my_name, group->my_address,
                               group->gcs_proto_ver, group->repl_proto_ver,
                               group->appl_proto_ver, memb->segment);
            }
            assert(ret[i].last_applied == GCS_SEQNO_NIL);
        }
    }
    else {
        gu_error ("Could not allocate %ld x %z bytes", nodes_num,
                  sizeof(gcs_node_t));
    }
    return ret;
}

/* Free nodes array */
#ifndef GCS_CORE_TESTING
static
#endif // GCS_CORE_TESTING
void
group_nodes_free (gcs_group_t* group)
{
    int i;

    /* cleanup after disappeared members */
    for (i = 0; i < group->num; i++) {
        gcs_node_free (&group->nodes[i]);
    }

    if (group->nodes) gu_free (group->nodes);

    group->nodes  = NULL;
    group->num    = 0;
    group->my_idx = -1;
}

void
gcs_group_free (gcs_group_t* group)
{
    if (group->my_name)    free ((char*)group->my_name);
    if (group->my_address) free ((char*)group->my_address);
    group_nodes_free (group);
    delete group->vote_history;
}

/* Reset nodes array without breaking the statistics */
static inline void
group_nodes_reset (gcs_group_t* group)
{
    int i;
    /* reset recv_acts at the nodes */
    for (i = 0; i < group->num; i++) {
        if (i != group->my_idx) {
            gcs_node_reset (&group->nodes[i]);
        }
        else {
            gcs_node_reset_local (&group->nodes[i]);
        }
    }

    group->frag_reset = true;
}

/*! @return false
 *  if the node is arbitrator and must not be counted in commit cut */
static inline bool
group_count_arbitrator(const gcs_group_t& group, const gcs_node_t& node)
{
    return (!(group.quorum.gcs_proto_ver > 0 && node.arbitrator));
}

/*! @return true if the node should be counted in commit cut calculations */
static inline bool
group_count_last_applied(const gcs_group_t& group, const gcs_node_t& node)
{
    return (node.count_last_applied && group_count_arbitrator(group, node));
}

/* Find node with the smallest last_applied */
static inline void
group_redo_last_applied (gcs_group_t* group)
{
    gu_seqno_t last_applied = GU_LLONG_MAX;
    int        last_node    = -1;
    int        n;

    for (n = 0; n < group->num; n++) {
        const gcs_node_t* const node = &group->nodes[n];
        gcs_seqno_t const seqno = node->last_applied;

        assert( 0  < group->last_applied_proto_ver ||
               -1 == group->last_applied_proto_ver /* for unit tests */);

        log_debug << "last_last_applied[" << n << "]: "
                  << node->id << ", " << node->last_applied << ", "
                  << (group_count_last_applied(*group, *node) ? "yes" : "no");

        /* NOTE: It is crucial for consistency that last_applied algorithm
         *       is absolutely identical on all nodes. Therefore for the
         *       generality sake and future compatibility we have to assume
         *       non-blocking donor.
         *       GCS_BLOCKING_DONOR should never be defined unless in some
         *       very custom builds. Commenting it out for safety sake. */
#ifndef GCS_BLOCKING_DONOR
        if (group_count_last_applied(*group, *node)
#else
        if ((GCS_NODE_STATE_SYNCED == node->status) /* ignore donor */
#endif
            && (seqno <= last_applied)) {
#ifndef NDEBUG
            if (seqno > 0 && seqno < group->last_applied)
            {
                log_info << "Node:\n" << *node
                         << "\nattempts to set last_applied to " << seqno
                         << " below the current " << group->last_applied;
            }
#endif /* NDEBUG */
            if (seqno >= group->last_applied || group->quorum.gcs_proto_ver < 2)
            {
                last_applied = seqno;
                last_node    = n;
            }
            else if (seqno < group->last_applied)
            {
                if (0 != seqno)
                {
                    log_debug << "Last applied: " << seqno
                              << " at node " << node->id
                              << " is less than group last applied: "
                              << group->last_applied;
                    /* This is a possible situation since we allow for
                     * the non-determinism in the last applied reporting.
                     * Even a synced node can report a slightly lower number
                     * depending on when it decides to report. */
                }
                // the node has not yet reported its last applied
            }
        }
        // extra diagnostic, ignore
        //else if (!count) { gu_warn("not counting %d", n); }
    }

    if (gu_likely (last_node >= 0)) {
        assert(last_applied >= group->last_applied ||
               group->quorum.gcs_proto_ver < 2);
        group->last_applied = last_applied;
        group->last_node    = last_node;
    }

    log_debug << "final last_applied on " << group->nodes[group->my_idx].name
              << "): " << group->last_applied;
}

static void
group_go_non_primary (gcs_group_t* group)
{
    if (group->my_idx >= 0) {
        assert(group->num > 0);
        assert(group->nodes);

        group->nodes[group->my_idx].status = GCS_NODE_STATE_NON_PRIM;
        //@todo: Perhaps the same has to be applied to the rest of the nodes[]?
    }
    else {
        assert(-1   == group->my_idx);
        assert(0    == group->num);
        assert(NULL == group->nodes);
    }

    group->state   = GCS_GROUP_NON_PRIMARY;
    group->conf_id = GCS_SEQNO_ILL;
    // what else? Do we want to change anything about the node here?
}

static void
group_check_proto_ver(gcs_group_t* group)
{
    assert(group->quorum.primary); // must be called only on primary CC

    gcs_node_t& node(group->nodes[group->my_idx]);
    bool fail(false);

#define GROUP_CHECK_NODE_PROTO_VER(LEVEL)                               \
    if (node.LEVEL < group->quorum.LEVEL) {                             \
        gu_fatal("Group requested %s: %d, max supported by this node: %d." \
                 "Upgrade the node before joining this group."          \
                 "Need to abort.",                                      \
                 #LEVEL, group->quorum.LEVEL, node.LEVEL);              \
        fail = true;                                                    \
    }

    GROUP_CHECK_NODE_PROTO_VER(gcs_proto_ver);
    GROUP_CHECK_NODE_PROTO_VER(repl_proto_ver);
    GROUP_CHECK_NODE_PROTO_VER(appl_proto_ver);

#undef GROUP_CHECK_NODE_PROTO_VER

    if (fail) gu_abort();
}

static const char group_empty_id[GCS_COMP_MEMB_ID_MAX_LEN + 1] = { 0, };

static void
group_check_donor (gcs_group_t* group)
{
    gcs_node_state_t const my_state = group->nodes[group->my_idx].status;
    const char*      const donor_id = group->nodes[group->my_idx].donor;

    if (GCS_NODE_STATE_JOINER == my_state &&
        memcmp (donor_id, group_empty_id, sizeof(group_empty_id)))
    {
        long i;

        for (i = 0; i < group->num; i++)
        {
            if (i != group->my_idx &&
                !memcmp (donor_id, group->nodes[i].id,
                         sizeof (group->nodes[i].id)))
                return;
        }

        gu_warn ("Donor %s is no longer in the group. State transfer cannot "
                 "be completed, need to abort. Aborting...", donor_id);

        gu_abort();
    }

    return;
}

/*! Processes state messages and sets group parameters accordingly */
static void
group_post_state_exchange (gcs_group_t* group)
{
    const gcs_state_msg_t* states[group->num];
    gcs_state_quorum_t* quorum = &group->quorum;
    bool new_exchange = gu_uuid_compare (&group->state_uuid, &GU_UUID_NIL);
    long i;

    /* Collect state messages from nodes. */
    /* Looping here every time is suboptimal, but simply counting state messages
     * is not straightforward too: nodes may disappear, so the final count may
     * include messages from the disappeared nodes.
     * Let's put it this way: looping here is reliable and not that expensive.*/
    for (i = 0; i < group->num; i++) {
        states[i] = group->nodes[i].state_msg;
        if (NULL == states[i] ||
            (new_exchange &&
             gu_uuid_compare (&group->state_uuid,
                              gcs_state_msg_uuid(states[i]))))
            return; // not all states from THIS state exch. received, wait
    }
    gu_debug ("STATE EXCHANGE: " GU_UUID_FORMAT " complete.",
              GU_UUID_ARGS(&group->state_uuid));

    gcs_state_msg_get_quorum (states, group->num, quorum);
    assert(quorum->version >= 2);

    if (quorum->version >= 0) {
        if (quorum->version < 2) {
            group->last_applied_proto_ver = 0;
        }
        else {
            group->last_applied_proto_ver = 1;
        }
    }
    else {
        gu_fatal ("Negative quorum version: %d", quorum->version);
        gu_abort();
    }

    // Update each node state based on quorum outcome:
    // is it up to date, does it need SST and stuff
    for (i = 0; i < group->num; i++) {
        gcs_node_update_status (&group->nodes[i], quorum);
    }

    if (quorum->primary) {
        // primary configuration
        if (new_exchange) {
            // new state exchange happened
            if (!gu_uuid_compare(&group->group_uuid, &quorum->group_uuid) &&
                group->act_id_ > quorum->act_id)
            {
                gu_fatal("Reversing history: %lld -> %lld, this member has "
                         "applied %lld more events than the primary component."
                         "Data loss is possible. Must abort.",
                         (long long)group->act_id_, (long long)quorum->act_id,
                         (long long)(group->act_id_ - quorum->act_id));
                group->state  = GCS_GROUP_INCONSISTENT;
                return;
            }
            group->state      = GCS_GROUP_PRIMARY;
            group->act_id_    = quorum->act_id;
            group->conf_id    = quorum->conf_id + 1;
            group->group_uuid = quorum->group_uuid;
            group->prim_uuid  = group->state_uuid;
            group->state_uuid = GU_UUID_NIL;

            if (quorum->gcs_proto_ver >= 2) // see below for older version
            {
                assert(quorum->last_applied >= 0);
                group->last_applied = quorum->last_applied;
            }
        }
        else {
            // no state exchange happend, processing old state messages
            assert (GCS_GROUP_PRIMARY == group->state);
            group->conf_id++;
        }

        group->prim_seqno = group->conf_id;
        group->prim_num   = 0;

        for (i = 0; i < group->num; i++) {
            group->prim_num += gcs_node_is_joined (group->nodes[i].status);
        }

        assert (group->prim_num > 0);

#define GROUP_UPDATE_PROTO_VER(LEVEL) \
        if (group->prim_##LEVEL##_ver < quorum->LEVEL##_proto_ver) \
            group->prim_##LEVEL##_ver = quorum->LEVEL##_proto_ver;
        GROUP_UPDATE_PROTO_VER(gcs);
        GROUP_UPDATE_PROTO_VER(repl);
        GROUP_UPDATE_PROTO_VER(appl);
#undef GROUP_UPDATE_PROTO_VER

        if (quorum->gcs_proto_ver < 2) // see above for newer version
        {
            group_redo_last_applied(group);
        }
        // votes will be recounted on CC action creation
    }
    else {
        // non-primary configuration
        group_go_non_primary (group);
    }

    gu_info ("Quorum results:"
             "\n\tversion    = %u,"
             "\n\tcomponent  = %s,"
             "\n\tconf_id    = %lld,"
             "\n\tmembers    = %d/%d (joined/total),"
             "\n\tact_id     = %lld,"
             "\n\tlast_appl. = %lld,"
             "\n\tprotocols  = %d/%d/%d (gcs/repl/appl),"
             "\n\tvote policy= %d,"
             "\n\tgroup UUID = " GU_UUID_FORMAT,
             quorum->version,
             quorum->primary ? "PRIMARY" : "NON-PRIMARY",
             quorum->conf_id,
             group->prim_num, group->num,
             quorum->act_id,
             group->last_applied,
             quorum->gcs_proto_ver, quorum->repl_proto_ver,
             quorum->appl_proto_ver,
             int(quorum->vote_policy),
             GU_UUID_ARGS(&quorum->group_uuid));

    if (quorum->primary) group_check_proto_ver(group);
    group_check_donor(group);
}

// does basic sanity check of the component message (in response to #145)
static void
group_check_comp_msg (bool prim, long my_idx, long members)
{
    if (my_idx >= 0) {
        if (my_idx < members) return;
    }
    else {
        if (!prim && (0 == members)) return;
    }

    gu_fatal ("Malformed component message from backend: "
              "%s, idx = %ld, members = %ld",
              prim ? "PRIMARY" : "NON-PRIMARY", my_idx, members);

    assert (0);
    gu_abort ();
}

gcs_group_state_t
gcs_group_handle_comp_msg (gcs_group_t* group, const gcs_comp_msg_t* comp)
{
    long        new_idx, old_idx;
    gcs_node_t* new_nodes = NULL;
    ulong       new_memb  = 0;

    const bool prim_comp     = gcs_comp_msg_primary  (comp);
    const bool bootstrap     = gcs_comp_msg_bootstrap(comp);
    const long new_my_idx    = gcs_comp_msg_self     (comp);
    const long new_nodes_num = gcs_comp_msg_num      (comp);

    group_check_comp_msg (prim_comp, new_my_idx, new_nodes_num);

    if (new_my_idx >= 0) {
        gu_info ("New COMPONENT: primary = %s, bootstrap = %s, my_idx = %ld, "
                 "memb_num = %ld", prim_comp ? "yes" : "no",
                 bootstrap ? "yes" : "no", new_my_idx, new_nodes_num);

        new_nodes = group_nodes_init (group, comp);

        if (!new_nodes) {
            gu_fatal ("Could not allocate memory for %ld-node component.",
                      gcs_comp_msg_num (comp));
            assert(0);
            return (gcs_group_state_t)-ENOMEM;
        }

        if (GCS_GROUP_PRIMARY == group->state) {
            gu_debug ("#281: Saving %s over %s",
                      gcs_node_state_to_str(group->nodes[group->my_idx].status),
                      gcs_node_state_to_str(group->prim_state));
            group->prim_state = group->nodes[group->my_idx].status;
        }
    }
    else {
        // Self-leave message
        gu_info ("New SELF-LEAVE.");
        assert (0 == new_nodes_num);
        assert (!prim_comp);
    }

    bool my_bootstrap(bootstrap);

    if (prim_comp) {
        /* Got PRIMARY COMPONENT - Hooray! */
        assert (new_my_idx >= 0);
        if (group->state == GCS_GROUP_PRIMARY) {
            /* we come from previous primary configuration, relax */
            assert(group->my_idx >= 0);
            my_bootstrap = group->nodes[group->my_idx].bootstrap;
        }
        else if (bootstrap && gu_uuid_compare(&group->group_uuid,
                                              &GU_UUID_NIL))
        {
            /* Is there need to initialize something else in this case? */
            my_bootstrap = true;
        }
        else {
            const bool first_component =
#ifndef GCS_CORE_TESTING
                (0 == group->num) || bootstrap;
#else
                (0 == group->num);
#endif
            if (1 == new_nodes_num && first_component) {
                /* bootstrap new configuration */
                assert (GCS_GROUP_NON_PRIMARY == group->state);
                assert ((0 == group->num && -1 == group->my_idx) ||
                        /* if first comp was non prim due to group expulsion */
                        (1 == group->num &&  0 == group->my_idx));

                // This bootstraps initial primary component for state exchange
                gu_uuid_generate (&group->prim_uuid, NULL, 0);
                group->prim_seqno = 0;
                group->prim_num   = 1;
                group->state      = GCS_GROUP_PRIMARY;

                if (group->act_id_ < 0) {
                    // no history provided: start a new one
                    group->act_id_ = GCS_SEQNO_NIL;
                    gu_uuid_generate (&group->group_uuid, NULL, 0);
                    gu_info ("Starting new group from scratch: " GU_UUID_FORMAT,
                             GU_UUID_ARGS(&group->group_uuid));
                }

                group->last_applied = group->act_id_;
                assert(group->last_applied >= 0);

                new_nodes[0].status = GCS_NODE_STATE_JOINED;
                new_nodes[0].last_applied = group->last_applied;
            }
        }
    }
    else {
        group_go_non_primary (group);
    }

    /* Remap old node array to new one to preserve action continuity */
    for (new_idx = 0; new_idx < new_nodes_num; new_idx++) {
        /* find member index in old component by unique member id */
        for (old_idx = 0; old_idx < group->num; old_idx++) {
            // just scan through old group
            if (!strcmp(group->nodes[old_idx].id, new_nodes[new_idx].id)) {
                /* the node was in previous configuration with us */
                /* move node context to new node array */
                gcs_node_move (&new_nodes[new_idx], &group->nodes[old_idx]);
                break;
            }
        }
        /* if wasn't found in new configuration, new member -
         * need to do state exchange */
        new_memb |= (old_idx == group->num);
    }

    /* free old nodes array */
    group_nodes_free (group);

    group->my_idx = new_my_idx;
    group->num    = new_nodes_num;
    group->nodes  = new_nodes;

    assert(group->num > 0 || group->my_idx < 0);
    assert(group->my_idx >= 0 || group->num == 0);

    if (group->my_idx >= 0) group->nodes[group->my_idx].bootstrap = my_bootstrap;

    if (gcs_comp_msg_primary(comp) || bootstrap) {
        /* TODO: for now pretend that we always have new nodes and perform
         * state exchange because old states can carry outdated node status.
         * (also protocol voting needs to be redone)
         * However this means aborting ongoing actions. Find a way to avoid
         * this extra state exchange. Generate new state messages on behalf
         * of other nodes? see #238 */
        new_memb = true;
        /* if new nodes joined, reset ongoing actions and state messages */
        if (new_memb) {
            group_nodes_reset (group);
            group->state      = GCS_GROUP_WAIT_STATE_UUID;
            group->state_uuid = GU_UUID_NIL; // prepare for state exchange
        }
        else {
            if (GCS_GROUP_PRIMARY == group->state) {
                /* since we don't have any new nodes since last PRIMARY,
                   we skip state exchange */
                group_post_state_exchange (group);
            }
        }

        if (group->quorum.gcs_proto_ver < 2)
        {
            // commit cut recomputation should happen only after state exchange
            group_redo_last_applied (group);
        }
    }

    return group->state;
}

gcs_group_state_t
gcs_group_handle_uuid_msg  (gcs_group_t* group, const gcs_recv_msg_t* msg)
{
    assert (msg->size == sizeof(gu_uuid_t));

    if (GCS_GROUP_WAIT_STATE_UUID == group->state &&
        0 == msg->sender_idx /* check that it is from the representative */) {
        gu_uuid_copy(&group->state_uuid, (const gu_uuid_t*)msg->buf);
        group->state = GCS_GROUP_WAIT_STATE_MSG;
    }
    else {
        gu_warn ("Stray state UUID msg: " GU_UUID_FORMAT
                 " from node %ld (%s), current group state %s",
                 GU_UUID_ARGS((gu_uuid_t*)msg->buf),
                 msg->sender_idx, group->nodes[msg->sender_idx].name,
                 gcs_group_state_str[group->state]);
    }

    return group->state;
}

gcs_group_state_t
gcs_group_handle_state_msg (gcs_group_t* group, const gcs_recv_msg_t* msg)
{
    if (GCS_GROUP_WAIT_STATE_MSG == group->state) {

        gcs_state_msg_t* state = gcs_state_msg_read (msg->buf, msg->size);

        if (state) {
            char state_str[1024];
            gcs_state_msg_snprintf(state_str, sizeof(state_str), state);

            const gu_uuid_t* state_uuid = gcs_state_msg_uuid (state);

            if (!gu_uuid_compare(&group->state_uuid, state_uuid)) {

                gu_info ("STATE EXCHANGE: got state msg: " GU_UUID_FORMAT
                         " from %d (%s)", GU_UUID_ARGS(state_uuid),
                         msg->sender_idx, gcs_state_msg_name(state));
                gu_debug("%s", state_str);

                gcs_node_record_state (&group->nodes[msg->sender_idx], state);
                group_post_state_exchange (group);
            }
            else {
                gu_debug ("STATE EXCHANGE: stray state msg: " GU_UUID_FORMAT
                          " from node %ld (%s), current state UUID: "
                          GU_UUID_FORMAT,
                          GU_UUID_ARGS(state_uuid),
                          msg->sender_idx, gcs_state_msg_name(state),
                          GU_UUID_ARGS(&group->state_uuid));
                gu_debug ("%s", state_str);

                gcs_state_msg_destroy (state);
            }
        }
        else {
            gu_warn ("Could not parse state message from node %d",
                     msg->sender_idx, group->nodes[msg->sender_idx].name);
        }
    }

    return group->state;
}

/* this is a helper function that takes care of preper interpretation of the
 * code message depending on the protocol version used.
 * @return 0 - success, -EMSGSIZE - wrong message size, -EINVAL - wrong group */
int
group_unserialize_code_msg(gcs_group_t* group, const gcs_recv_msg_t* msg,
                           gu::GTID& gtid, int64_t& code)
{
    if (gu_likely(group->gcs_proto_ver >= 1 &&
                  msg->size >= gcs::core::CodeMsg::serial_size()))
    {
        const gcs::core::CodeMsg* const cm
            (static_cast<const gcs::core::CodeMsg*>(msg->buf));

        cm->unserialize(gtid, code);

        if (gu_unlikely(gtid.uuid() != group->group_uuid))
        {
            log_info << gcs_msg_type_string[msg->type] << " message " << *cm
                     << " from another group (" << gtid.uuid()
                     << "). Dropping message.";
            return -EINVAL;
        }
    }
    else // gcs_seqno_t
    {
        if (gu_likely(msg->size == sizeof(gcs_seqno_t)))
        {
            gtid.set(gu::gtoh(*(static_cast<const gcs_seqno_t*>(msg->buf))));
            code = 0;
        }
        else
        {
            log_warn << "Bogus size for " << gcs_msg_type_string[msg->type]
                     << " message: " << msg->size << " bytes. Dropping message.";
            return -EMSGSIZE;
        }
    }

    return 0;
}

/*! Returns new last applied value if it has changes, 0 otherwise */
gcs_seqno_t
gcs_group_handle_last_msg (gcs_group_t* group, const gcs_recv_msg_t* msg)
{
    assert (GCS_MSG_LAST == msg->type);

    gu::GTID gtid;
    int64_t  code;

    if (gu_unlikely(group_unserialize_code_msg(group, msg, gtid,code))) return 0;

    if (gu_unlikely(0 != code))
    {
        log_warn << "Bogus " << gcs_msg_type_string[msg->type]
                 << " message code: " << code <<". Ignored.";
        assert(0);
        return 0;
    }

    // This assert is too restrictive. It requires application to send
    // last applied messages while holding TO, otherwise there's a race
    // between threads.
    // assert (seqno >= group->last_applied);

    gcs_node_set_last_applied (&group->nodes[msg->sender_idx], gtid.seqno());
    assert(group->nodes[msg->sender_idx].last_applied >= 0);

    if (msg->sender_idx == group->last_node   &&
        gtid.seqno()    >  group->last_applied) {
        /* node that was responsible for the last value, has changed it.
         * need to recompute it */
        gcs_seqno_t old_val = group->last_applied;

        group_redo_last_applied (group);

        if (old_val < group->last_applied) {
            gu_debug ("New COMMIT CUT %lld on %d after %lld from %d",
                      (long long)group->last_applied, group->my_idx,
                      (long long)gtid.seqno(), msg->sender_idx);
            return group->last_applied;
        }
    }

    return 0;
}

/*! @return true if the node's vote must be counted */
static inline bool
group_count_votes(const gcs_node_t& node)
{
    return (node.count_last_applied && !node.arbitrator);
}

/* true if last vote was updated, false if not */
static bool
group_recount_votes (gcs_group_t& group)
{
    typedef std::pair<uint64_t, int> VoteEntry;
    typedef std::map<uint64_t, int>  VoteCounts; //we want it consistently sorted
    typedef VoteCounts::const_iterator VoteCountsIt;

    bool voting(false);
    gcs_seqno_t voting_seqno(group.act_id_);

    for (int n(0); n < group.num; ++n)
    {
        const gcs_node_t& node(group.nodes[n]);

        if (group_count_votes(node) &&
            node.vote_seqno > group.vote_result.seqno)
        {
            voting = true;
            if (node.vote_seqno < voting_seqno) voting_seqno = node.vote_seqno;
        }
    }

    if (!voting) return false; /* this can happen on config. change */

    VoteCounts vc;
    int n_votes(0);
    int voters(0);

    for (int n(0); n < group.num; ++n)
    {
        gcs_node_t& node(group.nodes[n]);

        if (group_count_votes(node) || node.last_applied >= voting_seqno)
        {
            ++voters;

            if (node.vote_seqno   >= voting_seqno ||
                node.last_applied >= voting_seqno)
            {
                ++n_votes;

                /* If a node has voted on seqno > voting_seqno or
                 * reported last appied on a seqno >= voting_seqno,
                 * then its vote for the voting_seqno is 0 (success) */
                uint64_t const vote
                    (node.vote_seqno == voting_seqno ? node.vote_res : 0);

                vc.insert(VoteEntry(vote, 0)).first->second++;
            }
        }
        else
        {
            log_debug << "Excluding node from voters: " << node;
        }
    }

    assert(n_votes > 0);

    gu::GTID const vote_gtid(group.group_uuid, voting_seqno);
    std::ostringstream diag;
    diag << "Votes over " << vote_gtid << ":\n";

    int max_count(0);
    int second_max(0);
    int zero_count(0);
    uint64_t max_vote(0);
#ifndef NDEBUG
    int counts(0);
#endif
    for (VoteCountsIt it(vc.begin()); it != vc.end(); ++it)
    {
        assert(it->second > 0);

        if (0 == it->first) zero_count = it->second;

        if (it->second >= max_count)
        {
            second_max = max_count;
            max_vote   = it->first;
            max_count  = it->second;
        }
#ifndef NDEBUG
        counts += it->second;
#endif
        diag << "   " << gu::PrintBase<>(it->first) << ": "
             << std::setfill(' ') << std::setw(3) << it->second << '/'
             << std::setw(0) << voters << "\n";
    }
    assert(counts == n_votes);
    assert(zero_count <= max_count);

    int const missing(voters - n_votes);

    uint64_t win_vote;
    if (group.quorum.vote_policy > 0 &&
        zero_count >= int(group.quorum.vote_policy))
    {
        win_vote = 0;
    }
    else if ((0 == group.quorum.vote_policy ||
              (zero_count + missing < int(group.quorum.vote_policy))) &&
             /* what is happening here: for zero vote to win it must be >=
              * than any other vote. Which requires any other vote to be
              * STRICTLY > in case zero count is the second runner up. Yet
              * it is sufficient to be >= otherwise. */
             (zero_count >= second_max + missing /* zero_count == max_count */||
              max_count  >= second_max + missing + (zero_count == second_max)))
    {
        /* even if received, missing votes won't win over current max */
        win_vote = (zero_count >= max_count ? 0 : max_vote);
    }
    else
    {
        diag << "Waiting for more votes.";
        log_info << diag.str();
        assert(missing > 0);
        return false;;
    }

    diag << "Winner: " << gu::PrintBase<>(win_vote);
    log_info << diag.str();

    group.vote_result.seqno = voting_seqno;
    group.vote_result.res   = win_vote;

    const gcs_node_t& this_node(group.nodes[group.my_idx]);
    if (this_node.vote_seqno < voting_seqno)
    {
        // record voting result in the history for later
        std::pair<gu::GTID,int64_t> const val(vote_gtid, win_vote);
        std::pair<VoteHistory::iterator, bool> const res
                    (group.vote_history->insert(val));
        if (false == res.second)
        {
            assert(0);
            res.first->second = group.vote_result.res;
        }
    }

    return true;
}

VoteResult
gcs_group_handle_vote_msg (gcs_group_t* group, const gcs_recv_msg_t* msg)
{
    assert (GCS_MSG_VOTE == msg->type);

    gu::GTID gtid;
    int64_t  code;

    gcs_node_t& sender(group->nodes[msg->sender_idx]);

    if (gu_unlikely(group_unserialize_code_msg(group, msg, gtid, code)))
    {
        log_warn << "Failed to deserialize vote msg from " << msg->sender_idx
                 << " (" << sender.name << ")";
        VoteResult const ret = { GCS_NO_VOTE_SEQNO, 0 };
        return ret;
    }

    if (gtid.uuid() == group->group_uuid &&
        gtid.seqno() > group->vote_result.seqno)
    {
        const char* const data
            (gcs::core::CodeMsg::serial_size() < msg->size ?
             (static_cast<char*>(msg->buf) + gcs::core::CodeMsg::serial_size()) :
             NULL);

        /* voting on this seqno has not completed yet */
        log_info << "Member " << msg->sender_idx << '(' << sender.name << ") "
                 << (code ? "initiates" : "responds to") << " vote on "
                 << gtid << ',' << gu::PrintBase<>(code) << ": "
                 << (code ? (data ? data : "(null)") : "Success");

        gcs_node_set_vote (&sender, gtid.seqno(), code);

        if (group_recount_votes(*group))
        {
            /* What if group->vote_result.seqno < gtid.seqno()?
             * - that means that there is inconsistency between the sender and
             * the member who initiated voting on vote_result.seqno. This in turn
             * means that there will be a configuration change that will trigger
             * another votes recount, and then another configuration change
             * - until we reach gtid.senqo() */
            if (group->nodes[group->my_idx].vote_seqno >=
                group->vote_result.seqno)
            {
                return group->vote_result;
            }
        }
        else if (gtid.seqno() > group->vote_request_seqno)
        {
            group->vote_request_seqno = gtid.seqno();
            if (msg->sender_idx != group->my_idx)
            {
                VoteResult const ret = { gtid.seqno(), GCS_VOTE_REQUEST };
                return ret;
            }
        }
    }
    else if (msg->sender_idx == group->my_idx)
    {
        std::ostringstream msg;
        msg << "Recovering vote result from history: " << gtid;

        int64_t result(0);
        VoteHistory::iterator it(group->vote_history->find(gtid));
        if (group->vote_history->end() != it)
        {
            result = it->second;
            group->vote_history->erase(it);
            msg << ',' << gu::PrintBase<>(result);
        }
        else
        {
            msg << ": not found";
            assert(code < 0);
            /* by default result is 0, which means success/no voting happened,
             * and this node is the only inconsistent one. */
        }

        log_info << msg.str();

        VoteResult const ret = { gtid.seqno(), result };
        return ret; // this should wake up the thread that voted
    }
    else if (gtid.seqno() > group->vote_result.seqno)
    {
        /* outdated vote from another member, ignore */
        log_info << "Outdated vote "
                 << gu::PrintBase<>(code) << " for " << gtid;
        log_info << "(last group vote was on: "
                 << gu::GTID(group->group_uuid, group->vote_result.seqno) << ','
                 << gu::PrintBase<>(group->vote_result.res) << ')';
    }

    VoteResult const ret = { GCS_NO_VOTE_SEQNO, 0 };  // no action required
    return ret;
}

/*! return true if this node is the sender to notify the calling thread of
 * success */
int
gcs_group_handle_join_msg  (gcs_group_t* group, const gcs_recv_msg_t* msg)
{
    int const   sender_idx = msg->sender_idx;
    gcs_node_t* sender    = &group->nodes[sender_idx];

    assert (GCS_MSG_JOIN == msg->type);

    gu::GTID gtid;
    int64_t  code;

    if (gu_unlikely(group_unserialize_code_msg(group, msg, gtid,code))) return 0;

    if (GCS_NODE_STATE_DONOR  == sender->status ||
        GCS_NODE_STATE_JOINER == sender->status) {
        int j;
        gcs_node_t* peer      = NULL;
        const char* peer_id   = NULL;
        const char* peer_name = "left the group";
        int         peer_idx  = -1;
        bool        from_donor = false;
        const char* st_dir    = NULL; // state transfer direction symbol

        if (GCS_NODE_STATE_DONOR == sender->status) {
            peer_id    = sender->joiner;
            from_donor = true;
            st_dir     = "to";

            assert (group->last_applied_proto_ver >= 0);

            if (0 == group->last_applied_proto_ver) {
                /* #454 - we don't switch to JOINED here,
                 *        instead going straignt to SYNCED */
            }
            else {
                assert(sender->count_last_applied);
                assert(sender->desync_count > 0);
                sender->desync_count -= 1;
                if (0 == sender->desync_count)
                    sender->status = GCS_NODE_STATE_JOINED;
            }
        }
        else {
            peer_id = sender->donor;
            st_dir  = "from";

            if (group->quorum.version < 2) {
                // #591 remove after quorum v1 is phased out
                sender->status = GCS_NODE_STATE_JOINED;
                group->prim_num++;
            }
            else {
                if (code >= 0) {
                    sender->status = GCS_NODE_STATE_JOINED;
                    group->prim_num++;
                }
                else {
                    sender->status = GCS_NODE_STATE_PRIM;
                }
            }
        }

        // Try to find peer.
        for (j = 0; j < group->num; j++) {
// #483            if (j == sender_idx) continue;
            if (!memcmp(peer_id, group->nodes[j].id,
                        sizeof (group->nodes[j].id))) {
                peer_idx  = j;
                peer      = &group->nodes[peer_idx];
                peer_name = peer->name;
                break;
            }
        }

        if (j == group->num) {
            gu_warn ("Could not find peer: %s", peer_id);
        }

        if (code < 0) {
            gu_warn ("%d.%d (%s): State transfer %s %d.%d (%s) failed: %d (%s)",
                     sender_idx, sender->segment, sender->name, st_dir,
                     peer_idx, peer ? peer->segment : -1, peer_name,
                     (int)code, strerror((int)-code));

            if (from_donor && peer_idx == group->my_idx &&
                GCS_NODE_STATE_JOINER == group->nodes[peer_idx].status) {
                // this node will be waiting for SST forever. If it has only
                // one recv thread there is no (generic) way to wake it up.
                gu_fatal ("Will never receive state. Need to abort.");
                // return to core to shutdown the backend before aborting
                return -ENOTRECOVERABLE;
            }

            assert(group->quorum.version >= 2);
            if (group->quorum.version < 2 && !from_donor && // #591
                sender_idx == group->my_idx) {
                // remove after quorum v1 is phased out
                gu_fatal ("Failed to receive state. Need to abort.");
                return -ENOTRECOVERABLE;
            }
        }
        else {
            if (GCS_NODE_STATE_JOINED == sender->status) {
                if (sender_idx == peer_idx) {
                    gu_info("Member %d.%d (%s) resyncs itself to group.",
                            sender_idx, sender->segment, sender->name);
                }
                else {
                    gu_info("%d.%d (%s): State transfer %s %d.%d (%s) complete.",
                            sender_idx, sender->segment, sender->name, st_dir,
                            peer_idx, peer ? peer->segment : -1, peer_name);
                }
            }
            else {
                assert(sender->desync_count > 0);
                return 0; // don't deliver up
            }
        }
    }
    else {
        if (GCS_NODE_STATE_PRIM == sender->status) {
            gu_warn("Rejecting JOIN message from %d.%d (%s): new State Transfer"
                    " required.", sender_idx, sender->segment, sender->name);
        }
        else {
            // should we freak out and throw an error?
            gu_warn("Protocol violation. JOIN message sender %d.%d (%s) is not "
                    "in state transfer (%s). Message ignored.",
                    sender_idx, sender->segment, sender->name,
                    gcs_node_state_to_str(sender->status));
        }
        return 0;
    }

    return (sender_idx == group->my_idx);
}

/* @return true if this node is sender, false otherwise */
int
gcs_group_handle_sync_msg  (gcs_group_t* group, const gcs_recv_msg_t* msg)
{
    int const   sender_idx = msg->sender_idx;
    gcs_node_t* sender     = &group->nodes[sender_idx];

    assert (GCS_MSG_SYNC == msg->type);

    gu::GTID gtid;
    int64_t  code;

    if (gu_unlikely(group_unserialize_code_msg(group, msg, gtid,code))) return 0;

    if (GCS_NODE_STATE_JOINED == sender->status ||
        /* #454 - at this layer we jump directly from DONOR to SYNCED */
        (0 == group->last_applied_proto_ver &&
         GCS_NODE_STATE_DONOR == sender->status)) {

        sender->status = GCS_NODE_STATE_SYNCED;
        sender->count_last_applied = group_count_arbitrator(*group, *sender);

        group_redo_last_applied (group); //from now on this node must be counted

        gu_info ("Member %d.%d (%s) synced with group.",
                 sender_idx, sender->segment, sender->name);

        return (sender_idx == group->my_idx);
    }
    else {
        if (GCS_NODE_STATE_SYNCED == sender->status) {
            gu_debug ("Redundant SYNC message from %d.%d (%s).",
                      sender_idx, sender->segment, sender->name);
        }
        else if (GCS_NODE_STATE_DONOR == sender->status) {
            // this is possible with quick succession of desync()/resync() calls
            gu_debug ("SYNC message from %d.%d (%s, DONOR). Ignored.",
                      sender_idx, sender->segment, sender->name);
        }
        else {
            gu_warn ("SYNC message from non-JOINED %d.%d (%s, %s). Ignored.",
                     sender_idx, sender->segment, sender->name,
                     gcs_node_state_to_str(sender->status));
        }

        /* signal sender that it didn't work */
        return -ERESTART * (sender_idx == group->my_idx);
    }
}

static inline bool
group_node_is_stateful (const gcs_group_t* group, const gcs_node_t* node)
{
    if (group->quorum.version < 3) {
        return strcmp (node->name, GCS_ARBITRATOR_NAME);
    }
    else {
        return ((gcs_node_flags(node) & GCS_STATE_ARBITRATOR) == 0);
    }
}

static int
group_find_node_by_state (const gcs_group_t* const group,
                          int                const joiner_idx,
                          gcs_node_state_t   const status)
{
    gcs_segment_t const segment = group->nodes[joiner_idx].segment;
    int  idx;
    int  donor = -1;
    bool hnss = false; /* have nodes in the same segment */

    for (idx = 0; idx < group->num; idx++) {

        if (joiner_idx == idx) continue; /* skip joiner */

        gcs_node_t* node = &group->nodes[idx];

        if (node->status >= status && group_node_is_stateful (group, node))
        {
            donor = idx; /* potential donor */
        }

        if (segment == node->segment) {
            if (donor == idx) return donor; /* found suitable donor in the
                                             * same segment */
            if (node->status >= GCS_NODE_STATE_JOINER) hnss = true;
        }
    }

    /* Have not found suitable donor in the same segment. */
    if (!hnss && donor >= 0) {
        if (joiner_idx == group->my_idx) {
            gu_warn ("There are no nodes in the same segment that will ever "
                     "be able to become donors, yet there is a suitable donor "
                     "outside. Will use that one.");
        }
        return donor;
    }
    else {
        /* wait for a suitable donor to appear in the same segment */
        return -EAGAIN;
    }
}

static int
group_find_node_by_name (const gcs_group_t* const group, int const joiner_idx,
                         const char* const name, int const name_len,
                         gcs_node_state_t const status)
{
    int idx;

    for (idx = 0; idx < group->num; idx++) {
        gcs_node_t* node = &group->nodes[idx];
        if (!strncmp(node->name, name, name_len)) {
            if (joiner_idx == idx) {
                return -EHOSTDOWN;
            }
            else if (node->status >= status) {
                return idx;
            }
            else if (node->status >= GCS_NODE_STATE_JOINER) {
                /* will eventually become SYNCED */
                return -EAGAIN;
            }
            else {
                /* technically we could return -EDEADLK here, but as long as
                 * it is not -EAGAIN, it does not matter. If the node is in a
                 * PRIMARY state, it is as good as not found. */
                break;
            }
        }
    }

    return -EHOSTUNREACH;
}

/* Calls group_find_node_by_name() for each name in comma-separated list,
 * falls back to group_find_node_by_state() if name (or list) is empty. */
static int
group_for_each_donor_in_string (const gcs_group_t* const group,
                                int const str_version,
                                int const joiner_idx,
                                const char* const str, int const str_len,
                                gcs_node_state_t const status)
{
    assert (str != NULL);

    const char* begin = str;
    const char* end;
    int err = -EHOSTDOWN; /* worst error */
    /* dangling comma */
    bool const dcomma = (str_len && str[str_len-1] == ',' &&
                         str_version >= 2);

    do {
        end = strchr(begin, ',');

        int len;

        if (NULL == end) {
            len = str_len - (begin - str);
        }
        else {
            len = end - begin;
        }

        assert (len >= 0);

        int idx;
        if (len > 0) {
            idx = group_find_node_by_name (group, joiner_idx, begin, len,
                                           status);
        }
        else {
            if (err == -EAGAIN && !dcomma) {
               /* -EAGAIN here means that at least one of the nodes in the
                * list will be available later, so don't try others.
                * (Proto 1 UPDATE: unless there is a dangling comma) */
                idx = err;
            }
            else {
                idx = group_find_node_by_state(group, joiner_idx, status);
            }
        }

        if (idx >= 0) return idx;

        /* once we hit -EAGAIN, don't try to change error code: this means
         * that at least one of the nodes in the list will become available. */
        if (-EAGAIN != err) err = idx;

        begin = end + 1; /* skip comma */

    } while (end != NULL);

    return err;
}

static gcs_seqno_t
group_lowest_cached_seqno(const gcs_group_t* const group)
{
    gcs_seqno_t ret = GCS_SEQNO_ILL;
    int idx = 0;
    for (idx = 0; idx < group->num; idx++) {
        gcs_seqno_t seq = gcs_node_cached(&group->nodes[idx]);
        if (seq != GCS_SEQNO_ILL)
        {
            if (ret == GCS_SEQNO_ILL ||
                seq < ret)
            {
                ret = seq;
            }
        }
    }
    return ret;
}

static int
group_find_ist_donor_by_name (const gcs_group_t* const group,
                              int joiner_idx,
                              const char* name, int  name_len,
                              gcs_seqno_t ist_seqno,
                              gcs_node_state_t status)
{
    int idx = 0;
    for (idx = 0; idx < group->num; idx++)
    {
        gcs_node_t* node = &group->nodes[idx];
        gcs_seqno_t cached = gcs_node_cached(node);
        if (strncmp(node->name, name, name_len) == 0 &&
            joiner_idx != idx &&
            node->status >= status &&
            cached != GCS_SEQNO_ILL &&
            // ist potentially possible
            (ist_seqno + 1) >= cached)
        {
            return idx;
        }
    }
    return -1;
}

static int
group_find_ist_donor_by_name_in_string (
    const gcs_group_t* const group,
    int joiner_idx,
    const char* str, int str_len,
    gcs_seqno_t ist_seqno,
    gcs_node_state_t status)
{
    assert (str != NULL);

    const char* begin = str;
    const char* end;

    gu_debug("ist_seqno[%lld]", (long long)ist_seqno);
    // return the highest cached seqno node.
    int ret = -1;
    do {
        end = strchr(begin, ',');
        int len = 0;
        if (end == NULL) {
            len = str_len - (begin - str);
        } else {
            len = end - begin;
        }
        assert (len >= 0);
        if (len == 0) break;
        int idx = group_find_ist_donor_by_name(
            group, joiner_idx, begin, len,
            ist_seqno, status);
        if (idx >= 0)
        {
            if (ret == -1 ||
                gcs_node_cached(&group->nodes[idx]) >=
                gcs_node_cached(&group->nodes[ret]))
            {
                ret = idx;
            }
        }
        begin = end + 1;
    } while (end != NULL);

    if (ret == -1) {
        gu_debug("not found");
    } else {
        gu_debug("found. name[%s], seqno[%lld]",
                 group->nodes[ret].name,
                 (long long)gcs_node_cached(&group->nodes[ret]));
    }
    return ret;
}

static int
group_find_ist_donor_by_state (const gcs_group_t* const group,
                               int joiner_idx,
                               gcs_seqno_t ist_seqno,
                               gcs_node_state_t status)
{
    gcs_node_t* joiner = &group->nodes[joiner_idx];
    gcs_segment_t joiner_segment = joiner->segment;

    // find node who is ist potentially possible.
    // first highest cached seqno local node.
    // then highest cached seqno remote node.
    int idx = 0;
    int local_idx = -1;
    int remote_idx = -1;
    for (idx = 0; idx < group->num; idx++)
    {
        if (joiner_idx == idx) continue;

        gcs_node_t* const node = &group->nodes[idx];
        gcs_seqno_t const node_cached = gcs_node_cached(node);

        if (node->status >= status &&
            group_node_is_stateful(group, node) &&
            node_cached != GCS_SEQNO_ILL &&
            node_cached <= (ist_seqno + 1))
        {
            int* const idx_ptr =
                (joiner_segment == node->segment) ? &local_idx : &remote_idx;

            if (*idx_ptr == -1 ||
                node_cached >= gcs_node_cached(&group->nodes[*idx_ptr]))
            {
                *idx_ptr = idx;
            }
        }
    }
    if (local_idx >= 0)
    {
        gu_debug("local found. name[%s], seqno[%lld]",
                 group->nodes[local_idx].name,
                 (long long)gcs_node_cached(&group->nodes[local_idx]));
        return local_idx;
    }
    if (remote_idx >= 0)
    {
        gu_debug("remote found. name[%s], seqno[%lld]",
                 group->nodes[remote_idx].name,
                 (long long)gcs_node_cached(&group->nodes[remote_idx]));
        return remote_idx;
    }
    gu_debug("not found.");
    return -1;
}

static int
group_find_ist_donor (const gcs_group_t* const group,
                      int str_version,
                      int joiner_idx,
                      const char* str, int str_len,
                      gcs_seqno_t ist_seqno,
                      gcs_node_state_t status)
{
    int idx = -1;

    gcs_seqno_t conf_seqno = group->quorum.act_id;
    gcs_seqno_t lowest_cached_seqno = group_lowest_cached_seqno(group);
    if (lowest_cached_seqno == GCS_SEQNO_ILL)
    {
        gu_debug("fallback to sst. lowest_cached_seqno == GCS_SEQNO_ILL");
        return -1;
    }
    gcs_seqno_t const max_cached_range = conf_seqno - lowest_cached_seqno;
    gcs_seqno_t safety_gap = max_cached_range >> 7; /* 1.0 / 128 ~= 0.008 */
    safety_gap = safety_gap < (1 << 20) ? safety_gap : (1 << 20); /* Be sensible and don't reserve more than 1M */
    gcs_seqno_t safe_ist_seqno = lowest_cached_seqno + safety_gap;

    gu_debug("ist_seqno[%lld], lowest_cached_seqno[%lld],"
             "conf_seqno[%lld], safe_ist_seqno[%lld]",
             (long long)ist_seqno, (long long)lowest_cached_seqno,
             (long long)conf_seqno, (long long)safe_ist_seqno);

    if (ist_seqno < safe_ist_seqno) {
        // unsafe to perform ist.
        gu_debug("fallback to sst. ist_seqno < safe_ist_seqno");
        return -1;
    }

    if (str_len) {
        // find ist donor by name.
        idx = group_find_ist_donor_by_name_in_string(
            group, joiner_idx, str, str_len, ist_seqno, status);
        if (idx >= 0) return idx;
    }
    // find ist donor by status.
    idx = group_find_ist_donor_by_state(
        group, joiner_idx, ist_seqno, status);
    if (idx >= 0) return idx;
    return -1;
}

int
gcs_group_find_donor(const gcs_group_t* group,
                     int const str_version,
                     int const joiner_idx,
                     const char* const donor_string, int const donor_len,
                     const gu::GTID& ist_gtid)
{
    static gcs_node_state_t const min_donor_state = GCS_NODE_STATE_SYNCED;

    /* try to find ist donor first.
       if it fails, fallbacks to find sst donor*/
    int donor_idx = -1;

    if (str_version >= 2 &&
        ist_gtid.uuid() == group->group_uuid &&
        ist_gtid.seqno() != GCS_SEQNO_ILL)
    {
        // FIXME: check if disabling the assertion and allowing ist_seqno to
        // equal to GCS_SEQNO_ILL requires protocol upgrade
        // assert(ist_seqno != GCS_SEQNO_ILL);

        donor_idx = group_find_ist_donor(group,
                                         str_version,
                                         joiner_idx,
                                         donor_string, donor_len,
                                         ist_gtid.seqno(),
                                         min_donor_state);
    }

    if (donor_idx < 0)
    {
        /* if donor_string is empty, it will fallback to find_node_by_state() */
        donor_idx = group_for_each_donor_in_string (group, str_version,
                                                    joiner_idx, donor_string,
                                                    donor_len, min_donor_state);
    }

    return donor_idx;
}


/*!
 * Selects and returns the index of state transfer donor, if available.
 * Updates donor and joiner status if state transfer is possible
 *
 * @return
 *         donor index or negative error code:
 *         -EHOSTUNREACH if reqiested donor is not available
 *         -EAGAIN       if there were no nodes in the proper state.
 */
static int
group_select_donor (gcs_group_t* group,
                    int const str_version,
                    int const joiner_idx,
                    const char* const donor_string,
                    const gu::GTID& ist_gtid,
                    bool const desync)
{
    static gcs_node_state_t const min_donor_state = GCS_NODE_STATE_SYNCED;
    int  donor_idx;
    int  const donor_len = strlen(donor_string);
    bool const required_donor = (donor_len > 0);

    if (desync) { /* sender wants to become "donor" itself */
        assert(donor_len > 0);
        gcs_node_state_t const st(group->nodes[joiner_idx].status);
        if (st >= min_donor_state ||
            (st >= GCS_NODE_STATE_DONOR && group->quorum.version >= 4)) {
            donor_idx = joiner_idx;
            gcs_node_t& donor(group->nodes[donor_idx]);
            assert(donor.desync_count == 0 || group->quorum.version >= 4);
            assert(donor.desync_count == 0 || st == GCS_NODE_STATE_DONOR);
            (void)donor; // keep optimised build happy
        }
        else
            donor_idx = -EAGAIN;
    }
    else {
        donor_idx = gcs_group_find_donor(group, str_version, joiner_idx,
                                         donor_string, donor_len, ist_gtid);
    }

    if (donor_idx >= 0) {
        assert(donor_idx != joiner_idx || desync);

        gcs_node_t* const joiner = &group->nodes[joiner_idx];
        gcs_node_t* const donor  = &group->nodes[donor_idx];

        donor->desync_count += 1;

        if (desync && 1 == donor->desync_count) {
            gu_info ("Member %d.%d (%s) desyncs itself from group",
                     donor_idx, donor->segment, donor->name);
        }
        else if (!desync) {
            gu_info ("Member %d.%d (%s) requested state transfer from '%s'. "
                     "Selected %d.%d (%s)(%s) as donor.",
                     joiner_idx, joiner->segment, joiner->name,
                     required_donor ? donor_string : "*any*",
                     donor_idx, donor->segment, donor->name,
                     gcs_node_state_to_str(donor->status));
        }

        // reserve donor, confirm joiner (! assignment order is significant !)
        joiner->status = GCS_NODE_STATE_JOINER;
        donor->status  = GCS_NODE_STATE_DONOR;

        if (1 == donor->desync_count) {
            /* SST or first desync */
            memcpy (donor->joiner, joiner->id, GCS_COMP_MEMB_ID_MAX_LEN+1);
            memcpy (joiner->donor, donor->id,  GCS_COMP_MEMB_ID_MAX_LEN+1);
        }
        else {
            assert(true == desync);
        }
    }
    else {
        gu_warn ("Member %d.%d (%s) requested state transfer from '%s', "
                 "but it is impossible to select State Transfer donor: %s",
                 joiner_idx, group->nodes[joiner_idx].segment,
                 group->nodes[joiner_idx].name,
                 required_donor ? donor_string : "*any*", strerror (-donor_idx));
    }

    return donor_idx;
}

/* Cleanup ignored state request */
void
gcs_group_ignore_action (gcs_group_t* group, struct gcs_act_rcvd* act)
{
    gu_debug("Ignoring action: buf: %p, len: %zd, type: %d, sender: %d, "
             "seqno: %lld", act->act.buf, act->act.buf_len, act->act.type,
             act->sender_idx, act->id);

    if (gcs_act_in_cache(act->act.type)) {
        gcs_gcache_free (group->cache, act->act.buf);
    }

    act->act.buf     = NULL;
    act->act.buf_len = 0;
    act->act.type    = GCS_ACT_ERROR;
    act->sender_idx  = -1;
    assert (GCS_SEQNO_ILL == act->id);
}

static bool
group_desync_request (const char* const donor)
{
    return (strlen (GCS_DESYNC_REQ) == strlen(donor) &&
            !strcmp(GCS_DESYNC_REQ, donor));
}

/* NOTE: check gcs_request_state_transfer() for sender part. */
/*! Returns 0 if request is ignored, request size if it should be passed up */
int
gcs_group_handle_state_request (gcs_group_t*         group,
                                struct gcs_act_rcvd* act)
{
    // 1. pass only to sender and to one potential donor
    // 2. the message shall be stripped of donor preamble, hence const_cast
    char* const donor_name =
        (char*)gcs_gcache_get_rw_plaintext(group->cache,
                                           const_cast<void*>(act->act.buf));
    size_t const     donor_name_len = strlen(donor_name) + 1;
    int              donor_idx      = -1;
    int const        joiner_idx     = act->sender_idx;
    const char*      joiner_name    = group->nodes[joiner_idx].name;
    gcs_node_state_t joiner_status  = group->nodes[joiner_idx].status;
    bool const       desync         = group_desync_request (donor_name);

    gu::GTID ist_gtid;
    int str_version = 1; // actually it's 0 or 1.

    if (act->act.buf_len > (ssize_t)(donor_name_len + 1) &&
        donor_name[donor_name_len] == 'V') {
        str_version = (int)donor_name[donor_name_len + 1];
    }

    if (str_version >= 2) {
        ssize_t const ist_offset(donor_name_len + 2);
        ssize_t const sst_offset(ist_offset + gu::GTID::serial_size());

        try
        {
<<<<<<< HEAD
            offset = ist_gtid.unserialize(donor_name, act->act.buf_len, offset);
=======
            if (act->act.buf_len < sst_offset)
            {
                gu_throw_error(EINVAL) << "Request message too short: "
                                       << act->act.buf_len << " < "
                                       << sst_offset;
            }

            ssize_t const offset
                (ist_gtid.unserialize(act->act.buf, act->act.buf_len,
                                      ist_offset));
            if (offset != sst_offset)
            {
                gu_throw_error(EINVAL) << "Actual SST offset " << offset
                                       << " does not match expected "
                                       << sst_offset;
            }
>>>>>>> f43bd2e6
        }
        catch (gu::Exception& e)
        {
            if (group->my_idx == joiner_idx)
            {
                log_fatal << "Failed to form State Transfer Request: "
                          << e.what();
                act->id = -ENOTRECOVERABLE;
                return act->act.buf_len;
            }
            else
            {
               log_warn << "Malformed State Transfer Request: " << e.what()
                        << " Ignoring";
                gcs_group_ignore_action(group, act);
                return 0;
            }
        }

        // change act.buf's content to original version.
        // and it's safe to change act.buf_len
<<<<<<< HEAD
        ::memmove(donor_name + donor_name_len, donor_name + offset,
                  act->act.buf_len - offset);
        act->act.buf_len -= offset - donor_name_len;
=======
        ::memmove((char*)act->act.buf + donor_name_len,
                  (char*)act->act.buf + sst_offset,
                  act->act.buf_len - sst_offset);
        act->act.buf_len -= sst_offset - donor_name_len;
>>>>>>> f43bd2e6
    }

    assert (GCS_ACT_STATE_REQ == act->act.type);

    if (joiner_status != GCS_NODE_STATE_PRIM && !desync) {

        const char* joiner_status_string = gcs_node_state_to_str(joiner_status);

        if (group->my_idx == joiner_idx) {
            if (joiner_status >= GCS_NODE_STATE_JOINED)
            {
                gu_warn ("Requesting state transfer while in %s. "
                         "Ignoring.", joiner_status_string);
                act->id = -ECANCELED;
            }
            else
            {
                /* The node can't send two STRs in a row */
                assert(joiner_status == GCS_NODE_STATE_JOINER);
                gu_fatal("Requesting state transfer while in %s. "
                         "Internal program error.", joiner_status_string);
                act->id = -ENOTRECOVERABLE;
            }
            return act->act.buf_len;
        }
        else {
            gu_warn ("Member %d.%d (%s) requested state transfer, "
                     "but its state is %s. Ignoring.",
                     joiner_idx, group->nodes[joiner_idx].segment, joiner_name,
                     joiner_status_string);
            gcs_group_ignore_action (group, act);
            return 0;
        }
    }

    donor_idx = group_select_donor(group, str_version, joiner_idx, donor_name,
                                   ist_gtid, desync);

    assert (donor_idx != joiner_idx || desync  || donor_idx < 0);
    assert (donor_idx == joiner_idx || !desync || donor_idx < 0);

    if (group->my_idx != joiner_idx && group->my_idx != donor_idx) {
        // if neither DONOR nor JOINER, ignore request
        gcs_group_ignore_action (group, act);
        return 0;
    }
    else if (group->my_idx == donor_idx) {
        act->act.buf_len -= donor_name_len;
        memmove (donor_name, donor_name + donor_name_len, act->act.buf_len);
        // now action starts with request, like it was supplied by application,
        // see gcs_request_state_transfer()
    }

    // Return index of donor (or error) in the seqno field to sender.
    // It will be used to detect error conditions (no availabale donor,
    // donor crashed and the like).
    // This may be ugly, well, any ideas?
    act->id = donor_idx;

    gcs_gcache_drop_plaintext(group->cache, act->act.buf);
    return act->act.buf_len;
}

/* Creates new configuration action */
ssize_t
gcs_group_act_conf (gcs_group_t*         group,
                    struct gcs_act_rcvd* rcvd,
                    int*                 gcs_proto_ver)
{
    // if (*gcs_proto_ver < group->quorum.gcs_proto_ver)
    //     *gcs_proto_ver = group->quorum.gcs_proto_ver; // only go up, see #482
    // else if (group->quorum.gcs_proto_ver >= 0 &&
    //          group->quorum.gcs_proto_ver < *gcs_proto_ver) {
    //     gu_warn ("Refusing GCS protocol version downgrade from %d to %d",
    //              *gcs_proto_ver, group->quorum.gcs_proto_ver);
    // }

    // actually we allow gcs protocol version downgrade.
    // because if message version is inconsistent with gcs protocol version
    // gcs requires resending message with correct gcs protocol version.
    *gcs_proto_ver = group->quorum.gcs_proto_ver;

    struct gcs_act_cchange conf;

    if (GCS_GROUP_PRIMARY == group->state) {
        if (group->quorum.gcs_proto_ver >= 1)
        {
            ++group->act_id_;

            if (group_recount_votes(*group))
            {
                conf.vote_seqno = group->vote_result.seqno;
                conf.vote_res   = group->vote_result.res;
            }
        }
    }
    else {
        assert(GCS_GROUP_NON_PRIMARY == group->state);
    }

    conf.seqno          = group->act_id_;
    conf.conf_id        = group->conf_id;
    conf.repl_proto_ver = group->quorum.repl_proto_ver;
    conf.appl_proto_ver = group->quorum.appl_proto_ver;

    memcpy (conf.uuid.data, &group->group_uuid, sizeof (gu_uuid_t));

    if (group->num) {
        assert (group->my_idx >= 0);

        for (int idx = 0; idx < group->num; ++idx)
        {
            gcs_act_cchange::member m;

            gu_uuid_scan(group->nodes[idx].id, strlen(group->nodes[idx].id),
                         &m.uuid_);
            m.name_     = group->nodes[idx].name;
            m.incoming_ = group->nodes[idx].inc_addr;
            m.cached_   = gcs_node_cached(&group->nodes[idx]);
            m.state_    = group->nodes[idx].status;

            conf.memb.push_back(m);
        }
    }
    else {
        // self leave message
        assert (conf.conf_id < 0);
        assert (-1 == group->my_idx);
    }

    void* tmp;
    rcvd->act.buf_len = conf.write(&tmp); // throws when fails
#ifndef GCS_FOR_GARB
    /* copy CC event to gcache for IST */
    void* ptx;
    rcvd->act.buf = gcache_malloc(group->cache, rcvd->act.buf_len, &ptx);
    if (rcvd->act.buf)
    {
        assert(ptx);
        memcpy(ptx, tmp, rcvd->act.buf_len);
        gcache_drop_plaintext(group->cache, rcvd->act.buf);
        rcvd->id = group->my_idx; // passing own index in seqno_g
    }
    else
    {
        rcvd->act.buf_len = -ENOMEM;
        rcvd->id          = -ENOMEM;
    }
    free(tmp);
#else
    rcvd->act.buf = tmp;
    rcvd->id = group->my_idx;
#endif /* GCS_FOR_GARB */

    rcvd->act.type = GCS_ACT_CCHANGE;

    return rcvd->act.buf_len;
}

// for future use in fake state exchange (in unit tests et.al. See #237, #238)
static gcs_state_msg_t*
group_get_node_state (const gcs_group_t* const group, long const node_idx)
{
    const gcs_node_t* const node = &group->nodes[node_idx];

    uint8_t flags = 0;

    if (0 == node_idx)            flags |= GCS_STATE_FREP;
    if (node->count_last_applied) flags |= GCS_STATE_FCLA;
    if (node->bootstrap)          flags |= GCS_STATE_FBOOTSTRAP;
#ifdef GCS_FOR_GARB
    flags |= GCS_STATE_ARBITRATOR;

    int64_t const cached = GCS_SEQNO_ILL;
#else
    int64_t const cached = /* group->cache check is needed for unit tests */
        group->cache ? gcache_seqno_min(group->cache) : GCS_SEQNO_ILL;
#endif /* GCS_FOR_GARB */

    return gcs_state_msg_create (
        &group->state_uuid,
        &group->group_uuid,
        &group->prim_uuid,
        group->prim_seqno,
        group->act_id_,
        cached,
        group->last_applied, // should be the same global property as act_id_
        node->vote_seqno,
        node->vote_res,
        group->vote_policy,
        group->prim_num,
        group->prim_state,
        node->status,
        node->name,
        node->inc_addr,
        node->gcs_proto_ver,
        node->repl_proto_ver,
        node->appl_proto_ver,
        group->prim_gcs_ver,
        group->prim_repl_ver,
        group->prim_appl_ver,
        node->desync_count,
        flags
        );
}

/*! Returns state message object for this node */
gcs_state_msg_t*
gcs_group_get_state (const gcs_group_t* group)
{
    return group_get_node_state (group, group->my_idx);
}

int
gcs_group_param_set(gcs_group_t& group,
                    const std::string& key, const std::string& val)
{
    if (GCS_VOTE_POLICY_KEY == key)
    {
        gu_throw_error(ENOTSUP) << "Setting '" << key << "' in runtime may "
            "have unintended consequences and is currently not supported. "
            "Cluster voting policy should be decided on before starting the "
            "cluster.";
    }

    return 1;
}

void
gcs_group_get_status (const gcs_group_t* group, gu::Status& status)
{
    int desync_count; // make sure it is not initialized

    if (gu_likely(group->my_idx >= 0))
    {
        const gcs_node_t& this_node(group->nodes[group->my_idx]);

        desync_count = this_node.desync_count;
    }
    else
    {
        desync_count = 0;
    }

    status.insert("desync_count", gu::to_string(desync_count));
}
<|MERGE_RESOLUTION|>--- conflicted
+++ resolved
@@ -1795,9 +1795,6 @@
 
         try
         {
-<<<<<<< HEAD
-            offset = ist_gtid.unserialize(donor_name, act->act.buf_len, offset);
-=======
             if (act->act.buf_len < sst_offset)
             {
                 gu_throw_error(EINVAL) << "Request message too short: "
@@ -1806,7 +1803,7 @@
             }
 
             ssize_t const offset
-                (ist_gtid.unserialize(act->act.buf, act->act.buf_len,
+                (ist_gtid.unserialize(donor_name, act->act.buf_len,
                                       ist_offset));
             if (offset != sst_offset)
             {
@@ -1814,7 +1811,6 @@
                                        << " does not match expected "
                                        << sst_offset;
             }
->>>>>>> f43bd2e6
         }
         catch (gu::Exception& e)
         {
@@ -1836,16 +1832,9 @@
 
         // change act.buf's content to original version.
         // and it's safe to change act.buf_len
-<<<<<<< HEAD
-        ::memmove(donor_name + donor_name_len, donor_name + offset,
-                  act->act.buf_len - offset);
-        act->act.buf_len -= offset - donor_name_len;
-=======
-        ::memmove((char*)act->act.buf + donor_name_len,
-                  (char*)act->act.buf + sst_offset,
+        ::memmove(donor_name + donor_name_len, donor_name + sst_offset,
                   act->act.buf_len - sst_offset);
         act->act.buf_len -= sst_offset - donor_name_len;
->>>>>>> f43bd2e6
     }
 
     assert (GCS_ACT_STATE_REQ == act->act.type);
