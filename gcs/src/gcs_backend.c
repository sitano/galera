--- conflicted
+++ resolved
@@ -1,9 +1,5 @@
 /*
-<<<<<<< HEAD
- * Copyright (C) 2008-2012 Codership Oy <info@codership.com>
-=======
  * Copyright (C) 2008-2014 Codership Oy <info@codership.com>
->>>>>>> b0398f99
  *
  * $Id$
  */
