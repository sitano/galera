/*
 * Copyright (C) 2008 Codership Oy <info@codership.com>
 *
 * $Id$
 *
 *
 * Implementation of the generic communication layer.
 * See gcs_core.h 
 */

#include <string.h> // for mempcpy
#include <errno.h>

#define GCS_COMP_MSG_ACCESS

#include "gcs_backend.h"
#include "gcs_comp_msg.h"
#include "gcs_fifo_lite.h"
#include "gcs_group.h"

#include "gcs_core.h"

const size_t CORE_FIFO_LEN = (1 << 10); // 1024 elements (no need to have more)
const size_t CORE_INIT_BUF_SIZE = (1 << 16); // 65K - IP packet size

typedef enum core_state
{
    CORE_PRIMARY,
    CORE_EXCHANGE,
    CORE_NON_PRIMARY,
    CORE_CLOSED,
    CORE_DESTROYED
}
core_state_t;

struct gcs_core
{
    gu_config_t*    config;
    gcache_t*       cache;

    /* connection per se */
    long            prim_comp_no;
    core_state_t    state;

    /* protocol */
    int             proto_ver;

    /* send part */
    gu_mutex_t      send_lock; // serves 3 purposes:
                               // 1) serializes access to backend send() call
                               // 2) synchronizes with configuration changes
                               // 3) synchronizes with close() call

    void*           send_buf;
    size_t          send_buf_len;
    gcs_seqno_t     send_act_no;

    /* recv part */
    gcs_recv_msg_t  recv_msg;

    /* local action FIFO */
    gcs_fifo_lite_t* fifo;

    /* group context */
    gcs_group_t     group;

    /* backend part */
    size_t          msg_size;
    gcs_backend_t   backend;   // message IO context

#ifdef GCS_CORE_TESTING
    gu_lock_step_t  ls;        // to lock-step in unit tests
#endif
};

// this is to pass local action info from send to recv thread.
typedef struct core_act
{
    gcs_seqno_t sent_act_id;
    const void* action;
    size_t      action_size;
}
core_act_t;

typedef struct causal_act
{
    gcs_seqno_t* act_id;
    gu_mutex_t*  mtx;
    gu_cond_t*   cond;
} causal_act_t;

static int const GCS_PROTO_MAX = 0;

gcs_core_t*
gcs_core_create (gu_config_t* const conf,
                 gcache_t*    const cache,
                 const char*  const node_name,
                 const char*  const inc_addr,
                 int          const repl_proto_ver,
                 int          const appl_proto_ver)
{
    assert (conf);

    gcs_core_t* core = GU_CALLOC (1, gcs_core_t);

    if (NULL != core) {

        core->config = conf;
        core->cache  = cache;

        // Need to allocate something, otherwise Spread 3.17.3 freaks out.
        core->recv_msg.buf = gu_malloc(CORE_INIT_BUF_SIZE);
        if (core->recv_msg.buf) {

            core->recv_msg.buf_len = CORE_INIT_BUF_SIZE;

<<<<<<< HEAD
            core->fifo = gcs_fifo_lite_create (CORE_FIFO_LEN,
                                               sizeof (core_act_t));
            if (core->fifo) {
                gu_mutex_init  (&core->send_lock, NULL);
                core->proto_ver = 0; // will be bumped in gcs_group_act_conf()
                gcs_group_init (&core->group, cache, node_name, inc_addr,
                                GCS_ACT_PROTO_MAX, repl_proto_ver,
                                appl_proto_ver);
                core->state = CORE_CLOSED;
=======
            core->send_buf = GU_CALLOC(CORE_INIT_BUF_SIZE, char);
            if (core->send_buf) {

                core->send_buf_len = CORE_INIT_BUF_SIZE;

                core->fifo = gcs_fifo_lite_create (CORE_FIFO_LEN,
                                                   sizeof (core_act_t));
                if (core->fifo) {
                    gu_mutex_init  (&core->send_lock, NULL);
                    core->proto_ver = -1; // shall be bumped in gcs_group_act_conf()
                    gcs_group_init (&core->group, node_name, inc_addr,
                                    GCS_PROTO_MAX, repl_proto_ver,
                                    appl_proto_ver);
                    core->state = CORE_CLOSED;
>>>>>>> c7b0e2a6
#ifdef GCS_CORE_TESTING
                    gu_lock_step_init (&core->ls);
#endif
                    return core; // success
                }

                gu_free (core->send_buf);
            }

            gu_free (core->recv_msg.buf);
        }

        gu_free (core);
    }

    return NULL; // failure
}

long
gcs_core_init (gcs_core_t* core, gcs_seqno_t seqno, const gu_uuid_t* uuid)
{
    if (core->state == CORE_CLOSED) {
        return gcs_group_init_history (&core->group, seqno, uuid);
    }
    else {
        gu_error ("State must be CLOSED");
        if (core->state < CORE_CLOSED)
            return -EBUSY;
        else // DESTROYED
            return -EBADFD;
    }
}

long
gcs_core_open (gcs_core_t* core,
               const char* channel,
               const char* url)
{
    long ret;

    if (core->state != CORE_CLOSED) {
        gu_debug ("gcs_core->state isn't CLOSED: %d", core->state);
        return -EBADFD;
    }

    if (core->backend.conn) {
        assert (core->backend.destroy);
        core->backend.destroy (&core->backend);
        memset (&core->backend, 0, sizeof(core->backend));
    }

    gu_debug ("Initializing backend IO layer");
    if (!(ret = gcs_backend_init (&core->backend, url, core->config))) {

        assert (NULL != core->backend.conn);

        if (!(ret = core->backend.open (&core->backend, channel))) {
            gcs_fifo_lite_open (core->fifo);
            core->state = CORE_NON_PRIMARY;
        }
        else {
            gu_error ("Failed to open backend connection: %d (%s)",
                      ret, strerror(-ret));
            core->backend.destroy (&core->backend);
        }

    }
    else {
        gu_error ("Failed to initialize backend using '%s': %d (%s)",
                  url, ret, strerror(-ret));
    }

    return ret;
}

/* Translates different core states into standard errors */
static inline ssize_t
core_error (core_state_t state)
{
    switch (state) {
    case CORE_EXCHANGE:    return -EAGAIN;
    case CORE_NON_PRIMARY: return -ENOTCONN;
    case CORE_CLOSED:      return -ECONNABORTED;
    case CORE_DESTROYED:   return -EBADFD;
    default: assert(0);    return -ENOTRECOVERABLE;
    }
}

/*!
 * Performs an attempt at sending a message (action fragment) with all
 * required checks while holding a lock, ensuring exclusive access to backend.
 *
 * restart flag may be raised if configuration changes and new nodes are
 * added - that would require all previous members to resend partially sent
 * actions.
 */
static inline ssize_t
core_msg_send (gcs_core_t*    core,
               const void*    msg,
               size_t         msg_len,
               gcs_msg_type_t msg_type)
{
    ssize_t ret;

    if (gu_unlikely(0 != gu_mutex_lock (&core->send_lock))) abort();
    {
        if (gu_likely((CORE_PRIMARY  == core->state) ||
                      (CORE_EXCHANGE == core->state && GCS_MSG_STATE_MSG == 
                       msg_type))) {

            ret = core->backend.send (&core->backend, msg, msg_len, msg_type);

            if (ret > 0 && ret != (ssize_t)msg_len &&
                GCS_MSG_ACTION != msg_type) {
                // could not send message in one piece
                gu_error ("Failed to send complete message of %s type: "
                          "sent %zd out of %zu bytes.",
                          gcs_msg_type_string[msg_type], ret, msg_len);
                ret = -EMSGSIZE;
            }
        }
        else {
            ret = core_error (core->state);

            if (ret >= 0) {
                gu_fatal ("GCS internal state inconsistency: "
                          "expected error condition.");
                abort(); // ret = -ENOTRECOVERABLE;
            }
        }
    }
    gu_mutex_unlock (&core->send_lock);
//    gu_debug ("returning: %d (%s)", ret, strerror(-ret));
    return ret;
}

/*!
 * Repeats attempt at sending the message if -EAGAIN was returned
 * by core_msg_send()
 */
static inline ssize_t
core_msg_send_retry (gcs_core_t*    core,
                     const void*    buf,
                     size_t         buf_len,
                     gcs_msg_type_t type)
{
    ssize_t ret;
    while ((ret = core_msg_send (core, buf, buf_len, type)) == -EAGAIN) {
        /* wait for primary configuration - sleep 0.01 sec */
        gu_debug ("Backend requested wait");
        usleep (10000);
    }
//    gu_debug ("returning: %d (%s)", ret, strerror(-ret));
    return ret;
}

ssize_t
gcs_core_send (gcs_core_t*      const conn,
               const void*            action,
               size_t                 act_size,
               gcs_act_type_t   const act_type)
{
    ssize_t        ret  = 0;
    size_t         sent = 0;
    gcs_act_frag_t frg;
    size_t         send_size;
    const unsigned char proto_ver = conn->proto_ver;
    const size_t   hdr_size       = gcs_act_proto_hdr_size (proto_ver);

    core_act_t*    local_act;

    /*
     * Action header will be replicated with every message.
     * It may seem like an extra overhead, but it is tiny
     * so far and simplifies A LOT.
     */

    /* Initialize action constants */
    frg.act_size  = act_size;
    frg.act_type  = act_type;
    frg.act_id    = conn->send_act_no; /* incremented for every new action */
    frg.frag_no   = 0;
    frg.proto_ver = proto_ver;

    if ((ret = gcs_act_proto_write (&frg, conn->send_buf, conn->send_buf_len)))
	goto out;

    if ((local_act = gcs_fifo_lite_get_tail (conn->fifo))) {
        *local_act = (typeof(*local_act)){ conn->send_act_no,
                                           action,
                                           act_size };
        gcs_fifo_lite_push_tail (conn->fifo);
    }
    else {
        ret = core_error (conn->state);
        gu_error ("Failed to access core FIFO: %d (%s)", ret, strerror (-ret));
	goto out;
    }

    do {
	const size_t chunk_size =
	    act_size < frg.frag_len ? act_size : frg.frag_len;

	/* Here is the only time we have to cast frg.frag */
	memcpy ((char*)frg.frag, action, chunk_size);

	send_size = hdr_size + chunk_size;

#ifdef GCS_CORE_TESTING
        gu_lock_step_wait (&conn->ls); // pause after every fragment
        gu_info ("Sent %p of size %zu. Total sent: %zu, left: %zu",
                 conn->send_buf + hdr_size, chunk_size, sent, act_size);
#endif
        ret = core_msg_send_retry (conn, conn->send_buf, send_size,
                                   GCS_MSG_ACTION);
#ifdef GCS_CORE_TESTING
//        gu_lock_step_wait (&conn->ls); // pause after every fragment
//        gu_info ("Sent %p of size %zu, ret: %zd. Total sent: %zu, left: %zu",
//                 conn->send_buf + hdr_size, chunk_size, ret, sent, act_size);
#endif

	if (gu_likely(ret > (ssize_t)hdr_size)) {

            assert (ret <= (ssize_t)send_size);

            ret -= hdr_size;

            sent     += ret;
            action   += ret;
            act_size -= ret;

            // adjust frag_len, don't copy more than we could send
            frg.frag_len = ret;
        }
        else {
            if (ret >= 0) {
                // we managed to send less than a header, fail
                gu_fatal ("Cannot send message: header is too big");
                ret = -ENOTRECOVERABLE;
            }
            /* At this point we have an unsent action in local FIFO
             * and parts of this action already could have been received
             * by other group members.
             * (first parts of action might be even received by this node,
             *  so that there is nothing to remove, but we cannot know for sure)
             *
             * 1. Action will never be received completely by this node. Hence
             *    action must be removed from fifo on behalf of sending thr.: */
            gcs_fifo_lite_remove (conn->fifo);
            /* 2. Members will have to discard received fragments.
             * Two reasons could lead us here: new member(s) in configuration
             * change or broken connection (leave group). In both cases other
             * members discard fragments */
            goto out;
	}

    } while (act_size && gcs_act_proto_inc(conn->send_buf));

    assert (0 == act_size);

    /* successfully sent action, increment send counter */
    conn->send_act_no++;
    ret = sent;

out:
//    gu_debug ("returning: %d (%s)", ret, strerror(-ret));
    return ret;
}

/* A helper for gcs_core_recv().
 * Deals with fetching complete message from backend
 * and reallocates recv buf if needed */
static inline long
core_msg_recv (gcs_backend_t* backend, gcs_recv_msg_t* recv_msg,
               long long timeout)
{
    long ret;

    ret = backend->recv (backend, recv_msg, timeout);

    while (gu_unlikely(ret > recv_msg->buf_len)) {
        /* recv_buf too small, reallocate */
        /* sometimes - like in case of component message, we may need to
         * do reallocation 2 times. This should be fixed in backend */
        void* msg = gu_realloc (recv_msg->buf, ret);
        gu_debug ("Reallocating buffer from %d to %d bytes",
                  recv_msg->buf_len, ret);
        if (msg) {
            /* try again */
            recv_msg->buf     = msg;
            recv_msg->buf_len = ret;

            ret = backend->recv (backend, recv_msg, timeout);

            /* should be either an error or an exact match */
            assert ((ret < 0) || (ret >= recv_msg->buf_len));
        }
        else {
            /* realloc unsuccessfull, old recv_buf remains */
            gu_error ("Failed to reallocate buffer to %d bytes", ret);
            ret = -ENOMEM;
            break;
        }
    }

    if (gu_unlikely(ret < 0)) {
        gu_debug ("returning %d: %s\n", ret, strerror(-ret));
    }

    return ret;
}

/*!
 * Helper for gcs_core_recv(). Handles GCS_MSG_ACTION.
 *
 * @return action size, negative error code or 0 to continue.
 */
static inline ssize_t
core_handle_act_msg (gcs_core_t*          core,
                     struct gcs_recv_msg* msg,
                     struct gcs_act_rcvd* act)
{
    ssize_t        ret = 0;
    gcs_group_t*   group = &core->group;
    gcs_act_frag_t frg;
    bool  my_msg = (gcs_group_my_idx(group) == msg->sender_idx);

    assert (GCS_MSG_ACTION == msg->type);

    if ((CORE_PRIMARY == core->state) || my_msg){//should always handle own msgs

        if (gu_unlikely(GCS_ACT_PROTO_MAX < gcs_act_proto_ver(msg->buf))) {
            // this is most likely due to #482
            gu_info ("Message with protocol version %d > max supported: %d. "
                     "Need to abort.",
                     gcs_act_proto_ver(msg->buf), GCS_ACT_PROTO_MAX);
            return -ENOTRECOVERABLE;
        }

        ret = gcs_act_proto_read (&frg, msg->buf, msg->size);

        if (gu_unlikely(ret)) {
            gu_fatal ("Error parsing action fragment header: %zd (%s).",
                      ret, strerror (-ret));
            assert (0);
            return -ENOTRECOVERABLE;
        }

        ret = gcs_group_handle_act_msg (group, &frg, msg, act);

        if (ret > 0) { /* complete action received */

            act->sender_idx = msg->sender_idx;

            if (gu_likely(!my_msg)) {
                /* foreign action, must be passed from gcs_group */
                assert (ret  == act->act.buf_len);
                assert (GCS_ACT_TORDERED != act->act.type || act->id > 0);
#ifndef GCS_FOR_GARB
                assert (NULL != act->act.buf);
#else
                assert (NULL == act->act.buf);
                act->act.buf_len = 0;
#endif
            }
            else {
                /* local action, get from FIFO, should be there already */
                core_act_t* local_act;
                gcs_seqno_t sent_act_id;

                assert (ret  == act->act.buf_len);

#ifndef GCS_FOR_GARB
                assert (NULL != act->act.buf);
                if (core->cache)
                    gcache_free (core->cache, (void*)act->act.buf);
                else
                    free ((void*)act->act.buf);
                act->act.buf = NULL;
#endif
                assert (NULL == act->act.buf);

                if ((local_act = gcs_fifo_lite_get_head (core->fifo))){
                    act->act.buf     = local_act->action;
                    act->act.buf_len = local_act->action_size;
                    sent_act_id      = local_act->sent_act_id;
                    assert (NULL != act->act.buf);
                    gcs_fifo_lite_pop_head (core->fifo);
                    /* NOTE! local_act cannot be used after this point */
                    /* sanity check */
                    if (gu_unlikely(sent_act_id != frg.act_id)) {
                        gu_fatal ("FIFO violation: expected sent_act_id %lld "
                                  "found %lld", sent_act_id, frg.act_id);
                        ret = -ENOTRECOVERABLE;
                    }
                    if (gu_unlikely(act->act.buf_len != ret)) {
                        gu_fatal ("Send/recv action size mismatch: %zd/%zd",
                                  act->act.buf_len, ret);
                        ret = -ENOTRECOVERABLE;
                    }
                }
                else {
                    gu_fatal ("FIFO violation: queue empty when local action "
                              "received");
                    ret = -ENOTRECOVERABLE;
                }

                assert (act->id < 0 || CORE_PRIMARY == core->state);

                if (gu_unlikely(CORE_PRIMARY != core->state)) {
                    // there can be a tiny race with gcs_core_close(),
                    // so CORE_CLOSED allows TO delivery.
                    assert (act->id < 0 /*#275|| CORE_CLOSED == core->state*/);
                    if (act->id < 0) act->id = core_error (core->state);
                }
            }

            if (gu_unlikely(GCS_ACT_STATE_REQ == act->act.type && ret > 0)) {
#ifdef GCS_FOR_GARB
            if (my_msg) {
                /* ignoring state requests from other nodes (not allocated) */
#endif
                ret = gcs_group_handle_state_request (group, act);
                assert (ret <= 0 || ret == act->act.buf_len);
#ifdef GCS_FOR_GARB
            }
            else {
                act->id = GCS_SEQNO_ILL;
                act->act.type = GCS_ACT_ERROR;
                ret = 0;
            }
#endif
            }
//          gu_debug ("Received action: seqno: %lld, sender: %d, size: %d, "
//                    "act: %p", act->id, msg->sender_idx, ret, act->buf);
//          gu_debug ("%s", (char*) act->buf);
        }
        else if (gu_unlikely(ret < 0)){
            gu_fatal ("Failed to handle action fragment: %zd (%s)",
                      ret, strerror(-ret));
            assert (0);
            return -ENOTRECOVERABLE;
        }
    }
    else {
        /* Non-primary - ignore action on slaves, return -EAGAIN on master */
        gu_debug ("Action message in non-primary configuration from "
                 "member %d", msg->sender_idx);
    }

#ifndef NDEBUG
    if (ret <= 0) {
        assert (GCS_SEQNO_ILL == act->id);
        assert (GCS_ACT_ERROR == act->act.type);
        assert (NULL == act->act.buf);
    }
#endif

    return ret;
}

/*!
 * Helper for gcs_core_recv(). Handles GCS_MSG_LAST.
 *
 * @return action size, negative error code or 0 to continue.
 */
static ssize_t
core_handle_last_msg (gcs_core_t*          core,
                      struct gcs_recv_msg* msg,
                      struct gcs_act*      act)
{
    assert (GCS_MSG_LAST == msg->type);

    if (gcs_group_is_primary(&core->group)) {
        gcs_seqno_t commit_cut =
            gcs_group_handle_last_msg (&core->group, msg);
        if (commit_cut) {
            /* commit cut changed */
            if ((act->buf = malloc (sizeof (commit_cut)))) {
                act->type                 = GCS_ACT_COMMIT_CUT;
                *((gcs_seqno_t*)act->buf) = commit_cut;
                act->buf_len              = sizeof(commit_cut);
                return act->buf_len;
            }
            else {
                gu_fatal ("Out of memory for GCS_ACT_COMMIT_CUT");
                return -ENOMEM;
            }
        }
    }
    else { /* Non-primary - ignore last message */
        gu_warn ("Last Applied Action message "
                 "in non-primary configuration from member %d",
                 msg->sender_idx);
    }
    return 0;
}

/*!
 * Helper for gcs_core_recv(). Handles GCS_MSG_COMPONENT.
 *
 * @return action size, negative error code or 0 to continue.
 */
static ssize_t
core_handle_comp_msg (gcs_core_t*          core,
                      struct gcs_recv_msg* msg,
                      struct gcs_act*      act)
{
    ssize_t      ret = 0;
    gcs_group_t* group = &core->group;

    assert (GCS_MSG_COMPONENT == msg->type);

    if (msg->size < (ssize_t)sizeof(gcs_comp_msg_t)) {
        gu_error ("Malformed component message. Ignoring");
        return 0;
    }

    ret = gcs_group_handle_comp_msg (group, msg->buf);

    switch (ret) {
    case GCS_GROUP_PRIMARY:
        /* New primary configuration. This happens if:
         * - this is first node in group OR
         * - some nodes disappeared no new nodes appeared
         * No need for state exchange, return new conf_act right away */
        if (gu_mutex_lock (&core->send_lock)) abort();
        {
            assert (CORE_EXCHANGE != core->state);
            if (CORE_NON_PRIMARY == core->state) core->state = CORE_PRIMARY;
        }
        gu_mutex_unlock (&core->send_lock);

        int gcs_proto_ver;
        ret = gcs_group_act_conf (group, act, &gcs_proto_ver);
        if (ret < 0) {
            gu_fatal ("Failed create PRIM CONF action: %d (%s)",
                      ret, strerror (-ret));
            assert (0);
            ret = -ENOTRECOVERABLE;
        }
        else {
            if (0 == gcs_proto_ver) { core->proto_ver = 0; } 
        }
        assert (ret == act->buf_len);
        break;
    case GCS_GROUP_WAIT_STATE_UUID:
        /* New members, need state exchange. If representative, send UUID */
        if (gu_mutex_lock (&core->send_lock)) abort();
        {
            // if state is CLOSED or DESTROYED we don't do anything
            if (CORE_CLOSED > core->state) {
                if (0 == gcs_group_my_idx(group)) { // I'm representative
                    gu_uuid_t uuid;
                    gu_uuid_generate (&uuid, NULL, 0);
                    ret = core->backend.send (&core->backend,
                                              &uuid,
                                              sizeof(uuid),
                                              GCS_MSG_STATE_UUID);
                    if (ret < 0) {
                        // if send() failed, it means new configuration change
                        // is on the way. Probably should ignore.
                        gu_warn ("Failed to send state UUID: %d (%s)",
                                 ret, strerror (-ret));
                    }
                    else {
                        gu_info ("STATE_EXCHANGE: sent state UUID: "
                                 GU_UUID_FORMAT, GU_UUID_ARGS(&uuid));
                    }
                }
                else {
                    gu_info ("STATE EXCHANGE: Waiting for state UUID.");
                }
                core->state = CORE_EXCHANGE;
            }
            ret = 0; // no action to return, continue
        }
        gu_mutex_unlock (&core->send_lock);
        break;
    case GCS_GROUP_NON_PRIMARY:
        /* Lost primary component */
        if (gu_mutex_lock (&core->send_lock)) abort();
        {
            if (core->state < CORE_CLOSED) {
                ret = gcs_group_act_conf (group, act, &core->proto_ver);
                if (ret < 0) {
                    gu_fatal ("Failed create NON-PRIM CONF action: %d (%s)",
                              ret, strerror (-ret));
                    assert (0);
                    ret = -ENOTRECOVERABLE;
                }

                if (gcs_group_my_idx(group) == -1) { // self-leave
                    core->state = CORE_CLOSED;
                }
                else {                               // regular non-prim
                    core->state = CORE_NON_PRIMARY;
                }
            }
            else { // ignore in production?
                assert(0);
            }
        }
        gu_mutex_unlock (&core->send_lock);
        assert (ret == act->buf_len);
        break;
    case GCS_GROUP_WAIT_STATE_MSG:
        gu_fatal ("Internal error: gcs_group_handle_comp() returned "
                  "WAIT_STATE_MSG. Can't continue.");
        ret = -ENOTRECOVERABLE;
        assert(0);
    default:
        gu_fatal ("Failed to handle component message: %d (%s)!",
                  ret, strerror (-ret));
        assert(0);
    }

    return ret;
}

/*!
 * Helper for gcs_core_recv(). Handles GCS_MSG_STATE_UUID.
 *
 * @return negative error code or 0 to continue.
 */
static ssize_t
core_handle_uuid_msg (gcs_core_t*     core,
                      gcs_recv_msg_t* msg)
{
    ssize_t      ret   = 0;
    gcs_group_t* group = &core->group;

    assert (GCS_MSG_STATE_UUID == msg->type);

    if (GCS_GROUP_WAIT_STATE_UUID == gcs_group_state (group)) {

        ret = gcs_group_handle_uuid_msg (group, msg);

        switch (ret) {
        case GCS_GROUP_WAIT_STATE_MSG:
            // Need to send state message for state exchange
            {
                gcs_state_msg_t* state = gcs_group_get_state (group);

                if (state) {
                    size_t           state_len = gcs_state_msg_len (state);
                    uint8_t          state_buf[state_len];
                    const gu_uuid_t* state_uuid = gcs_state_msg_uuid (state);

                    gcs_state_msg_write (state_buf, state);
                    ret = core_msg_send_retry (core,
                                               state_buf,
                                               state_len,
                                               GCS_MSG_STATE_MSG);
                    if (ret > 0) {
                        gu_info ("STATE EXCHANGE: sent state msg: "
                                 GU_UUID_FORMAT, GU_UUID_ARGS(state_uuid));
                    }
                    else {
                        // This may happen if new configuraiton chage goes on.
                        // What shall we do in this case? Is it unrecoverable?
                        gu_error ("STATE EXCHANGE: failed for: "GU_UUID_FORMAT
                                 ": %d (%s)",
                                 GU_UUID_ARGS(state_uuid), ret, strerror(-ret));
                    }
                    gcs_state_msg_destroy (state);
                }
                else {
                    gu_fatal ("Failed to allocate state object.");
                    ret = -ENOTRECOVERABLE;
                }
            }
            break;
        case GCS_GROUP_WAIT_STATE_UUID:
            // In case of stray state uuid message
            break;
        default:
            assert(ret < 0);
            gu_error ("Failed to handle state UUID: %d (%s)",
                      ret, strerror (-ret));
        }
    }

    return ret;
}

/*!
 * Helper for gcs_core_recv(). Handles GCS_MSG_STATE_MSG.
 *
 * @return action size, negative error code or 0 to continue.
 */
static ssize_t
core_handle_state_msg (gcs_core_t*          core,
                       struct gcs_recv_msg* msg,
                       struct gcs_act*      act)
{
    ssize_t      ret = 0;
    gcs_group_t* group = &core->group;

    assert (GCS_MSG_STATE_MSG == msg->type);

    if (GCS_GROUP_WAIT_STATE_MSG == gcs_group_state (group)) {

        ret = gcs_group_handle_state_msg (group, msg);

        switch (ret) {
        case GCS_GROUP_PRIMARY:
        case GCS_GROUP_NON_PRIMARY:
            // state exchange is over, create configuration action
            if (gu_mutex_lock (&core->send_lock)) abort();
            {
                // if core is closing we do nothing
                if (CORE_CLOSED > core->state) {
                    assert (CORE_EXCHANGE == core->state);
                    switch (ret) {
                    case GCS_GROUP_PRIMARY:
                        core->state = CORE_PRIMARY;
                        break;
                    case GCS_GROUP_NON_PRIMARY:
                        core->state = CORE_NON_PRIMARY;
                        break;
                    default:
                        assert (0);
                    }
                }
            }
            gu_mutex_unlock (&core->send_lock);

            ret = gcs_group_act_conf (group, act, &core->proto_ver);
            if (ret < 0) {
                gu_fatal ("Failed create CONF action: %d (%s)",
                          ret, strerror (-ret));
                assert (0);
                ret = -ENOTRECOVERABLE;
            }
            assert (ret == act->buf_len);
            break;
        case GCS_GROUP_WAIT_STATE_MSG:
            // waiting for more state messages
            ret = 0;
            break;
        default:
            assert (ret < 0);
            gu_error ("Failed to handle state message: %d (%s)",
                      ret, strerror (-ret));
        }
    }
    return ret;
}

/*!
 * Some service actions are for internal use and consist of a single message
 * (FLOW, JOIN, SYNC)
 * In this case we can simply use msg->buf as an action buffer, since we
 * can guarantee that we don't deallocate it. Action here is just a wrapper
 * to deliver message to the upper level.
 */
static ssize_t
core_msg_to_action (gcs_core_t*          core,
                    struct gcs_recv_msg* msg,
                    struct gcs_act*      act)
{
    ssize_t      ret = 0;
    gcs_group_t* group = &core->group;

    if (GCS_GROUP_PRIMARY == gcs_group_state (group)) {
        gcs_act_type_t act_type;

        switch (msg->type) {
        case GCS_MSG_FLOW: // most frequent
            ret = 1;
            act_type = GCS_ACT_FLOW;
            break;
        case GCS_MSG_JOIN:
            ret = gcs_group_handle_join_msg (group, msg);
            assert (gcs_group_my_idx(group) == msg->sender_idx || 0 >= ret);
            if (-ENOTRECOVERABLE == ret) {
                core->backend.close(&core->backend);
                // See #165.
                // There is nobody to pass this error to for graceful shutdown:
                // application thread is blocked waiting for SST.
                gu_abort();
            }
            act_type = GCS_ACT_JOIN;
            break;
        case GCS_MSG_SYNC:
            ret = gcs_group_handle_sync_msg (group, msg);
            act_type = GCS_ACT_SYNC;
            break;
        default:
            gu_error ("Iternal error. Unexpected message type %s from ld%",
                      gcs_msg_type_string[msg->type], msg->sender_idx);
            assert (0);
            ret = -EPROTO;
        }

        if (ret > 0) {
            act->type    = act_type;
            act->buf     = msg->buf;
            act->buf_len = msg->size;
            ret          = msg->size;
        }
    }
    else {
        gu_warn ("%s message from member %ld in non-primary configuration. "
                 "Ignored.", gcs_msg_type_string[msg->type], msg->sender_idx);
    }

    return ret;
}

static long core_msg_causal(gcs_core_t* conn,
                            struct gcs_recv_msg* msg)
{
    causal_act_t* act;
    if (msg->size != sizeof(*act))
    {
        gu_error("invalid causal act len %ld, expected %ld",
                 msg->size, sizeof(*act));
        return -EPROTO;
    }
    act = (causal_act_t*)msg->buf;
    gu_mutex_lock(act->mtx);
    *act->act_id = conn->group.act_id;
    gu_cond_signal(act->cond);
    gu_mutex_unlock(act->mtx);
    return msg->size;
}

/*! Receives action */
ssize_t gcs_core_recv (gcs_core_t*          conn,
                       struct gcs_act_rcvd* recv_act,
                       bool*                is_local,
                       long long            timeout)
{
//    struct gcs_act_rcvd  recv_act;
    struct gcs_recv_msg* recv_msg = &conn->recv_msg;
    ssize_t              ret      = 0;

    static struct gcs_act_rcvd zero_act = { .act = { .buf     = NULL,
                                                     .buf_len = 0,
                                                     .type    = GCS_ACT_ERROR },
                                            .id         = -1, // GCS_SEQNO_ILL
                                            .sender_idx = -1 };

    *recv_act = zero_act;
    *is_local = false;

    /* receive messages from group and demultiplex them
     * until finally some complete action is ready */
    do
    {
        assert (recv_act->act.buf     == NULL);
        assert (recv_act->act.buf_len == 0);
        assert (recv_act->act.type    == GCS_ACT_ERROR);
        assert (recv_act->id          == GCS_SEQNO_ILL);
        assert (recv_act->sender_idx  == -1);

        ret = core_msg_recv (&conn->backend, recv_msg, timeout);
        if (gu_unlikely (ret <= 0)) {
            goto out; /* backend error while receiving message */
        }

        switch (recv_msg->type) {
        case GCS_MSG_ACTION:
            ret = core_handle_act_msg(conn, recv_msg, recv_act);
            *is_local= (recv_act->sender_idx == gcs_group_my_idx(&conn->group));
            assert (ret == recv_act->act.buf_len || ret <= 0);
            assert (recv_act->sender_idx >= 0    || ret == 0);
            break;
        case GCS_MSG_LAST:
            ret = core_handle_last_msg(conn, recv_msg, &recv_act->act);
            assert (ret >= 0); // hang on error in debug mode
            assert (ret == recv_act->act.buf_len);
            break;
        case GCS_MSG_COMPONENT:
            ret = core_handle_comp_msg (conn, recv_msg, &recv_act->act);
            assert (ret >= 0); // hang on error in debug mode
            assert (ret == recv_act->act.buf_len);
            break;
        case GCS_MSG_STATE_UUID:
            ret = core_handle_uuid_msg (conn, recv_msg);
            assert (ret >= 0); // hang on error in debug mode
            ret = 0;           // continue waiting for state messages
            break;
        case GCS_MSG_STATE_MSG:
            ret = core_handle_state_msg (conn, recv_msg, &recv_act->act);
            assert (ret >= 0); // hang on error in debug mode
            assert (ret == recv_act->act.buf_len);
            break;
        case GCS_MSG_JOIN:
        case GCS_MSG_SYNC:
        case GCS_MSG_FLOW:
            ret = core_msg_to_action (conn, recv_msg, &recv_act->act);
            assert (ret == recv_act->act.buf_len || ret <= 0);
            break;
        case GCS_MSG_CAUSAL:
            ret = core_msg_causal(conn, recv_msg);
            assert(recv_msg->sender_idx == gcs_group_my_idx(&conn->group));
            assert(ret == recv_msg->size || ret <= 0);
            ret = 0; // continue waiting for messages
            break;
        default:
            // this normaly should not happen, shall we bother with
            // protection?
            gu_warn ("Received unsupported message type: %d, length: %d, "
                     "sender: %d",
            recv_msg->type, recv_msg->size, recv_msg->sender_idx);
            // continue looping
        }
    } while (0 == ret); /* end of recv loop */

out:

    assert (ret || GCS_ACT_ERROR == recv_act->act.type);
    assert (ret == recv_act->act.buf_len || ret < 0);
    assert (recv_act->id       <= GCS_SEQNO_ILL ||
            recv_act->act.type == GCS_ACT_TORDERED ||
            recv_act->act.type == GCS_ACT_STATE_REQ); // <- dirty hack
    assert (recv_act->sender_idx >= 0 ||
            recv_act->act.type   != GCS_ACT_TORDERED);

//    gu_debug ("Returning %d", ret);

    if (-ENOTRECOVERABLE == ret) {
        conn->backend.close(&conn->backend);
        gu_abort();
    }

    return ret;
}

long gcs_core_close (gcs_core_t* core)
{
    long ret;

    if (!core) return -EBADFD;
    if (gu_mutex_lock (&core->send_lock)) return -EBADFD;

    if (core->state >= CORE_CLOSED) {
        ret = -EBADFD;
    }
    else {
        ret = core->backend.close (&core->backend);
        gcs_fifo_lite_close (core->fifo);
    }
    gu_mutex_unlock (&core->send_lock);

    return ret;
}

long gcs_core_destroy (gcs_core_t* core)
{
    core_act_t* tmp;

    if (!core) return -EBADFD;

    if (gu_mutex_lock (&core->send_lock)) return -EBADFD;
    {
        if (CORE_CLOSED != core->state) {
            if (core->state < CORE_CLOSED)
                gu_error ("Calling destroy() before close().");
            gu_mutex_unlock (&core->send_lock);
            return -EBADFD;
        }

        if (core->backend.conn) {
            gu_debug ("Calling backend.destroy()");
            core->backend.destroy (&core->backend);
        }

        core->state = CORE_DESTROYED;
    }
    gu_mutex_unlock (&core->send_lock);
    /* at this point all send attempts are isolated */

    /* after that we must be able to destroy mutexes */
    while (gu_mutex_destroy (&core->send_lock));
    /* now noone will interfere */
    while ((tmp = gcs_fifo_lite_get_head (core->fifo))) {
        // whatever is in tmp.action is allocated by app., just forget it.
        gcs_fifo_lite_pop_head (core->fifo);
    }
    gcs_fifo_lite_destroy (core->fifo);
    gcs_group_free (&core->group);

    /* free buffers */
    gu_free (core->recv_msg.buf);
    gu_free (core->send_buf);

#ifdef GCS_CORE_TESTING
    gu_lock_step_destroy (&core->ls);
#endif

    gu_free (core);

    return 0;
}

long
gcs_core_set_pkt_size (gcs_core_t* core, ulong pkt_size)
{
    long     hdr_size, msg_size;
    uint8_t* new_send_buf = NULL;
    long     ret = 0;

    if (core->state >= CORE_CLOSED) {
        gu_error ("Attempt to set packet size on a closed connection.");
        return -EBADFD;
    }

    hdr_size = gcs_act_proto_hdr_size (core->proto_ver);
    if (hdr_size < 0) return hdr_size;

    msg_size = core->backend.msg_size (&core->backend, pkt_size);
    if (msg_size <= hdr_size) {
        gu_warn ("Requested packet size %d is too small, "
                 "using smallest possible: %d",
                 pkt_size, pkt_size + (hdr_size - msg_size + 1));
        msg_size = hdr_size + 1;
    }

    gu_info ("Changing maximum message size %u -> %u, result: %u",
             core->send_buf_len, pkt_size, msg_size);

    if (gu_mutex_lock (&core->send_lock)) abort();
    {
        if (core->state != CORE_DESTROYED) {
            new_send_buf = gu_realloc (core->send_buf, msg_size);
            if (new_send_buf) {
                core->send_buf     = new_send_buf;
                core->send_buf_len = msg_size;
                memset (core->send_buf, 0, hdr_size); // to pacify valgrind
                ret = msg_size - hdr_size; // message payload
                gu_debug ("Message payload (action fragment size): %ld", ret);
            }
            else {
                ret = -ENOMEM;
            }
        }
        else {
            ret =  -EBADFD;
        }
    }
    gu_mutex_unlock (&core->send_lock);

    return ret;
}

static inline long
core_send_seqno (gcs_core_t* core, gcs_seqno_t seqno, gcs_msg_type_t msg_type)
{
    gcs_seqno_t seqno_le = gcs_seqno_le (seqno);
    ssize_t     ret      = core_msg_send_retry (core, &seqno_le,
                                                sizeof(seqno_le),
                                                msg_type);
    if (ret > 0) {
        assert(ret == sizeof(seqno));
        ret = 0;
    }

    return ret;
}

long
gcs_core_set_last_applied (gcs_core_t* core, gcs_seqno_t seqno)
{
    return core_send_seqno (core, seqno, GCS_MSG_LAST);
}

long
gcs_core_send_join (gcs_core_t* core, gcs_seqno_t seqno)
{
    return core_send_seqno (core, seqno, GCS_MSG_JOIN);
}

long
gcs_core_send_sync (gcs_core_t* core, gcs_seqno_t seqno)
{
    return core_send_seqno (core, seqno, GCS_MSG_SYNC);
}

long
gcs_core_send_fc (gcs_core_t* core, const void* fc, size_t fc_size)
{
    ssize_t ret;
    ret = core_msg_send_retry (core, fc, fc_size, GCS_MSG_FLOW);
    if (ret == (ssize_t)fc_size) {
        ret = 0;
    }
    return ret;
}

gcs_seqno_t
gcs_core_caused(gcs_core_t* core)
{
    long         ret;
    gcs_seqno_t  act_id = GCS_SEQNO_ILL;
    gu_mutex_t   mtx;
    gu_cond_t    cond;
    causal_act_t act = {&act_id, &mtx, &cond};

    gu_mutex_init (&mtx, NULL);
    gu_cond_init  (&cond, NULL);
    gu_mutex_lock (&mtx);
    {
        ret = core_msg_send_retry (core, &act, sizeof(act), GCS_MSG_CAUSAL);

        if (ret == sizeof(act))
        {
            gu_cond_wait (&cond, &mtx);
        }
        else
        {
            assert (ret < 0);
            act_id = ret;
        }
    }
    gu_mutex_unlock  (&mtx);
    gu_mutex_destroy (&mtx);
    gu_cond_destroy  (&cond);

    return act_id;
}

long
gcs_core_param_set (gcs_core_t* core, const char* key, const char* value)
{
    if (core->backend.conn) {
        return core->backend.param_set (&core->backend, key, value);
    }
    else {
        return 1;
    }
}

const char*
gcs_core_param_get (gcs_core_t* core, const char* key)
{
    if (core->backend.conn) {
        return core->backend.param_get (&core->backend, key);
    }
    else {
        return NULL;
    }
}

#ifdef GCS_CORE_TESTING

gcs_backend_t*
gcs_core_get_backend (gcs_core_t* core)
{
    return &core->backend;
}

void
gcs_core_send_lock_step (gcs_core_t* core, bool enable)
{
    gu_lock_step_enable (&core->ls, enable);
}

long
gcs_core_send_step (gcs_core_t* core, long timeout_ms)
{
    return gu_lock_step_cont (&core->ls, timeout_ms);
}

#endif /* GCS_CORE_TESTING */<|MERGE_RESOLUTION|>--- conflicted
+++ resolved
@@ -114,17 +114,6 @@
 
             core->recv_msg.buf_len = CORE_INIT_BUF_SIZE;
 
-<<<<<<< HEAD
-            core->fifo = gcs_fifo_lite_create (CORE_FIFO_LEN,
-                                               sizeof (core_act_t));
-            if (core->fifo) {
-                gu_mutex_init  (&core->send_lock, NULL);
-                core->proto_ver = 0; // will be bumped in gcs_group_act_conf()
-                gcs_group_init (&core->group, cache, node_name, inc_addr,
-                                GCS_ACT_PROTO_MAX, repl_proto_ver,
-                                appl_proto_ver);
-                core->state = CORE_CLOSED;
-=======
             core->send_buf = GU_CALLOC(CORE_INIT_BUF_SIZE, char);
             if (core->send_buf) {
 
@@ -135,11 +124,10 @@
                 if (core->fifo) {
                     gu_mutex_init  (&core->send_lock, NULL);
                     core->proto_ver = -1; // shall be bumped in gcs_group_act_conf()
-                    gcs_group_init (&core->group, node_name, inc_addr,
+                    gcs_group_init (&core->group, cache, node_name, inc_addr,
                                     GCS_PROTO_MAX, repl_proto_ver,
                                     appl_proto_ver);
                     core->state = CORE_CLOSED;
->>>>>>> c7b0e2a6
 #ifdef GCS_CORE_TESTING
                     gu_lock_step_init (&core->ls);
 #endif
