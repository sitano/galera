--- conflicted
+++ resolved
@@ -1,9 +1,5 @@
 /*
-<<<<<<< HEAD
- * Copyright (C) 2008-2016 Codership Oy <info@codership.com>
-=======
  * Copyright (C) 2008-2017 Codership Oy <info@codership.com>
->>>>>>> 4fe7d4e7
  *
  * $Id$
  */
@@ -153,11 +149,7 @@
 
     /* Flow Control */
     gu_mutex_t   fc_lock;
-<<<<<<< HEAD
     gcs_fc_t     stfc;                // state transfer FC object
-    long         stop_sent;           // how many STOPs - CONTs were sent
-=======
-    uint32_t     conf_id;             // configuration ID
     int          stop_sent_;          // how many STOPs - CONTs were sent
     int          stop_sent()
     {
@@ -183,22 +175,16 @@
         assert(stop_sent_ > 0);
         stop_sent_ -= val;
     }
->>>>>>> 4fe7d4e7
     long         stop_count;          // counts stop requests received
     long         queue_len;           // slave queue length
     long         upper_limit;         // upper slave queue limit
     long         lower_limit;         // lower slave queue limit
     long         fc_offset;           // offset for catchup phase
-<<<<<<< HEAD
-    long         stats_fc_sent;       // FC stats counters
-=======
     gcs_conn_state_t max_fc_state;    // maximum state when FC is enabled
     long         stats_fc_stop_sent;  // FC stats counters
     long         stats_fc_cont_sent;  //
->>>>>>> 4fe7d4e7
     long         stats_fc_received;   //
     uint32_t     conf_id;             // configuration ID
-    gcs_conn_state_t max_fc_state;    // maximum state when FC is enabled
 
     /* #603, #606 join control */
     bool         need_to_join;
