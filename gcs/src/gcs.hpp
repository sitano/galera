--- conflicted
+++ resolved
@@ -506,7 +506,6 @@
 /*! flushes stats counters */
 extern void gcs_flush_stats(gcs_conn_t *conn);
 
-<<<<<<< HEAD
 int gcs_get_status(gcs_conn_t* conn, gu::Status& status);
 void gcs_get_membership(const gcs_conn_t* conn,
                         wsrep_allocator_cb alloc,
@@ -522,12 +521,6 @@
                         uint32_t*           size,
                         int32_t*            my_index,
                         uint32_t            max_version);
-=======
-void gcs_get_status(gcs_conn_t* conn, gu::Status& status);
-void gcs_get_membership(const gcs_conn_t* conn,
-                        wsrep_allocator_cb alloc,
-                        struct wsrep_membership** memb);
->>>>>>> 5dc30e69
 
 /*! A node with this name will be treated as a stateless arbitrator */
 #define GCS_ARBITRATOR_NAME "garb"
