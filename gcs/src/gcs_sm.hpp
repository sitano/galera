--- conflicted
+++ resolved
@@ -449,11 +449,7 @@
         sm->stats.paused_ns += gu_time_monotonic() - sm->stats.pause_start;
     }
     else {
-<<<<<<< HEAD
-        gu_warn("Trying to continue unpaused monitor");
-=======
         gu_debug("Trying to continue unpaused monitor");
->>>>>>> 1960aa2f
     }
     GCS_SM_HIST_LOG("resumed");
     gu_mutex_unlock (&sm->lock);
