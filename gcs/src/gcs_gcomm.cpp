--- conflicted
+++ resolved
@@ -313,45 +313,6 @@
 void GCommConn::print_connect_diag(const std::string& channel,
                                    bool const bootstrap) const
 {
-<<<<<<< HEAD
-    if (tp_ != 0)
-    {
-        gu_throw_fatal << "backend connection already open";
-    }
-
-
-    error_ = ENOTCONN;
-    int err;
-    if ((err = gu_thread_create(
-             gu::get_thread_key(gu::GU_THREAD_KEY_GCS_GCOMM),
-             &thd_, run_fn, this)) != 0)
-    {
-        gu_throw_error(err) << "Failed to create thread";
-    }
-
-    // Helper to call barrier_.wait() when goes out of scope
-    class StartBarrier
-    {
-    public:
-        StartBarrier(Barrier& barrier) : barrier_(barrier) { }
-        ~StartBarrier()
-        {
-            barrier_.wait();
-        }
-    private:
-        Barrier& barrier_;
-    } start_barrier(barrier_);
-
-    thread_set_schedparam(thd_, schedparam_);
-    log_info << "gcomm thread scheduling priority set to "
-             << thread_get_schedparam(thd_) << " ";
-
-    uri_.set_option("gmcast.group", channel);
-    tp_ = Transport::create(*net_, uri_);
-    gcomm::connect(tp_, this);
-
-=======
->>>>>>> 0bc393fb
     if (bootstrap)
     {
         log_info << "gcomm: bootstrapping new group '" << channel << '\'';
@@ -408,8 +369,9 @@
 
     error_ = ENOTCONN;
     int err;
-    if ((err = gu_thread_create(
-             &thd_, 0, run_fn, this)) != 0)
+    if ((err = gu_thread_create(gu::get_thread_key(gu::GU_THREAD_KEY_GCS_GCOMM),
+                                &thd_, run_fn, this))
+        != 0)
     {
         gu_throw_error(err) << "Failed to create thread";
     }
