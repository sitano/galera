/*
 * Copyright (C) 2008-2021 Codership Oy <info@codership.com>
 *
 * $Id$
 */

/*
 * @file
 *
 * Defines unit tests for gcs_core (and as a result tests gcs_group and
 * a dummy backend which gcs_core depends on)
 *
 * Most of the checks require independent sending and receiving threads.
 * Approach 1 is to start separate threads for both sending and receiving
 * and use the current thread of execution to sychronize between them:
 *
 * CORE_RECV_START(act_r)
 * CORE_SEND_START(act_s)
 * while (gcs_core_send_step(Core)) {  // step through action fragments
 *     (do something)
 * };
 * CORE_SEND_END(act_s, ret)          // check return code
 * CORE_RECV_END(act_r, size, type)   // makes checks against size and type
 *
 * A simplified approach 2 is:
 *
 * CORE_SEND_START(act_s)
 * while (gcs_core_send_step(Core)) {  // step through action fragments
 *     (do something)
 * };
 * CORE_SEND_END(act_s, ret)          // check return code
 * CORE_RECV_ACT(act_r, size, type)   // makes checks agains size and type
 *
 * In the first approach group messages will be received concurrently.
 * In the second approach messages will wait in queue and be fetched afterwards
 *
 */

#define GCS_STATE_MSG_ACCESS
#include "../gcs_core.hpp"
#include "../gcs_dummy.hpp"
#include "../gcs_seqno.hpp"
#include "../gcs_state_msg.hpp"
#include "../gcs_code_msg.hpp"

#include <galerautils.h>
#include "gu_config.hpp"

#include "gcs_test_utils.hpp"
#include <gcache_test_encryption.hpp>
#include "gcs_core_test.hpp" // must be included last

START_TEST(gcs_code_msg)
{
    gu::UUID    const u0(NULL, 0);
    gcs_seqno_t const s0(1234);
    uint64_t    const c0(4312);

    gcs::core::CodeMsg cm0(gu::GTID(u0, s0), c0);

    const void* const buf(cm0());

    const gcs::core::CodeMsg* const cm1
        (static_cast<const gcs::core::CodeMsg*>(buf));

    gu::UUID    const u1(cm1->uuid());
    gcs_seqno_t const s1(cm1->seqno());
    uint64_t    const c1(cm1->code());

    ck_assert(u0 == u1);
    ck_assert(s0 == s1);
    ck_assert(c0 == c1);
}
END_TEST

extern ssize_t gcs_tests_get_allocated();

static const long UNKNOWN_SIZE = 1234567890; // some unrealistic number

static std::string const CacheName("core_test.cache");
static gcache::GCache* Cache   = NULL;
static gcs_core_t*     Core    = NULL;
static gcs_backend_t*  Backend = NULL;
static gcs_seqno_t     Seqno   = 0;
static gu::UUID        Uuid;

typedef struct action {
    const struct gu_buf* in;
    void*                out;
    const void*          local;
    ssize_t              size;
    gcs_act_type_t       type;
    gcs_seqno_t          seqno;
    gu_thread_t          thread;

    action() { }
    action(const struct gu_buf* a_in,
           void*                a_out,
           const void*          a_local,
           ssize_t              a_size,
           gcs_act_type_t       a_type,
           gcs_seqno_t          a_seqno,
           gu_thread_t          a_thread)
        :
        in     (a_in),
        out    (a_out),
        local  (a_local),
        size   (a_size),
        type   (a_type),
        seqno  (a_seqno),
        thread (a_thread)
    { }
} action_t;

//static struct action_t RecvAct;
static const ssize_t FRAG_SIZE = 4; // desirable action fragment size

// 1-fragment action
static const char act1_str[] = "101";
static const struct gu_buf act1[1] = {
    { act1_str, sizeof(act1_str) }
};

// 2-fragment action, with buffers aligned with FRAG_SIZE
static const char act2_str[] = "202122";
static const struct gu_buf act2[2] = {
    { "2021", 4 },
    { "22",   3 } /* 4 + 3 = 7 = sizeof(act2_str) */
};

// 3-fragment action, with unaligned buffers
static const char act3_str[] = "3031323334";
static const struct gu_buf act3[] = {
    { "303", 3 },
    { "13",  2 },
    { "23",  2 },
    { "334", 4 } /* 3 + 2 + 2 + 4 = 11 = sizeof(act3_str) */
};


// action receive thread, returns after first action received, stores action
// in the passed action_t object, uses global Core to receive
static void*
core_recv_thread (void* arg)
{
    action_t* act = (action_t*)arg;

    // @todo: refactor according to new gcs_act types
    struct gcs_act_rcvd recv_act;

    act->size  = gcs_core_recv (Core, &recv_act, GU_TIME_ETERNITY);
    act->out   = (void*)recv_act.act.buf;
    act->local = recv_act.local;
    act->type  = recv_act.act.type;
    act->seqno = recv_act.id;

    return (NULL);
}

// this macro logs errors from within a function
#define FAIL_IF(expr, format, ...)                                      \
    if (expr) {                                                         \
        gu_fatal ("FAIL: " format, __VA_ARGS__);                  \
        ck_assert_msg(false, format, __VA_ARGS__);                \
        return true;                                                    \
    }

// Start a thread to receive an action
// args: action_t object
static inline bool CORE_RECV_START(action_t* act)
{
    return (0 != gu_thread_create (NULL, &act->thread,
                                   core_recv_thread, act));
}

static bool COMMON_RECV_CHECKS(action_t*      act,
                               const char*    buf,
                               int            size,
                               gcs_act_type_t type,
                               gcs_seqno_t*   seqno)
{
    bool const act_in_gcache(GCS_ACT_WRITESET  == act->type ||
                             GCS_ACT_STATE_REQ == act->type);
    // GCS_ACT_CCHANGE will be handled in core_test_check_conf() that shall
    // follow, so it can't be freed here.

    const void* const out_ptx(act->out && act_in_gcache ?
                              Cache->get_ro_plaintext(act->out) : act->out);

    FAIL_IF (size != UNKNOWN_SIZE && size != act->size,
             "gcs_core_recv(): expected size %d, returned %zd (%s)",
             size, act->size, strerror (-act->size));
    FAIL_IF (act->type != type,
             "type does not match: expected %d, got %d", type, act->type);
    FAIL_IF (act->size > 0 && act->out == NULL,
             "null buffer received with positive size: %zu", act->size);

    if (act->type == GCS_ACT_STATE_REQ)
    {
        Cache->free(act->out);
        return false;
    }

    // action is ordered only if it is of type GCS_ACT_WRITESET or
    // GCS_ACT_CCHANGE and not an error
    if (act->seqno > GCS_SEQNO_ILL) {
        FAIL_IF (GCS_ACT_WRITESET != act->type && GCS_ACT_CCHANGE != act->type
                 && act->seqno > 0,
                 "GCS_ACT_WRITESET != act->type (%d), while act->seqno: %lld",
                 act->type, (long long)act->seqno);

        if (GCS_ACT_WRITESET == act->type)
        {
            assert((*seqno + 1) == act->seqno);
            FAIL_IF ((*seqno + 1) != act->seqno,
                     "expected seqno %lld, got %lld",
                     (long long)(*seqno + 1), (long long)act->seqno);
            *seqno = *seqno + 1;
        }
        else if (GCS_ACT_CCHANGE == act->type)
        {
            FAIL_IF (act->seqno < 0, "Negative seqno: %lld",
                     (long long)act->seqno);

            Uuid = gcs_core_get_group(Core)->group_uuid;

            if (gcs_core_proto_ver(Core) >= 1) *seqno = *seqno + 1;
        }
    }

    if (NULL != buf) {

        if (GCS_ACT_WRITESET == act->type) {
            // local action buffer should not be copied
            FAIL_IF (act->local != act->in,
                     "Received buffer ptr is not the same as sent: %p != %p",
                     act->in, act->local);
            FAIL_IF (memcmp (buf, out_ptx, act->size),
                     "Received buffer contents is not the same as sent: "
                     "'%s' != '%s'", buf, (char*)out_ptx);
        }
        else {
            FAIL_IF (act->local == buf,
                     "Received the same buffer ptr as sent%s", "");
            FAIL_IF (memcmp (buf, out_ptx, act->size),
                     "Received buffer contents is not the same as sent%s", "");
        }
    }

    if (act_in_gcache) Cache->free(act->out);

    return false;
}

// Wait for recv thread to complete, perform required checks
// args: action_t, expected size, expected type
static bool CORE_RECV_END(action_t*      act,
                          const void*    buf,
                          ssize_t        size,
                          gcs_act_type_t type)
{
    {
        int ret = gu_thread_join (act->thread, NULL);
        act->thread = GU_THREAD_INITIALIZER;
        FAIL_IF(0 != ret, "Failed to join recv thread: %d (%s)",
                ret, strerror (ret));
    }

    return COMMON_RECV_CHECKS (act, (const char*)buf, size, type, &Seqno);
}

// Receive action in one call, perform required checks
// args: pointer to action_t, expected size, expected type
static bool CORE_RECV_ACT (action_t*      act,
                           const void*    buf,  // single buffer action repres.
                           ssize_t        size,
                           gcs_act_type_t type)
{
    struct gcs_act_rcvd recv_act;

    act->size  = gcs_core_recv (Core, &recv_act, GU_TIME_ETERNITY);
    act->out   = (void*)recv_act.act.buf;
    act->local = recv_act.local;
    act->type  = recv_act.act.type;
    act->seqno = recv_act.id;

    return COMMON_RECV_CHECKS (act, (const char*)buf, size, type, &Seqno);
}

// Sending always needs to be done via separate thread (uses lock-stepping)
void*
core_send_thread (void* arg)
{
    action_t* act = (action_t*)arg;

    // use seqno field to pass the return code, it is signed 8-byte integer
    act->seqno = gcs_core_send (Core, act->in, act->size, act->type);

    return (NULL);
}

// Start a thread to send an action
// args: action_t object
static bool CORE_SEND_START(action_t* act)
{
    return (0 != gu_thread_create (NULL, &act->thread,
                                   core_send_thread, act));
}

// Wait for send thread to complete, perform required checks
// args: action_t, expected return code
static bool CORE_SEND_END(action_t* act, long ret)
{
    {
        long _ret = gu_thread_join (act->thread, NULL);
        act->thread = GU_THREAD_INITIALIZER;
        FAIL_IF (0 != _ret, "Failed to join recv thread: %ld (%s)",
                 _ret, strerror (_ret));
    }

    ck_assert_msg(ret == act->seqno,
                  "gcs_core_send(): expected %lld, returned %lld (%s)",
                  (long long) ret, (long long) act->seqno, strerror (-act->seqno));

    return false;
}

// check if configuration is the one that we expected
static long
core_test_check_conf (void* const conf_msg, int const conf_size,
                      bool const prim, long const my_idx, size_t const memb_num)
{
    long ret = 0;

    gcs_act_cchange const conf(Cache->get_ro_plaintext(conf_msg), conf_size);

    if ((conf.conf_id >= 0) != prim) {
        gu_error ("Expected %s conf, received %s",
                  prim ? "PRIMARY" : "NON-PRIMARY",
                  (conf.conf_id >= 0) ? "PRIMARY" : "NON-PRIMARY");
        ret = -1;
    }

    if (conf.memb.size() != memb_num) {
        gu_error ("Expected memb_num = %zd, got %zd", memb_num,conf.memb.size());
        ret = -1;
    }

    Cache->free(conf_msg);

    return ret;
}

static long
core_test_set_payload_size (ssize_t s)
{
    long          ret;
    const ssize_t arbitrary_pkt_size = s + 64; // big enough for payload to fit

    ret = gcs_core_set_pkt_size (Core, arbitrary_pkt_size);
    if (ret <= 0) {
        gu_error("set_pkt_size(%zd) returned: %ld (%s)", arbitrary_pkt_size,
                 ret, strerror (-ret));
        return ret;
    }

    ret = gcs_core_set_pkt_size (Core, arbitrary_pkt_size - ret + s);
    if (ret != s) {
        gu_error("set_pkt_size() returned: %ld instead of %zd", ret, s);
        return ret;
    }

    return 0;
}

// Initialises core and backend objects + some common tests
static inline void
core_test_init (gu::Config* config,
                bool enc, bool bootstrap = true, int const gcs_proto_ver = 1)
{
    long     ret;
    action_t act;

    mark_point();

    ck_assert(config != NULL);

    gcs_test::InitConfig(*config, CacheName);

    if (enc)
    {
        Cache = new gcache::GCache(NULL, *config, ".", gcache_test_encrypt_cb,
                                   NULL);
        wsrep_enc_key_t const key = { Cache, sizeof(*Cache) };
        Cache->set_enc_key(key);
    }
    else
    {
        Cache = new gcache::GCache(NULL, *config, ".");
    }

    Core = gcs_core_create (reinterpret_cast<gu_config_t*>(config),
                            reinterpret_cast<gcache_t*>(Cache),
                            "core_test", "aaa.bbb.ccc.ddd:xxxx", 0, 0,
                            gcs_proto_ver);

    ck_assert(NULL != Core);

    Backend = gcs_core_get_backend (Core);
    ck_assert(NULL != Backend);

    Seqno = 0; // reset seqno

    ret = core_test_set_payload_size (FRAG_SIZE);
    ck_assert_msg(-EBADFD == ret, "Expected -EBADFD, got: %ld (%s)",
                  ret, strerror(-ret));

    ret = gcs_core_open (Core, "yadda-yadda", "owkmevc", 1);
    ck_assert_msg(-EINVAL == ret, "Expected -EINVAL, got %ld (%s)",
                  ret, strerror(-ret));

    ret = gcs_core_open (Core, "yadda-yadda", "dummy://", bootstrap);
    ck_assert_msg(0 == ret, "Failed to open core connection: %ld (%s)",
                  ret, strerror(-ret));

    if (!bootstrap) {
        gcs_core_send_lock_step (Core, true);
        mark_point();
        return;
    }

    // receive first configuration message
    ck_assert(!CORE_RECV_ACT (&act, NULL, UNKNOWN_SIZE, GCS_ACT_CCHANGE));
    ck_assert(!core_test_check_conf(act.out, act.size, bootstrap, 0, 1));

    int const ver(gcs_core_proto_ver(Core));
    ck_assert_msg(ver == gcs_proto_ver,"Expected protocol version: %d, got: %d",
                  gcs_proto_ver, ver);

    // this will configure backend to have desired fragment size
    ret = core_test_set_payload_size (FRAG_SIZE);
    ck_assert_msg(0 == ret, "Failed to set up the message payload size: %ld (%s)",
                  ret, strerror(-ret));

    // try to send an action to check that everything's alright
    ret = gcs_core_send (Core, act1, sizeof(act1_str), GCS_ACT_WRITESET);
    ck_assert_msg(ret == sizeof(act1_str), "Expected %zu, got %ld (%s)",
                  sizeof(act1_str), ret, strerror (-ret));
    gu_warn ("Next CORE_RECV_ACT fails under valgrind");
    act.in = act1;
    ck_assert(!CORE_RECV_ACT(&act, act1_str, sizeof(act1_str), GCS_ACT_WRITESET));

    ret = gcs_core_send_join (Core, gu::GTID(Uuid, Seqno), 0);
    ck_assert_msg(ret >= 0, "gcs_core_send_join(): %ld (%s)",
                  ret, strerror(-ret));
    // no action to be received (we're joined already)

    ret = gcs_core_send_sync (Core, gu::GTID(Uuid, Seqno));

    int const proto(gcs_core_proto_ver(Core));
    ck_assert(proto == gcs_proto_ver); // checking just in case

    int const expected_ret
        (proto >= 1 ? gcs::core::CodeMsg::serial_size() : sizeof(gcs_seqno_t));
    ck_assert_msg(ret == expected_ret,
             "gcs_core_send_sync(): %ld (%s)", ret, strerror(-ret));

    ck_assert(!CORE_RECV_ACT(&act, NULL, sizeof(gcs_seqno_t), GCS_ACT_SYNC));

    gcs_seqno_t const s(gcs_seqno_gtoh(*(gcs_seqno_t*)act.out));

    int const expected_s(proto >= 1 ? 0 : Seqno);
    ck_assert_msg(s == expected_s, "Expected code %lld, got %lld",
                  (long long)expected_s, (long long)s);

    gcs_core_send_lock_step (Core, true);
    mark_point();
}

// cleans up core and backend objects
static inline void
core_test_cleanup ()
{
    long      ret;
    char      tmp[1];
    action_t  act;

    ck_assert(NULL != Core);
    ck_assert(NULL != Backend);

    // to fetch self-leave message
    ck_assert(!CORE_RECV_START (&act));
    ret = gcs_core_close (Core);
    ck_assert_msg(0 == ret, "Failed to close core: %ld (%s)",
                  ret, strerror (-ret));
    ret = CORE_RECV_END (&act, NULL, UNKNOWN_SIZE, GCS_ACT_CCHANGE);
    ck_assert_msg(0 == ret, "ret: %ld (%s)", ret, strerror(-ret));
    ck_assert(!core_test_check_conf(act.out, act.size, false, -1, 0));

    // check that backend is closed too
    ret = Backend->send (Backend, tmp, sizeof(tmp), GCS_MSG_ACTION);
    ck_assert(ret == -EBADFD);

    ret = gcs_core_destroy (Core);
    ck_assert_msg(0 == ret, "Failed to destroy core: %ld (%s)",
                  ret, strerror (-ret));

    {
        ssize_t   allocated;
        allocated = gcs_tests_get_allocated();
        ck_assert_msg(0 == allocated,
                      "Expected 0 allocated bytes, found %zd", allocated);
    }

    delete Cache;
    ::unlink(CacheName.c_str());
}

// just a smoke test for core API
static void
test_api(bool const enc)
{
    gu::Config config;
    core_test_init (&config, enc);

    ck_assert(NULL != Cache);
    ck_assert(NULL != Core);
    ck_assert(NULL != Backend);

    long     ret;
    long     tout = 100; // 100 ms timeout
    const struct gu_buf* act = act3;
    const void* act_buf  = act3_str;
    size_t      act_size = sizeof(act3_str);

    action_t act_s(act, NULL, NULL, act_size, GCS_ACT_WRITESET, -1,
                   GU_THREAD_INITIALIZER);
    action_t act_r(act, NULL, NULL, -1, (gcs_act_type_t)-1, -1,
                   GU_THREAD_INITIALIZER);
    long i = 5;

    // test basic fragmentaiton
    while (i--) {
        long     frags    = (act_size - 1)/FRAG_SIZE + 1;

        gu_info ("Iteration %ld: act: %s, size: %zu, frags: %ld",
                 i, act, act_size, frags);

        ck_assert(!CORE_SEND_START (&act_s));

        while ((ret = gcs_core_send_step (Core, 3*tout)) > 0) {
            frags--; gu_info ("frags: %ld", frags);
//            usleep (1000);
        }

        ck_assert_msg(ret == 0, "gcs_core_send_step() returned: %ld (%s)",
                      ret, strerror(-ret));
        ck_assert_msg(frags == 0, "frags = %ld, instead of 0", frags);
        ck_assert(!CORE_SEND_END (&act_s, act_size));
        ck_assert(!CORE_RECV_ACT (&act_r, act_buf, act_size, GCS_ACT_WRITESET));

        ret = gcs_core_set_last_applied (Core, gu::GTID(Uuid, Seqno));
        ck_assert_msg(ret >= 0, "gcs_core_set_last_applied(): %ld (%s)",
                      ret, strerror(-ret));
        /* commit cut action size should be 8 */
        ck_assert(!CORE_RECV_ACT (&act_r, NULL, 8, GCS_ACT_COMMIT_CUT));
        ck_assert(Seqno == gcs_seqno_gtoh(*(gcs_seqno_t*)act_r.out));
        free(act_r.out); // commit cut is allocated by malloc()
    }

    // send fake flow control action, its contents is not important
    gcs_core_send_fc (Core, act, act_size);
    ck_assert_msg(ret >= 0, "gcs_core_send_fc(): %ld (%s)",
                  ret, strerror(-ret));
    ck_assert(!CORE_RECV_ACT(&act_r, act, act_size, GCS_ACT_FLOW));

    core_test_cleanup ();
}

START_TEST (gcs_core_test_api)
{
    test_api(false);
}
END_TEST

START_TEST (gcs_core_test_apiE)
{
    test_api(true);
}
END_TEST

// do a single send step, compare with the expected result
static inline bool
CORE_SEND_STEP (gcs_core_t* core, long timeout, long ret, int line)
{
   long err = gcs_core_send_step (core, timeout);
   ck_assert_msg(err >= 0, "gcs_core_send_step(): %ld (%s)",
                 err, strerror (-err));
   if (ret >= 0) {
       if (err != ret) {
           fprintf(stderr, "gcs_core_send_step(%ld, %ld) at line %d:"
                   " expected %ld, got %ld", timeout, ret, line, ret, err);
           assert(0); // to catch a core if possible
           ck_abort();
       }
   }

   return false;
}

static bool
DUMMY_INJECT_COMPONENT (gcs_backend_t* backend, const gcs_comp_msg_t* comp)
{
    long ret = gcs_dummy_inject_msg (Backend, comp,
                                     gcs_comp_msg_size(comp),
                                     GCS_MSG_COMPONENT, GCS_SENDER_NONE);
    ck_assert_msg(ret > 0, "gcs_dummy_inject_msg(): %ld (%s)",
                  ret, strerror(ret));

    return false;
}

static bool
DUMMY_INSTALL_COMPONENT (gcs_backend_t* backend, const gcs_comp_msg_t* comp)
{
    bool primary = gcs_comp_msg_primary (comp);
    long my_idx  = gcs_comp_msg_self    (comp);
    long members = gcs_comp_msg_num     (comp);

    action_t act;

    FAIL_IF (gcs_dummy_set_component(Backend, comp), "%s",
             "gcs_dummy_set_component");
    FAIL_IF (DUMMY_INJECT_COMPONENT (Backend, comp), "%s",
             "DUMMY_INJECT_COMPONENT");
    FAIL_IF (CORE_RECV_ACT (&act, NULL, UNKNOWN_SIZE, GCS_ACT_CCHANGE), "%s",
             "CORE_RECV_ACT");
    FAIL_IF (core_test_check_conf(act.out, act.size, primary, my_idx, members),
             "%s", "core_test_check_conf");

    return false;
}

static void
CORE_TEST_OWN(bool const enc, int gcs_proto_ver)
{
    long const tout = 1000; // 100 ms timeout

    const struct gu_buf* act      = act2;
    const void*          act_buf  = act2_str;
    size_t               act_size = sizeof(act2_str);

    action_t act_s(act, NULL, NULL, act_size, GCS_ACT_WRITESET, -1,
                   GU_THREAD_INITIALIZER);
    action_t act_r(act, NULL, NULL, -1, (gcs_act_type_t)-1, -1,GU_THREAD_INITIALIZER);

    // Create primary and non-primary component messages
    gcs_comp_msg_t* prim     = gcs_comp_msg_new (true, false,  0, 1, 0);
    gcs_comp_msg_t* non_prim = gcs_comp_msg_new (false, false, 0, 1, 0);
    ck_assert(NULL != prim);
    ck_assert(NULL != non_prim);
    gcs_comp_msg_add (prim,     "node1", 0);
    gcs_comp_msg_add (non_prim, "node1", 1);

    gu::Config config;
    core_test_init (&config, enc, true, gcs_proto_ver);

    /////////////////////////////////////////////
    /// check behaviour in transitional state ///
    /////////////////////////////////////////////

    ck_assert(!CORE_RECV_START (&act_r));
    ck_assert(!CORE_SEND_START (&act_s));
    ck_assert(!CORE_SEND_STEP (Core, tout, 1, __LINE__)); // 1st frag
    usleep (10000); // resolve race between sending and setting transitional
    gcs_dummy_set_transitional (Backend);
    ck_assert(!CORE_SEND_STEP (Core, tout, 1, __LINE__)); // 2nd frag
    ck_assert(!CORE_SEND_STEP (Core, tout, 0, __LINE__)); // no frags left
    ck_assert(NULL == act_r.out); // should not have received anything
    ck_assert(!gcs_dummy_set_component (Backend, prim)); // return to PRIM state
    ck_assert(!CORE_SEND_END (&act_s, act_size));
    ck_assert(!CORE_RECV_END (&act_r, act_buf, act_size, GCS_ACT_WRITESET));

    /*
     * TEST CASE 1: Action was sent successfully, but NON_PRIM component
     * happened before any fragment could be delivered.
     * EXPECTED OUTCOME: action is received with -ENOTCONN instead of global
     * seqno
     */
    ck_assert(!DUMMY_INJECT_COMPONENT (Backend, non_prim));
    ck_assert(!CORE_SEND_START (&act_s));
    ck_assert(!CORE_SEND_STEP (Core, tout, 1, __LINE__)); // 1st frag
    ck_assert(!CORE_SEND_STEP (Core, tout, 1, __LINE__)); // 2nd frag
    ck_assert(!CORE_SEND_END (&act_s, act_size));
    ck_assert(!gcs_dummy_set_component(Backend, non_prim));
    ck_assert(!CORE_RECV_ACT (&act_r, NULL, UNKNOWN_SIZE, GCS_ACT_CCHANGE));
    ck_assert(!core_test_check_conf(act_r.out, act_r.size, false, 0, 1));
    ck_assert(!CORE_RECV_ACT (&act_r, act_buf, act_size, GCS_ACT_WRITESET));
    ck_assert_msg(-ENOTCONN == act_r.seqno,
                  "Expected -ENOTCONN, received %ld (%s)",
                  act_r.seqno, strerror (-act_r.seqno));

    /*
     * TEST CASE 2: core in NON_PRIM state. There is attempt to send an
     * action.
     * EXPECTED OUTCOME: CORE_SEND_END should return -ENOTCONN after 1st
     * fragment send fails.
     */
    ck_assert(!CORE_SEND_START (&act_s));
    ck_assert(!CORE_SEND_STEP (Core, tout, 1, __LINE__)); // 1st frag
    ck_assert(!CORE_SEND_STEP (Core, tout, 0, __LINE__)); // bail out after 1st frag
    ck_assert(!CORE_SEND_END (&act_s, -ENOTCONN));

    /*
     * TEST CASE 3: Backend in NON_PRIM state. There is attempt to send an
     * action.
     * EXPECTED OUTCOME: CORE_SEND_END should return -ENOTCONN after 1st
     * fragment send fails.
     */
    ck_assert(!DUMMY_INSTALL_COMPONENT (Backend, prim));
    ck_assert(!gcs_dummy_set_component(Backend, non_prim));
    ck_assert(!DUMMY_INJECT_COMPONENT (Backend, non_prim));
    ck_assert(!CORE_SEND_START (&act_s));
    ck_assert(!CORE_SEND_STEP (Core, tout, 1, __LINE__)); // 1st frag
    ck_assert(!CORE_SEND_END (&act_s, -ENOTCONN));
    ck_assert(!CORE_RECV_ACT (&act_r, NULL, UNKNOWN_SIZE, GCS_ACT_CCHANGE));
    ck_assert(!core_test_check_conf(act_r.out, act_r.size, false, 0, 1));

    /*
     * TEST CASE 4: Action was sent successfully, but NON_PRIM component
     * happened in between delivered fragments.
     * EXPECTED OUTCOME: action is received with -ENOTCONN instead of global
     * seqno.
     */
    ck_assert(!DUMMY_INSTALL_COMPONENT (Backend, prim));
    ck_assert(!CORE_SEND_START (&act_s));
    ck_assert(!CORE_SEND_STEP (Core, tout, 1, __LINE__)); // 1st frag
    ck_assert(!DUMMY_INJECT_COMPONENT (Backend, non_prim));
    ck_assert(!CORE_SEND_STEP (Core, tout, 1, __LINE__)); // 2nd frag
    ck_assert(!CORE_SEND_END (&act_s, act_size));
    ck_assert(!CORE_RECV_ACT (&act_r, NULL, UNKNOWN_SIZE, GCS_ACT_CCHANGE));
    ck_assert(!core_test_check_conf(act_r.out, act_r.size, false, 0, 1));
    ck_assert(!CORE_RECV_ACT (&act_r, act_buf, act_size, GCS_ACT_WRITESET));
    ck_assert_msg(-ENOTCONN == act_r.seqno,
                  "Expected -ENOTCONN, received %ld (%s)",
                  act_r.seqno, strerror (-act_r.seqno));

    /*
     * TEST CASE 5: Action is being sent and received concurrently. In between
     * two fragments recv thread receives NON_PRIM and then PRIM components.
     * EXPECTED OUTCOME: CORE_RECV_ACT should receive the action with -ERESTART
     * instead of seqno.
     */
    ck_assert(!DUMMY_INSTALL_COMPONENT (Backend, prim));
    ck_assert(!CORE_SEND_START (&act_s));
    ck_assert(!CORE_SEND_STEP (Core, tout, 1, __LINE__)); // 1st frag
    usleep (100000); // make sure 1st fragment gets in before new component
    ck_assert(!DUMMY_INSTALL_COMPONENT (Backend, non_prim));
    ck_assert(!DUMMY_INSTALL_COMPONENT (Backend, prim));
    ck_assert(!CORE_SEND_STEP (Core, tout, 1, __LINE__)); // 2nd frag
    ck_assert(!CORE_SEND_END (&act_s, act_size));
    ck_assert(!CORE_RECV_ACT (&act_r, act_buf, act_size, GCS_ACT_WRITESET));
    ck_assert_msg(-ERESTART == act_r.seqno,
                  "Expected -ERESTART, received %ld (%s)",
                  act_r.seqno, strerror (-act_r.seqno));

    /*
     * TEST CASE 6: Action has 3 fragments, 2 were sent successfully but the
     * 3rd failed because backend is in NON_PRIM. In addition NON_PRIM component
     * happened in between delivered fragments.
     * subcase 1: new component received first
     * subcase 2: 3rd fragment is sent first
     * EXPECTED OUTCOME: CORE_SEND_END should return -ENOTCONN after 3rd
     * fragment send fails.
     */
    act        = act3;
    act_buf    = act3_str;
    act_size   = sizeof(act3_str);
    act_s.in   = act;
    act_s.size = act_size;

    // subcase 1
    ck_assert(!DUMMY_INSTALL_COMPONENT (Backend, prim));
    ck_assert(!CORE_SEND_START (&act_s));
    ck_assert(!CORE_SEND_STEP (Core, tout, 1, __LINE__)); // 1st frag
    ck_assert(!DUMMY_INJECT_COMPONENT (Backend, non_prim));
    ck_assert(!CORE_SEND_STEP (Core, tout, 1, __LINE__)); // 2nd frag
    usleep (500000); // fail_if_seq
    ck_assert(!gcs_dummy_set_component(Backend, non_prim));
    ck_assert(!CORE_RECV_ACT (&act_r, NULL, UNKNOWN_SIZE, GCS_ACT_CCHANGE));
    ck_assert(!core_test_check_conf(act_r.out, act_r.size, false, 0, 1));
<<<<<<< HEAD
    ck_assert(!CORE_SEND_STEP (Core, tout, 1)); // 3rd frag
=======
    Cache->free(act_r.out);
    ck_assert(!CORE_SEND_STEP (Core, tout, 1, __LINE__)); // 3rd frag
>>>>>>> c333b191
    ck_assert(!CORE_SEND_END (&act_s, -ENOTCONN));

    // subcase 2
    ck_assert(!DUMMY_INSTALL_COMPONENT (Backend, prim));
    ck_assert(!CORE_SEND_START (&act_s));
    ck_assert(!CORE_SEND_STEP (Core, tout, 1, __LINE__)); // 1st frag
    ck_assert(!DUMMY_INJECT_COMPONENT (Backend, non_prim));
    ck_assert(!CORE_SEND_STEP (Core, tout, 1, __LINE__)); // 2nd frag
    usleep (1000000);
    ck_assert(!gcs_dummy_set_component(Backend, non_prim));
    ck_assert(!CORE_SEND_STEP (Core, 4*tout, 1, __LINE__)); // 3rd frag
    ck_assert(!CORE_RECV_ACT (&act_r, NULL, UNKNOWN_SIZE, GCS_ACT_CCHANGE));
    ck_assert(!core_test_check_conf(act_r.out, act_r.size, false, 0, 1));
    ck_assert(!CORE_SEND_END (&act_s, -ENOTCONN));

    gu_free (prim);
    gu_free (non_prim);

    core_test_cleanup ();
}

START_TEST (gcs_core_test_own_v0)
{
    CORE_TEST_OWN(false, 0);
}
END_TEST

START_TEST (gcs_core_test_own_v1)
{
    CORE_TEST_OWN(false, 1);
}
END_TEST

START_TEST (gcs_core_test_own_v1E)
{
    CORE_TEST_OWN(true, 1);
}
END_TEST

#ifdef GCS_ALLOW_GH74
/*
 * Disabled test because it is too slow and timeouts on crowded
 * build systems like e.g. build.opensuse.org */

START_TEST (gcs_core_test_gh74)
{
    gu::Config config;
    core_test_init(&config, true, "node1");

    // set frag size large enough to avoid fragmentation.
    gu_info ("set payload size = 1024");
    core_test_set_payload_size(1024);

    // new primary comp message.
    gcs_comp_msg_t* prim = gcs_comp_msg_new (true, false, 0, 2, 0);
    ck_assert(NULL != prim);
    gcs_comp_msg_add(prim, "node1", 0);
    gcs_comp_msg_add(prim, "node2", 1);

    // construct state transform request.
    static const char* req_ptr = "12345";
    static const size_t req_size = 6;
    static const char* donor = ""; // from *any*
    static const size_t donor_len = strlen(donor) + 1;
    size_t act_size = req_size + donor_len;
    char* act_ptr = 0;

    act_ptr = (char*)gu_malloc(act_size);
    memcpy(act_ptr, donor, donor_len);
    memcpy(act_ptr + donor_len, req_ptr, req_size);

    // serialize request into message.
    gcs_act_frag_t frg;
    frg.proto_ver = gcs_core_group_protocol_version(Core);
    frg.frag_no = 0;
    frg.act_id = 1;
    frg.act_size = act_size;
    frg.act_type = GCS_ACT_STATE_REQ;
    char msg_buf[1024];
    ck_assert(!gcs_act_proto_write(&frg, msg_buf, sizeof(msg_buf)));
    memcpy(const_cast<void*>(frg.frag), act_ptr, act_size);
    size_t msg_size = act_size + gcs_act_proto_hdr_size(frg.proto_ver);
    // gu_free(act_ptr);

    // state exchange message.
    gu_uuid_t state_uuid;
    gu_uuid_generate(&state_uuid, NULL, 0);
    gcs_core_set_state_uuid(Core, &state_uuid);

    // construct uuid message from node1.
    size_t uuid_len = sizeof(state_uuid);
    char uuid_buf[uuid_len];
    memcpy(uuid_buf, &state_uuid, uuid_len);

    gcs_state_msg_t* state_msg = NULL;
    const gcs_group_t* group = gcs_core_get_group(Core);

    // state exchange message from node1
    state_msg = gcs_group_get_state(group);
    state_msg->state_uuid = state_uuid;
    size_t state_len = gcs_state_msg_len (state_msg);
    char state_buf[state_len];
    gcs_state_msg_write (state_buf, state_msg);
    gcs_state_msg_destroy (state_msg);

    // state exchange message from node2
    state_msg = gcs_state_msg_create(&state_uuid,
                                     &GU_UUID_NIL,
                                     &GU_UUID_NIL,
                                     GCS_SEQNO_ILL,
                                     GCS_SEQNO_ILL,
                                     GCS_SEQNO_ILL,
                                     0,
                                     GCS_NODE_STATE_NON_PRIM,
                                     GCS_NODE_STATE_PRIM,
                                     "node2", "127.0.0.1",
                                     group->gcs_proto_ver,
                                     group->repl_proto_ver,
                                     group->appl_proto_ver,
                                     group->prim_gcs_ver,
                                     group->prim_repl_ver,
                                     group->prim_appl_ver,
                                     0, // desync count
                                     0);
    size_t state_len2 = gcs_state_msg_len (state_msg);
    char state_buf2[state_len2];
    gcs_state_msg_write (state_buf2, state_msg);
    gcs_state_msg_destroy (state_msg);

    action_t act_r(NULL,  NULL, NULL, -1, (gcs_act_type_t)-1, -1,
                   GU_THREAD_INITIALIZER);

    // ========== from node1's view ==========
    ck_assert(!gcs_dummy_set_component(Backend, prim));
    ck_assert(!DUMMY_INJECT_COMPONENT(Backend, prim));
    gu_free(prim);
    CORE_RECV_START(&act_r); // we have to start another thread here.
    // otherwise messages to node1 can not be in right order.
    for(;;) {
        usleep(10000); // make sure node1 already changed its status to WAIT_STATE_MSG
        if (gcs_group_state(group) == GCS_GROUP_WAIT_STATE_MSG) {
            break;
        }
    }
    // then STR sneaks before new configuration is delivered.
    ck_assert(gcs_dummy_inject_msg(Backend, msg_buf, msg_size,
                                   GCS_MSG_ACTION, 1) == (int)msg_size);
    // then state exchange message from node2.
    ck_assert(gcs_dummy_inject_msg(Backend, state_buf2, state_len2,
                                   GCS_MSG_STATE_MSG, 1) == (int)state_len2);
    // expect STR is lost here.
    ck_assert(!CORE_RECV_END(&act_r, NULL, UNKNOWN_SIZE, GCS_ACT_CCHANGE));
    ck_assert(!core_test_check_conf((const gcs_act_cchange_t*)act_r.out, true, 0, 2));
    free(act_r.out);
    core_test_cleanup();

    // ========== from node2's view ==========
    core_test_init(&config, false, "node2");

    // set frag size large enough to avoid fragmentation.
    gu_info ("set payload size = 1024");
    core_test_set_payload_size(1024);

    prim = gcs_comp_msg_new (true, false, 1, 2, 0);
    ck_assert(NULL != prim);
    gcs_comp_msg_add(prim, "node1", 0);
    gcs_comp_msg_add(prim, "node2", 1);

    // node1 and node2 joins.
    // now node2's status == GCS_NODE_STATE_PRIM
    ck_assert(!gcs_dummy_set_component(Backend, prim));
    ck_assert(!DUMMY_INJECT_COMPONENT(Backend, prim));
    gu_free(prim);
    ck_assert(gcs_dummy_inject_msg(Backend, uuid_buf, uuid_len,
              GCS_MSG_STATE_UUID, 0) == (int)uuid_len);
    ck_assert(gcs_dummy_inject_msg(Backend, state_buf, state_len,
              GCS_MSG_STATE_MSG, 0)  == (int)state_len);
    ck_assert(!CORE_RECV_ACT(&act_r, NULL, UNKNOWN_SIZE, GCS_ACT_CCHANGE));
    ck_assert(!core_test_check_conf((const gcs_act_cchange_t*)act_r.out, true, 1, 2));
    free(act_r.out);

    // then node3 joins.
    prim = gcs_comp_msg_new (true, false, 1, 3, 0);
    ck_assert(NULL != prim);
    gcs_comp_msg_add(prim, "node1", 0);
    gcs_comp_msg_add(prim, "node2", 1);
    gcs_comp_msg_add(prim, "node3", 2);
    ck_assert(!gcs_dummy_set_component(Backend, prim));
    ck_assert(!DUMMY_INJECT_COMPONENT(Backend, prim));
    gu_free(prim);

    // generate a new state uuid.
    gu_uuid_generate(&state_uuid, NULL, 0);
    memcpy(uuid_buf, &state_uuid, uuid_len);

    // state exchange message from node3
    group = gcs_core_get_group(Core);
    state_msg = gcs_state_msg_create(&state_uuid,
                                     &GU_UUID_NIL,
                                     &GU_UUID_NIL,
                                     GCS_SEQNO_ILL,
                                     GCS_SEQNO_ILL,
                                     GCS_SEQNO_ILL,
                                     0,
                                     GCS_NODE_STATE_NON_PRIM,
                                     GCS_NODE_STATE_PRIM,
                                     "node3", "127.0.0.1",
                                     group->gcs_proto_ver,
                                     group->repl_proto_ver,
                                     group->appl_proto_ver,
                                     group->prim_gcs_ver,
                                     group->prim_repl_ver,
                                     group->prim_appl_ver,
                                     0, // desync count
                                     0);
    size_t state_len3 = gcs_state_msg_len (state_msg);
    char state_buf3[state_len3];
    gcs_state_msg_write (state_buf3, state_msg);
    gcs_state_msg_destroy (state_msg);

    // updating state message from node1.
    group = gcs_core_get_group(Core);
    state_msg = gcs_group_get_state(group);
    state_msg->flags = GCS_STATE_FREP | GCS_STATE_FCLA;
    state_msg->prim_state = GCS_NODE_STATE_JOINED;
    state_msg->current_state = GCS_NODE_STATE_SYNCED;
    state_msg->state_uuid = state_uuid;
    state_msg->name = "node1";
    gcs_state_msg_write(state_buf, state_msg);
    gcs_state_msg_destroy(state_msg);

    ck_assert(gcs_dummy_inject_msg(Backend, uuid_buf, uuid_len,
                                   GCS_MSG_STATE_UUID, 0) == (int)uuid_len);
    ck_assert(gcs_dummy_inject_msg(Backend, state_buf, state_len,
                                   GCS_MSG_STATE_MSG, 0) == (int)state_len);

    // STR sneaks.
    // we have to make same message exists in sender queue too.
    // otherwise we will get following log
    // "FIFO violation: queue empty when local action received"
    const struct gu_buf act = {act_ptr, (ssize_t)act_size};
    action_t act_s(&act, NULL, NULL, act_size, GCS_ACT_STATE_REQ, -1,
                   GU_THREAD_INITIALIZER);
    CORE_SEND_START(&act_s);
    for(;;) {
        usleep(10000);
        gcs_fifo_lite_t* fifo = gcs_core_get_fifo(Core);
        void* item = gcs_fifo_lite_get_head(fifo);
        if (item) {
            gcs_fifo_lite_release(fifo);
            break;
        }
    }
    ck_assert(gcs_dummy_inject_msg(Backend, msg_buf, msg_size,
                                   GCS_MSG_ACTION, 1) == (int)msg_size);

    ck_assert(gcs_dummy_inject_msg(Backend, state_buf3, state_len3,
                                   GCS_MSG_STATE_MSG, 2) == (int)state_len3);

    // expect STR and id == -EAGAIN.
    ck_assert(!CORE_RECV_ACT(&act_r, act_ptr, act_size, GCS_ACT_STATE_REQ));
    ck_assert(act_r.seqno == -EAGAIN);
    free(act_r.out);

    ck_assert(!CORE_RECV_ACT(&act_r, NULL, UNKNOWN_SIZE, GCS_ACT_CCHANGE));
    ck_assert(!core_test_check_conf((const gcs_act_cchange_t*)act_r.out, true, 1, 3));
    free(act_r.out);

    // core_test_cleanup();
    // ==========
    gu_free(act_ptr);
}
END_TEST
#endif /* GCS_ALLOW_GH74 */


#if 0 // requires multinode support from gcs_dummy
START_TEST (gcs_core_test_foreign)
{
    core_test_init ();

    core_test_cleanup ();
}
END_TEST
#endif // 0

Suite *gcs_core_suite(void)
{
  Suite *suite = suite_create("GCS core context");
  TCase *tcase = tcase_create("gcs_core");

  suite_add_tcase (suite, tcase);
  tcase_set_timeout(tcase, 60);
  bool skip = false;

  if (skip == false) {
      tcase_add_test  (tcase, gcs_code_msg);
      tcase_add_test  (tcase, gcs_core_test_api);
      tcase_add_test  (tcase, gcs_core_test_apiE);
      tcase_add_test  (tcase, gcs_core_test_own_v0);
      tcase_add_test  (tcase, gcs_core_test_own_v1);
      tcase_add_test  (tcase, gcs_core_test_own_v1E);
#ifdef GCS_ALLOW_GH74
      tcase_add_test  (tcase, gcs_core_test_gh74);
#endif /* GCS_ALLOW_GH74 */
      // tcase_add_test (tcase, gcs_core_test_foreign);
  }
  return suite;
}<|MERGE_RESOLUTION|>--- conflicted
+++ resolved
@@ -789,12 +789,7 @@
     ck_assert(!gcs_dummy_set_component(Backend, non_prim));
     ck_assert(!CORE_RECV_ACT (&act_r, NULL, UNKNOWN_SIZE, GCS_ACT_CCHANGE));
     ck_assert(!core_test_check_conf(act_r.out, act_r.size, false, 0, 1));
-<<<<<<< HEAD
-    ck_assert(!CORE_SEND_STEP (Core, tout, 1)); // 3rd frag
-=======
-    Cache->free(act_r.out);
     ck_assert(!CORE_SEND_STEP (Core, tout, 1, __LINE__)); // 3rd frag
->>>>>>> c333b191
     ck_assert(!CORE_SEND_END (&act_s, -ENOTCONN));
 
     // subcase 2
