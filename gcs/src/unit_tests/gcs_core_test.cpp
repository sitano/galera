/*
 * Copyright (C) 2008-2021 Codership Oy <info@codership.com>
 *
 * $Id$
 */

/*
 * @file
 *
 * Defines unit tests for gcs_core (and as a result tests gcs_group and
 * a dummy backend which gcs_core depends on)
 *
 * Most of the checks require independent sending and receiving threads.
 * Approach 1 is to start separate threads for both sending and receiving
 * and use the current thread of execution to sychronize between them:
 *
 * CORE_RECV_START(act_r)
 * CORE_SEND_START(act_s)
 * while (gcs_core_send_step(Core)) {  // step through action fragments
 *     (do something)
 * };
 * CORE_SEND_END(act_s, ret)          // check return code
 * CORE_RECV_END(act_r, size, type)   // makes checks against size and type
 *
 * A simplified approach 2 is:
 *
 * CORE_SEND_START(act_s)
 * while (gcs_core_send_step(Core)) {  // step through action fragments
 *     (do something)
 * };
 * CORE_SEND_END(act_s, ret)          // check return code
 * CORE_RECV_ACT(act_r, size, type)   // makes checks agains size and type
 *
 * In the first approach group messages will be received concurrently.
 * In the second approach messages will wait in queue and be fetched afterwards
 *
 */

#define GCS_STATE_MSG_ACCESS
#include "../gcs_core.hpp"
#include "../gcs_dummy.hpp"
#include "../gcs_seqno.hpp"
#include "../gcs_state_msg.hpp"
#include "../gcs_code_msg.hpp"

#include <galerautils.h>
#include "gu_config.hpp"

#include "gcs_test_utils.hpp"
#include <gcache_test_encryption.hpp>
#include "gcs_core_test.hpp" // must be included last

START_TEST(gcs_code_msg)
{
    gu::UUID    const u0(NULL, 0);
    gcs_seqno_t const s0(1234);
    uint64_t    const c0(4312);

    gcs::core::CodeMsg cm0(gu::GTID(u0, s0), c0);

    const void* const buf(cm0());

    const gcs::core::CodeMsg* const cm1
        (static_cast<const gcs::core::CodeMsg*>(buf));

    gu::UUID    const u1(cm1->uuid());
    gcs_seqno_t const s1(cm1->seqno());
    uint64_t    const c1(cm1->code());

    ck_assert(u0 == u1);
    ck_assert(s0 == s1);
    ck_assert(c0 == c1);
}
END_TEST

extern ssize_t gcs_tests_get_allocated();

static const long UNKNOWN_SIZE = 1234567890; // some unrealistic number

static std::string const CacheName("core_test.cache");
static gcache::GCache* Cache   = NULL;
static gcs_core_t*     Core    = NULL;
static gcs_backend_t*  Backend = NULL;
static gcs_seqno_t     Seqno   = 0;
static gu::UUID        Uuid;

typedef struct action {
    const struct gu_buf* in;
    void*                out;
    const void*          local;
    ssize_t              size;
    gcs_act_type_t       type;
    gcs_seqno_t          seqno;
    gu_thread_t          thread;

    action() { }
    action(const struct gu_buf* a_in,
           void*                a_out,
           const void*          a_local,
           ssize_t              a_size,
           gcs_act_type_t       a_type,
           gcs_seqno_t          a_seqno,
           gu_thread_t          a_thread)
        :
        in     (a_in),
        out    (a_out),
        local  (a_local),
        size   (a_size),
        type   (a_type),
        seqno  (a_seqno),
        thread (a_thread)
    { }
} action_t;

//static struct action_t RecvAct;
static const ssize_t FRAG_SIZE = 4; // desirable action fragment size

// 1-fragment action
static const char act1_str[] = "101";
static const struct gu_buf act1[1] = {
    { act1_str, sizeof(act1_str) }
};

// 2-fragment action, with buffers aligned with FRAG_SIZE
static const char act2_str[] = "202122";
static const struct gu_buf act2[2] = {
    { "2021", 4 },
    { "22",   3 } /* 4 + 3 = 7 = sizeof(act2_str) */
};

// 3-fragment action, with unaligned buffers
static const char act3_str[] = "3031323334";
static const struct gu_buf act3[] = {
    { "303", 3 },
    { "13",  2 },
    { "23",  2 },
    { "334", 4 } /* 3 + 2 + 2 + 4 = 11 = sizeof(act3_str) */
};


// action receive thread, returns after first action received, stores action
// in the passed action_t object, uses global Core to receive
static void*
core_recv_thread (void* arg)
{
    action_t* act = (action_t*)arg;

    // @todo: refactor according to new gcs_act types
    struct gcs_act_rcvd recv_act;

    act->size  = gcs_core_recv (Core, &recv_act, GU_TIME_ETERNITY);
    act->out   = (void*)recv_act.act.buf;
    act->local = recv_act.local;
    act->type  = recv_act.act.type;
    act->seqno = recv_act.id;

    return (NULL);
}

// this macro logs errors from within a function
#define FAIL_IF(expr, format, ...)                                      \
    if (expr) {                                                         \
        gu_fatal ("FAIL: " format, __VA_ARGS__);                  \
        ck_assert_msg(false, format, __VA_ARGS__);                \
        return true;                                                    \
    }

// Start a thread to receive an action
// args: action_t object
static inline bool CORE_RECV_START(action_t* act)
{
    return (0 != gu_thread_create (NULL, &act->thread,
                                   core_recv_thread, act));
}

static bool COMMON_RECV_CHECKS(action_t*      act,
                               const char*    buf,
                               int            size,
                               gcs_act_type_t type,
                               gcs_seqno_t*   seqno)
{
    bool const act_in_gcache(GCS_ACT_WRITESET  == act->type ||
                             GCS_ACT_STATE_REQ == act->type);
    // GCS_ACT_CCHANGE will be handled in core_test_check_conf() that shall
    // follow, so it can't be freed here.

    const void* const out_ptx(act->out && act_in_gcache ?
                              Cache->get_ro_plaintext(act->out) : act->out);

    FAIL_IF (size != UNKNOWN_SIZE && size != act->size,
             "gcs_core_recv(): expected size %d, returned %zd (%s)",
             size, act->size, strerror (-act->size));
    FAIL_IF (act->type != type,
             "type does not match: expected %d, got %d", type, act->type);
    FAIL_IF (act->size > 0 && act->out == NULL,
             "null buffer received with positive size: %zu", act->size);

    if (act->type == GCS_ACT_STATE_REQ)
    {
        Cache->free(act->out);
        return false;
    }

    // action is ordered only if it is of type GCS_ACT_WRITESET or
    // GCS_ACT_CCHANGE and not an error
    if (act->seqno > GCS_SEQNO_ILL) {
        FAIL_IF (GCS_ACT_WRITESET != act->type && GCS_ACT_CCHANGE != act->type
                 && act->seqno > 0,
                 "GCS_ACT_WRITESET != act->type (%d), while act->seqno: %lld",
                 act->type, (long long)act->seqno);

        if (GCS_ACT_WRITESET == act->type)
        {
            assert((*seqno + 1) == act->seqno);
            FAIL_IF ((*seqno + 1) != act->seqno,
                     "expected seqno %lld, got %lld",
                     (long long)(*seqno + 1), (long long)act->seqno);
            *seqno = *seqno + 1;
        }
        else if (GCS_ACT_CCHANGE == act->type)
        {
            FAIL_IF (act->seqno < 0, "Negative seqno: %lld",
                     (long long)act->seqno);

            Uuid = gcs_core_get_group(Core)->group_uuid;

            if (gcs_core_proto_ver(Core) >= 1) *seqno = *seqno + 1;
        }
    }

    if (NULL != buf) {

        if (GCS_ACT_WRITESET == act->type) {
            // local action buffer should not be copied
            FAIL_IF (act->local != act->in,
                     "Received buffer ptr is not the same as sent: %p != %p",
                     act->in, act->local);
            FAIL_IF (memcmp (buf, out_ptx, act->size),
                     "Received buffer contents is not the same as sent: "
                     "'%s' != '%s'", buf, (char*)out_ptx);
        }
        else {
            FAIL_IF (act->local == buf,
                     "Received the same buffer ptr as sent%s", "");
            FAIL_IF (memcmp (buf, out_ptx, act->size),
                     "Received buffer contents is not the same as sent%s", "");
        }
    }

    if (act_in_gcache) Cache->free(act->out);

    return false;
}

// Wait for recv thread to complete, perform required checks
// args: action_t, expected size, expected type
static bool CORE_RECV_END(action_t*      act,
                          const void*    buf,
                          ssize_t        size,
                          gcs_act_type_t type)
{
    {
        int ret = gu_thread_join (act->thread, NULL);
        act->thread = GU_THREAD_INITIALIZER;
        FAIL_IF(0 != ret, "Failed to join recv thread: %d (%s)",
                ret, strerror (ret));
    }

    return COMMON_RECV_CHECKS (act, (const char*)buf, size, type, &Seqno);
}

// Receive action in one call, perform required checks
// args: pointer to action_t, expected size, expected type
static bool CORE_RECV_ACT (action_t*      act,
                           const void*    buf,  // single buffer action repres.
                           ssize_t        size,
                           gcs_act_type_t type)
{
    struct gcs_act_rcvd recv_act;

    act->size  = gcs_core_recv (Core, &recv_act, GU_TIME_ETERNITY);
    act->out   = (void*)recv_act.act.buf;
    act->local = recv_act.local;
    act->type  = recv_act.act.type;
    act->seqno = recv_act.id;

    return COMMON_RECV_CHECKS (act, (const char*)buf, size, type, &Seqno);
}

// Sending always needs to be done via separate thread (uses lock-stepping)
void*
core_send_thread (void* arg)
{
    action_t* act = (action_t*)arg;

    // use seqno field to pass the return code, it is signed 8-byte integer
    act->seqno = gcs_core_send (Core, act->in, act->size, act->type);

    return (NULL);
}

// Start a thread to send an action
// args: action_t object
static bool CORE_SEND_START(action_t* act)
{
    return (0 != gu_thread_create (NULL, &act->thread,
                                   core_send_thread, act));
}

// Wait for send thread to complete, perform required checks
// args: action_t, expected return code
static bool CORE_SEND_END(action_t* act, long ret)
{
    {
        long _ret = gu_thread_join (act->thread, NULL);
        act->thread = GU_THREAD_INITIALIZER;
        FAIL_IF (0 != _ret, "Failed to join recv thread: %ld (%s)",
                 _ret, strerror (_ret));
    }

    ck_assert_msg(ret == act->seqno,
                  "gcs_core_send(): expected %lld, returned %lld (%s)",
                  (long long) ret, (long long) act->seqno, strerror (-act->seqno));

    return false;
}

// check if configuration is the one that we expected
static long
core_test_check_conf (void* const conf_msg, int const conf_size,
                      bool const prim, long const my_idx, size_t const memb_num)
{
    long ret = 0;

    gcs_act_cchange const conf(Cache->get_ro_plaintext(conf_msg), conf_size);

    if ((conf.conf_id >= 0) != prim) {
        gu_error ("Expected %s conf, received %s",
                  prim ? "PRIMARY" : "NON-PRIMARY",
                  (conf.conf_id >= 0) ? "PRIMARY" : "NON-PRIMARY");
        ret = -1;
    }

    if (conf.memb.size() != memb_num) {
        gu_error ("Expected memb_num = %zd, got %zd", memb_num,conf.memb.size());
        ret = -1;
    }

    Cache->free(conf_msg);

    return ret;
}

static long
core_test_set_payload_size (ssize_t s)
{
    long          ret;
    const ssize_t arbitrary_pkt_size = s + 64; // big enough for payload to fit

    ret = gcs_core_set_pkt_size (Core, arbitrary_pkt_size);
    if (ret <= 0) {
        gu_error("set_pkt_size(%zd) returned: %ld (%s)", arbitrary_pkt_size,
                 ret, strerror (-ret));
        return ret;
    }

    ret = gcs_core_set_pkt_size (Core, arbitrary_pkt_size - ret + s);
    if (ret != s) {
        gu_error("set_pkt_size() returned: %ld instead of %zd", ret, s);
        return ret;
    }

    return 0;
}

// Initialises core and backend objects + some common tests
static inline void
core_test_init (gu::Config* config,
                bool enc, bool bootstrap = true, int const gcs_proto_ver = 1)
{
    long     ret;
    action_t act;

    mark_point();

    ck_assert(config != NULL);

    gcs_test::InitConfig(*config, CacheName);

    if (enc)
    {
        Cache = new gcache::GCache(NULL, *config, ".", gcache_test_encrypt_cb,
                                   NULL);
        wsrep_enc_key_t const key = { Cache, sizeof(*Cache) };
        Cache->set_enc_key(key);
    }
    else
    {
        Cache = new gcache::GCache(NULL, *config, ".");
    }

    Core = gcs_core_create (reinterpret_cast<gu_config_t*>(config),
                            reinterpret_cast<gcache_t*>(Cache),
                            "core_test", "aaa.bbb.ccc.ddd:xxxx", 0, 0,
                            gcs_proto_ver);

    ck_assert(NULL != Core);

    Backend = gcs_core_get_backend (Core);
    ck_assert(NULL != Backend);

    Seqno = 0; // reset seqno

    ret = core_test_set_payload_size (FRAG_SIZE);
    ck_assert_msg(-EBADFD == ret, "Expected -EBADFD, got: %ld (%s)",
                  ret, strerror(-ret));

    ret = gcs_core_open (Core, "yadda-yadda", "owkmevc", 1);
    ck_assert_msg(-EINVAL == ret, "Expected -EINVAL, got %ld (%s)",
                  ret, strerror(-ret));

    ret = gcs_core_open (Core, "yadda-yadda", "dummy://", bootstrap);
    ck_assert_msg(0 == ret, "Failed to open core connection: %ld (%s)",
                  ret, strerror(-ret));

    if (!bootstrap) {
        gcs_core_send_lock_step (Core, true);
        mark_point();
        return;
    }

    // receive first configuration message
    ck_assert(!CORE_RECV_ACT (&act, NULL, UNKNOWN_SIZE, GCS_ACT_CCHANGE));
    ck_assert(!core_test_check_conf(act.out, act.size, bootstrap, 0, 1));

    int const ver(gcs_core_proto_ver(Core));
    ck_assert_msg(ver == gcs_proto_ver,"Expected protocol version: %d, got: %d",
                  gcs_proto_ver, ver);

    // this will configure backend to have desired fragment size
    ret = core_test_set_payload_size (FRAG_SIZE);
    ck_assert_msg(0 == ret, "Failed to set up the message payload size: %ld (%s)",
                  ret, strerror(-ret));

    // try to send an action to check that everything's alright
    ret = gcs_core_send (Core, act1, sizeof(act1_str), GCS_ACT_WRITESET);
    ck_assert_msg(ret == sizeof(act1_str), "Expected %zu, got %ld (%s)",
                  sizeof(act1_str), ret, strerror (-ret));
    gu_warn ("Next CORE_RECV_ACT fails under valgrind");
    act.in = act1;
    ck_assert(!CORE_RECV_ACT(&act, act1_str, sizeof(act1_str), GCS_ACT_WRITESET));

    ret = gcs_core_send_join (Core, gu::GTID(Uuid, Seqno), 0);
    ck_assert_msg(ret >= 0, "gcs_core_send_join(): %ld (%s)",
                  ret, strerror(-ret));
    // no action to be received (we're joined already)

    ret = gcs_core_send_sync (Core, gu::GTID(Uuid, Seqno));

    int const proto(gcs_core_proto_ver(Core));
    ck_assert(proto == gcs_proto_ver); // checking just in case

    int const expected_ret
        (proto >= 1 ? gcs::core::CodeMsg::serial_size() : sizeof(gcs_seqno_t));
    ck_assert_msg(ret == expected_ret,
             "gcs_core_send_sync(): %ld (%s)", ret, strerror(-ret));

    ck_assert(!CORE_RECV_ACT(&act, NULL, sizeof(gcs_seqno_t), GCS_ACT_SYNC));

    gcs_seqno_t const s(gcs_seqno_gtoh(*(gcs_seqno_t*)act.out));

    int const expected_s(proto >= 1 ? 0 : Seqno);
    ck_assert_msg(s == expected_s, "Expected code %lld, got %lld",
                  (long long)expected_s, (long long)s);

    gcs_core_send_lock_step (Core, true);
    mark_point();
}

// cleans up core and backend objects
static inline void
core_test_cleanup ()
{
    long      ret;
    char      tmp[1];
    action_t  act;

    ck_assert(NULL != Core);
    ck_assert(NULL != Backend);

    // to fetch self-leave message
    ck_assert(!CORE_RECV_START (&act));
    ret = gcs_core_close (Core);
    ck_assert_msg(0 == ret, "Failed to close core: %ld (%s)",
                  ret, strerror (-ret));
    ret = CORE_RECV_END (&act, NULL, UNKNOWN_SIZE, GCS_ACT_CCHANGE);
    ck_assert_msg(0 == ret, "ret: %ld (%s)", ret, strerror(-ret));
    ck_assert(!core_test_check_conf(act.out, act.size, false, -1, 0));

    // check that backend is closed too
    ret = Backend->send (Backend, tmp, sizeof(tmp), GCS_MSG_ACTION);
    ck_assert(ret == -EBADFD);

    ret = gcs_core_destroy (Core);
    ck_assert_msg(0 == ret, "Failed to destroy core: %ld (%s)",
                  ret, strerror (-ret));

    {
        ssize_t   allocated;
        allocated = gcs_tests_get_allocated();
        ck_assert_msg(0 == allocated,
                      "Expected 0 allocated bytes, found %zd", allocated);
    }

    delete Cache;
    ::unlink(CacheName.c_str());
}

// just a smoke test for core API
static void
test_api(bool const enc)
{
    gu::Config config;
    core_test_init (&config, enc);

    ck_assert(NULL != Cache);
    ck_assert(NULL != Core);
    ck_assert(NULL != Backend);

    long     ret;
    long     tout = 100; // 100 ms timeout
    const struct gu_buf* act = act3;
    const void* act_buf  = act3_str;
    size_t      act_size = sizeof(act3_str);

<<<<<<< HEAD
    action_t act_s(act, NULL, NULL, act_size, GCS_ACT_WRITESET, -1,
                   GU_THREAD_INITIALIZER);
    action_t act_r(act, NULL, NULL, -1, (gcs_act_type_t)-1, -1,
                   GU_THREAD_INITIALIZER);
=======
    action_t act_s(act, NULL, NULL, act_size, GCS_ACT_WRITESET, -1, (gu_thread_t)-1);
    action_t act_r(act, NULL, NULL, -1, (gcs_act_type_t)GCS_ACT_UNKNOWN, -1, (gu_thread_t)-1);
>>>>>>> f65658d5
    long i = 5;

    // test basic fragmentaiton
    while (i--) {
        long     frags    = (act_size - 1)/FRAG_SIZE + 1;

        gu_info ("Iteration %ld: act: %s, size: %zu, frags: %ld",
                 i, act, act_size, frags);

        ck_assert(!CORE_SEND_START (&act_s));

        while ((ret = gcs_core_send_step (Core, 3*tout)) > 0) {
            frags--; gu_info ("frags: %ld", frags);
//            usleep (1000);
        }

        ck_assert_msg(ret == 0, "gcs_core_send_step() returned: %ld (%s)",
                      ret, strerror(-ret));
        ck_assert_msg(frags == 0, "frags = %ld, instead of 0", frags);
        ck_assert(!CORE_SEND_END (&act_s, act_size));
        ck_assert(!CORE_RECV_ACT (&act_r, act_buf, act_size, GCS_ACT_WRITESET));

        ret = gcs_core_set_last_applied (Core, gu::GTID(Uuid, Seqno));
        ck_assert_msg(ret >= 0, "gcs_core_set_last_applied(): %ld (%s)",
                      ret, strerror(-ret));
        /* commit cut action size should be 8 */
        ck_assert(!CORE_RECV_ACT (&act_r, NULL, 8, GCS_ACT_COMMIT_CUT));
        ck_assert(Seqno == gcs_seqno_gtoh(*(gcs_seqno_t*)act_r.out));
        free(act_r.out); // commit cut is allocated by malloc()
    }

    // send fake flow control action, its contents is not important
    gcs_core_send_fc (Core, act, act_size);
    ck_assert_msg(ret >= 0, "gcs_core_send_fc(): %ld (%s)",
                  ret, strerror(-ret));
    ck_assert(!CORE_RECV_ACT(&act_r, act, act_size, GCS_ACT_FLOW));

    core_test_cleanup ();
}

START_TEST (gcs_core_test_api)
{
    test_api(false);
}
END_TEST

START_TEST (gcs_core_test_apiE)
{
    test_api(true);
}
END_TEST

// do a single send step, compare with the expected result
static inline bool
CORE_SEND_STEP (gcs_core_t* core, long timeout, long ret, int line)
{
   long err = gcs_core_send_step (core, timeout);
   ck_assert_msg(err >= 0, "gcs_core_send_step(): %ld (%s)",
                 err, strerror (-err));
   if (ret >= 0) {
       if (err != ret) {
           fprintf(stderr, "gcs_core_send_step(%ld, %ld) at line %d:"
                   " expected %ld, got %ld", timeout, ret, line, ret, err);
           assert(0); // to catch a core if possible
           ck_abort();
       }
   }

   return false;
}

static bool
DUMMY_INJECT_COMPONENT (gcs_backend_t* backend, const gcs_comp_msg_t* comp)
{
    long ret = gcs_dummy_inject_msg (Backend, comp,
                                     gcs_comp_msg_size(comp),
                                     GCS_MSG_COMPONENT, GCS_SENDER_NONE);
    ck_assert_msg(ret > 0, "gcs_dummy_inject_msg(): %ld (%s)",
                  ret, strerror(ret));

    return false;
}

static bool
DUMMY_INSTALL_COMPONENT (gcs_backend_t* backend, const gcs_comp_msg_t* comp)
{
    bool primary = gcs_comp_msg_primary (comp);
    long my_idx  = gcs_comp_msg_self    (comp);
    long members = gcs_comp_msg_num     (comp);

    action_t act;

    FAIL_IF (gcs_dummy_set_component(Backend, comp), "%s",
             "gcs_dummy_set_component");
    FAIL_IF (DUMMY_INJECT_COMPONENT (Backend, comp), "%s",
             "DUMMY_INJECT_COMPONENT");
    FAIL_IF (CORE_RECV_ACT (&act, NULL, UNKNOWN_SIZE, GCS_ACT_CCHANGE), "%s",
             "CORE_RECV_ACT");
    FAIL_IF (core_test_check_conf(act.out, act.size, primary, my_idx, members),
             "%s", "core_test_check_conf");

    return false;
}

static void
CORE_TEST_OWN(bool const enc, int gcs_proto_ver)
{
    long const tout = 1000; // 100 ms timeout

    const struct gu_buf* act      = act2;
    const void*          act_buf  = act2_str;
    size_t               act_size = sizeof(act2_str);

<<<<<<< HEAD
    action_t act_s(act, NULL, NULL, act_size, GCS_ACT_WRITESET, -1,
                   GU_THREAD_INITIALIZER);
    action_t act_r(act, NULL, NULL, -1, (gcs_act_type_t)-1, -1,GU_THREAD_INITIALIZER);
=======
    action_t act_s(act, NULL, NULL, act_size, GCS_ACT_WRITESET, -1, (gu_thread_t)-1);
    action_t act_r(act, NULL, NULL, -1, (gcs_act_type_t)GCS_ACT_UNKNOWN, -1, (gu_thread_t)-1);
>>>>>>> f65658d5

    // Create primary and non-primary component messages
    gcs_comp_msg_t* prim     = gcs_comp_msg_new (true, false,  0, 1, 0);
    gcs_comp_msg_t* non_prim = gcs_comp_msg_new (false, false, 0, 1, 0);
    ck_assert(NULL != prim);
    ck_assert(NULL != non_prim);
    gcs_comp_msg_add (prim,     "node1", 0);
    gcs_comp_msg_add (non_prim, "node1", 1);

    gu::Config config;
    core_test_init (&config, enc, true, gcs_proto_ver);

    /////////////////////////////////////////////
    /// check behaviour in transitional state ///
    /////////////////////////////////////////////

    ck_assert(!CORE_RECV_START (&act_r));
    ck_assert(!CORE_SEND_START (&act_s));
    ck_assert(!CORE_SEND_STEP (Core, tout, 1, __LINE__)); // 1st frag
    usleep (10000); // resolve race between sending and setting transitional
    gcs_dummy_set_transitional (Backend);
    ck_assert(!CORE_SEND_STEP (Core, tout, 1, __LINE__)); // 2nd frag
    ck_assert(!CORE_SEND_STEP (Core, tout, 0, __LINE__)); // no frags left
    ck_assert(NULL == act_r.out); // should not have received anything
    ck_assert(!gcs_dummy_set_component (Backend, prim)); // return to PRIM state
    ck_assert(!CORE_SEND_END (&act_s, act_size));
    ck_assert(!CORE_RECV_END (&act_r, act_buf, act_size, GCS_ACT_WRITESET));

    /*
     * TEST CASE 1: Action was sent successfully, but NON_PRIM component
     * happened before any fragment could be delivered.
     * EXPECTED OUTCOME: action is received with -ENOTCONN instead of global
     * seqno
     */
    ck_assert(!DUMMY_INJECT_COMPONENT (Backend, non_prim));
    ck_assert(!CORE_SEND_START (&act_s));
    ck_assert(!CORE_SEND_STEP (Core, tout, 1, __LINE__)); // 1st frag
    ck_assert(!CORE_SEND_STEP (Core, tout, 1, __LINE__)); // 2nd frag
    ck_assert(!CORE_SEND_END (&act_s, act_size));
    ck_assert(!gcs_dummy_set_component(Backend, non_prim));
    ck_assert(!CORE_RECV_ACT (&act_r, NULL, UNKNOWN_SIZE, GCS_ACT_CCHANGE));
    ck_assert(!core_test_check_conf(act_r.out, act_r.size, false, 0, 1));
    ck_assert(!CORE_RECV_ACT (&act_r, act_buf, act_size, GCS_ACT_WRITESET));
    ck_assert_msg(-ENOTCONN == act_r.seqno,
                  "Expected -ENOTCONN, received %ld (%s)",
                  act_r.seqno, strerror (-act_r.seqno));

    /*
     * TEST CASE 2: core in NON_PRIM state. There is attempt to send an
     * action.
     * EXPECTED OUTCOME: CORE_SEND_END should return -ENOTCONN after 1st
     * fragment send fails.
     */
    ck_assert(!CORE_SEND_START (&act_s));
    ck_assert(!CORE_SEND_STEP (Core, tout, 1, __LINE__)); // 1st frag
    ck_assert(!CORE_SEND_STEP (Core, tout, 0, __LINE__)); // bail out after 1st frag
    ck_assert(!CORE_SEND_END (&act_s, -ENOTCONN));

    /*
     * TEST CASE 3: Backend in NON_PRIM state. There is attempt to send an
     * action.
     * EXPECTED OUTCOME: CORE_SEND_END should return -ENOTCONN after 1st
     * fragment send fails.
     */
    ck_assert(!DUMMY_INSTALL_COMPONENT (Backend, prim));
    ck_assert(!gcs_dummy_set_component(Backend, non_prim));
    ck_assert(!DUMMY_INJECT_COMPONENT (Backend, non_prim));
    ck_assert(!CORE_SEND_START (&act_s));
    ck_assert(!CORE_SEND_STEP (Core, tout, 1, __LINE__)); // 1st frag
    ck_assert(!CORE_SEND_END (&act_s, -ENOTCONN));
    ck_assert(!CORE_RECV_ACT (&act_r, NULL, UNKNOWN_SIZE, GCS_ACT_CCHANGE));
    ck_assert(!core_test_check_conf(act_r.out, act_r.size, false, 0, 1));

    /*
     * TEST CASE 4: Action was sent successfully, but NON_PRIM component
     * happened in between delivered fragments.
     * EXPECTED OUTCOME: action is received with -ENOTCONN instead of global
     * seqno.
     */
    ck_assert(!DUMMY_INSTALL_COMPONENT (Backend, prim));
    ck_assert(!CORE_SEND_START (&act_s));
    ck_assert(!CORE_SEND_STEP (Core, tout, 1, __LINE__)); // 1st frag
    ck_assert(!DUMMY_INJECT_COMPONENT (Backend, non_prim));
    ck_assert(!CORE_SEND_STEP (Core, tout, 1, __LINE__)); // 2nd frag
    ck_assert(!CORE_SEND_END (&act_s, act_size));
    ck_assert(!CORE_RECV_ACT (&act_r, NULL, UNKNOWN_SIZE, GCS_ACT_CCHANGE));
    ck_assert(!core_test_check_conf(act_r.out, act_r.size, false, 0, 1));
    ck_assert(!CORE_RECV_ACT (&act_r, act_buf, act_size, GCS_ACT_WRITESET));
    ck_assert_msg(-ENOTCONN == act_r.seqno,
                  "Expected -ENOTCONN, received %ld (%s)",
                  act_r.seqno, strerror (-act_r.seqno));

    /*
     * TEST CASE 5: Action is being sent and received concurrently. In between
     * two fragments recv thread receives NON_PRIM and then PRIM components.
     * EXPECTED OUTCOME: CORE_RECV_ACT should receive the action with -ERESTART
     * instead of seqno.
     */
    ck_assert(!DUMMY_INSTALL_COMPONENT (Backend, prim));
    ck_assert(!CORE_SEND_START (&act_s));
    ck_assert(!CORE_SEND_STEP (Core, tout, 1, __LINE__)); // 1st frag
    usleep (100000); // make sure 1st fragment gets in before new component
    ck_assert(!DUMMY_INSTALL_COMPONENT (Backend, non_prim));
    ck_assert(!DUMMY_INSTALL_COMPONENT (Backend, prim));
    ck_assert(!CORE_SEND_STEP (Core, tout, 1, __LINE__)); // 2nd frag
    ck_assert(!CORE_SEND_END (&act_s, act_size));
    ck_assert(!CORE_RECV_ACT (&act_r, act_buf, act_size, GCS_ACT_WRITESET));
    ck_assert_msg(-ERESTART == act_r.seqno,
                  "Expected -ERESTART, received %ld (%s)",
                  act_r.seqno, strerror (-act_r.seqno));

    /*
     * TEST CASE 6: Action has 3 fragments, 2 were sent successfully but the
     * 3rd failed because backend is in NON_PRIM. In addition NON_PRIM component
     * happened in between delivered fragments.
     * subcase 1: new component received first
     * subcase 2: 3rd fragment is sent first
     * EXPECTED OUTCOME: CORE_SEND_END should return -ENOTCONN after 3rd
     * fragment send fails.
     */
    act        = act3;
    act_buf    = act3_str;
    act_size   = sizeof(act3_str);
    act_s.in   = act;
    act_s.size = act_size;

    // subcase 1
    ck_assert(!DUMMY_INSTALL_COMPONENT (Backend, prim));
    ck_assert(!CORE_SEND_START (&act_s));
    ck_assert(!CORE_SEND_STEP (Core, tout, 1, __LINE__)); // 1st frag
    ck_assert(!DUMMY_INJECT_COMPONENT (Backend, non_prim));
    ck_assert(!CORE_SEND_STEP (Core, tout, 1, __LINE__)); // 2nd frag
    usleep (500000); // fail_if_seq
    ck_assert(!gcs_dummy_set_component(Backend, non_prim));
    ck_assert(!CORE_RECV_ACT (&act_r, NULL, UNKNOWN_SIZE, GCS_ACT_CCHANGE));
    ck_assert(!core_test_check_conf(act_r.out, act_r.size, false, 0, 1));
    ck_assert(!CORE_SEND_STEP (Core, tout, 1, __LINE__)); // 3rd frag
    ck_assert(!CORE_SEND_END (&act_s, -ENOTCONN));

    // subcase 2
    ck_assert(!DUMMY_INSTALL_COMPONENT (Backend, prim));
    ck_assert(!CORE_SEND_START (&act_s));
    ck_assert(!CORE_SEND_STEP (Core, tout, 1, __LINE__)); // 1st frag
    ck_assert(!DUMMY_INJECT_COMPONENT (Backend, non_prim));
    ck_assert(!CORE_SEND_STEP (Core, tout, 1, __LINE__)); // 2nd frag
    usleep (1000000);
    ck_assert(!gcs_dummy_set_component(Backend, non_prim));
    ck_assert(!CORE_SEND_STEP (Core, 4*tout, 1, __LINE__)); // 3rd frag
    ck_assert(!CORE_RECV_ACT (&act_r, NULL, UNKNOWN_SIZE, GCS_ACT_CCHANGE));
    ck_assert(!core_test_check_conf(act_r.out, act_r.size, false, 0, 1));
    ck_assert(!CORE_SEND_END (&act_s, -ENOTCONN));

    gu_free (prim);
    gu_free (non_prim);

    core_test_cleanup ();
}

START_TEST (gcs_core_test_own_v0)
{
    CORE_TEST_OWN(false, 0);
}
END_TEST

START_TEST (gcs_core_test_own_v1)
{
    CORE_TEST_OWN(false, 1);
}
END_TEST

START_TEST (gcs_core_test_own_v1E)
{
    CORE_TEST_OWN(true, 1);
}
END_TEST

#ifdef GCS_ALLOW_GH74
/*
 * Disabled test because it is too slow and timeouts on crowded
 * build systems like e.g. build.opensuse.org */

START_TEST (gcs_core_test_gh74)
{
    gu::Config config;
    core_test_init(&config, true, "node1");

    // set frag size large enough to avoid fragmentation.
    gu_info ("set payload size = 1024");
    core_test_set_payload_size(1024);

    // new primary comp message.
    gcs_comp_msg_t* prim = gcs_comp_msg_new (true, false, 0, 2, 0);
    ck_assert(NULL != prim);
    gcs_comp_msg_add(prim, "node1", 0);
    gcs_comp_msg_add(prim, "node2", 1);

    // construct state transform request.
    static const char* req_ptr = "12345";
    static const size_t req_size = 6;
    static const char* donor = ""; // from *any*
    static const size_t donor_len = strlen(donor) + 1;
    size_t act_size = req_size + donor_len;
    char* act_ptr = 0;

    act_ptr = (char*)gu_malloc(act_size);
    memcpy(act_ptr, donor, donor_len);
    memcpy(act_ptr + donor_len, req_ptr, req_size);

    // serialize request into message.
    gcs_act_frag_t frg;
    frg.proto_ver = gcs_core_group_protocol_version(Core);
    frg.frag_no = 0;
    frg.act_id = 1;
    frg.act_size = act_size;
    frg.act_type = GCS_ACT_STATE_REQ;
    char msg_buf[1024];
    ck_assert(!gcs_act_proto_write(&frg, msg_buf, sizeof(msg_buf)));
    memcpy(const_cast<void*>(frg.frag), act_ptr, act_size);
    size_t msg_size = act_size + gcs_act_proto_hdr_size(frg.proto_ver);
    // gu_free(act_ptr);

    // state exchange message.
    gu_uuid_t state_uuid;
    gu_uuid_generate(&state_uuid, NULL, 0);
    gcs_core_set_state_uuid(Core, &state_uuid);

    // construct uuid message from node1.
    size_t uuid_len = sizeof(state_uuid);
    char uuid_buf[uuid_len];
    memcpy(uuid_buf, &state_uuid, uuid_len);

    gcs_state_msg_t* state_msg = NULL;
    const gcs_group_t* group = gcs_core_get_group(Core);

    // state exchange message from node1
    state_msg = gcs_group_get_state(group);
    state_msg->state_uuid = state_uuid;
    size_t state_len = gcs_state_msg_len (state_msg);
    char state_buf[state_len];
    gcs_state_msg_write (state_buf, state_msg);
    gcs_state_msg_destroy (state_msg);

    // state exchange message from node2
    state_msg = gcs_state_msg_create(&state_uuid,
                                     &GU_UUID_NIL,
                                     &GU_UUID_NIL,
                                     GCS_SEQNO_ILL,
                                     GCS_SEQNO_ILL,
                                     GCS_SEQNO_ILL,
                                     0,
                                     GCS_NODE_STATE_NON_PRIM,
                                     GCS_NODE_STATE_PRIM,
                                     "node2", "127.0.0.1",
                                     group->gcs_proto_ver,
                                     group->repl_proto_ver,
                                     group->appl_proto_ver,
                                     group->prim_gcs_ver,
                                     group->prim_repl_ver,
                                     group->prim_appl_ver,
                                     0, // desync count
                                     0);
    size_t state_len2 = gcs_state_msg_len (state_msg);
    char state_buf2[state_len2];
    gcs_state_msg_write (state_buf2, state_msg);
    gcs_state_msg_destroy (state_msg);

    action_t act_r(NULL,  NULL, NULL, -1, (gcs_act_type_t)-1, -1,
                   GU_THREAD_INITIALIZER);

    // ========== from node1's view ==========
    ck_assert(!gcs_dummy_set_component(Backend, prim));
    ck_assert(!DUMMY_INJECT_COMPONENT(Backend, prim));
    gu_free(prim);
    CORE_RECV_START(&act_r); // we have to start another thread here.
    // otherwise messages to node1 can not be in right order.
    for(;;) {
        usleep(10000); // make sure node1 already changed its status to WAIT_STATE_MSG
        if (gcs_group_state(group) == GCS_GROUP_WAIT_STATE_MSG) {
            break;
        }
    }
    // then STR sneaks before new configuration is delivered.
    ck_assert(gcs_dummy_inject_msg(Backend, msg_buf, msg_size,
                                   GCS_MSG_ACTION, 1) == (int)msg_size);
    // then state exchange message from node2.
    ck_assert(gcs_dummy_inject_msg(Backend, state_buf2, state_len2,
                                   GCS_MSG_STATE_MSG, 1) == (int)state_len2);
    // expect STR is lost here.
    ck_assert(!CORE_RECV_END(&act_r, NULL, UNKNOWN_SIZE, GCS_ACT_CCHANGE));
    ck_assert(!core_test_check_conf((const gcs_act_cchange_t*)act_r.out, true, 0, 2));
    free(act_r.out);
    core_test_cleanup();

    // ========== from node2's view ==========
    core_test_init(&config, false, "node2");

    // set frag size large enough to avoid fragmentation.
    gu_info ("set payload size = 1024");
    core_test_set_payload_size(1024);

    prim = gcs_comp_msg_new (true, false, 1, 2, 0);
    ck_assert(NULL != prim);
    gcs_comp_msg_add(prim, "node1", 0);
    gcs_comp_msg_add(prim, "node2", 1);

    // node1 and node2 joins.
    // now node2's status == GCS_NODE_STATE_PRIM
    ck_assert(!gcs_dummy_set_component(Backend, prim));
    ck_assert(!DUMMY_INJECT_COMPONENT(Backend, prim));
    gu_free(prim);
    ck_assert(gcs_dummy_inject_msg(Backend, uuid_buf, uuid_len,
              GCS_MSG_STATE_UUID, 0) == (int)uuid_len);
    ck_assert(gcs_dummy_inject_msg(Backend, state_buf, state_len,
              GCS_MSG_STATE_MSG, 0)  == (int)state_len);
    ck_assert(!CORE_RECV_ACT(&act_r, NULL, UNKNOWN_SIZE, GCS_ACT_CCHANGE));
    ck_assert(!core_test_check_conf((const gcs_act_cchange_t*)act_r.out, true, 1, 2));
    free(act_r.out);

    // then node3 joins.
    prim = gcs_comp_msg_new (true, false, 1, 3, 0);
    ck_assert(NULL != prim);
    gcs_comp_msg_add(prim, "node1", 0);
    gcs_comp_msg_add(prim, "node2", 1);
    gcs_comp_msg_add(prim, "node3", 2);
    ck_assert(!gcs_dummy_set_component(Backend, prim));
    ck_assert(!DUMMY_INJECT_COMPONENT(Backend, prim));
    gu_free(prim);

    // generate a new state uuid.
    gu_uuid_generate(&state_uuid, NULL, 0);
    memcpy(uuid_buf, &state_uuid, uuid_len);

    // state exchange message from node3
    group = gcs_core_get_group(Core);
    state_msg = gcs_state_msg_create(&state_uuid,
                                     &GU_UUID_NIL,
                                     &GU_UUID_NIL,
                                     GCS_SEQNO_ILL,
                                     GCS_SEQNO_ILL,
                                     GCS_SEQNO_ILL,
                                     0,
                                     GCS_NODE_STATE_NON_PRIM,
                                     GCS_NODE_STATE_PRIM,
                                     "node3", "127.0.0.1",
                                     group->gcs_proto_ver,
                                     group->repl_proto_ver,
                                     group->appl_proto_ver,
                                     group->prim_gcs_ver,
                                     group->prim_repl_ver,
                                     group->prim_appl_ver,
                                     0, // desync count
                                     0);
    size_t state_len3 = gcs_state_msg_len (state_msg);
    char state_buf3[state_len3];
    gcs_state_msg_write (state_buf3, state_msg);
    gcs_state_msg_destroy (state_msg);

    // updating state message from node1.
    group = gcs_core_get_group(Core);
    state_msg = gcs_group_get_state(group);
    state_msg->flags = GCS_STATE_FREP | GCS_STATE_FCLA;
    state_msg->prim_state = GCS_NODE_STATE_JOINED;
    state_msg->current_state = GCS_NODE_STATE_SYNCED;
    state_msg->state_uuid = state_uuid;
    state_msg->name = "node1";
    gcs_state_msg_write(state_buf, state_msg);
    gcs_state_msg_destroy(state_msg);

    ck_assert(gcs_dummy_inject_msg(Backend, uuid_buf, uuid_len,
                                   GCS_MSG_STATE_UUID, 0) == (int)uuid_len);
    ck_assert(gcs_dummy_inject_msg(Backend, state_buf, state_len,
                                   GCS_MSG_STATE_MSG, 0) == (int)state_len);

    // STR sneaks.
    // we have to make same message exists in sender queue too.
    // otherwise we will get following log
    // "FIFO violation: queue empty when local action received"
    const struct gu_buf act = {act_ptr, (ssize_t)act_size};
    action_t act_s(&act, NULL, NULL, act_size, GCS_ACT_STATE_REQ, -1,
                   GU_THREAD_INITIALIZER);
    CORE_SEND_START(&act_s);
    for(;;) {
        usleep(10000);
        gcs_fifo_lite_t* fifo = gcs_core_get_fifo(Core);
        void* item = gcs_fifo_lite_get_head(fifo);
        if (item) {
            gcs_fifo_lite_release(fifo);
            break;
        }
    }
    ck_assert(gcs_dummy_inject_msg(Backend, msg_buf, msg_size,
                                   GCS_MSG_ACTION, 1) == (int)msg_size);

    ck_assert(gcs_dummy_inject_msg(Backend, state_buf3, state_len3,
                                   GCS_MSG_STATE_MSG, 2) == (int)state_len3);

    // expect STR and id == -EAGAIN.
    ck_assert(!CORE_RECV_ACT(&act_r, act_ptr, act_size, GCS_ACT_STATE_REQ));
    ck_assert(act_r.seqno == -EAGAIN);
    free(act_r.out);

    ck_assert(!CORE_RECV_ACT(&act_r, NULL, UNKNOWN_SIZE, GCS_ACT_CCHANGE));
    ck_assert(!core_test_check_conf((const gcs_act_cchange_t*)act_r.out, true, 1, 3));
    free(act_r.out);

    // core_test_cleanup();
    // ==========
    gu_free(act_ptr);
}
END_TEST
#endif /* GCS_ALLOW_GH74 */


#if 0 // requires multinode support from gcs_dummy
START_TEST (gcs_core_test_foreign)
{
    core_test_init ();

    core_test_cleanup ();
}
END_TEST
#endif // 0

Suite *gcs_core_suite(void)
{
  Suite *suite = suite_create("GCS core context");
  TCase *tcase = tcase_create("gcs_core");

  suite_add_tcase (suite, tcase);
  tcase_set_timeout(tcase, 60);
  bool skip = false;

  if (skip == false) {
      tcase_add_test  (tcase, gcs_code_msg);
      tcase_add_test  (tcase, gcs_core_test_api);
      tcase_add_test  (tcase, gcs_core_test_apiE);
      tcase_add_test  (tcase, gcs_core_test_own_v0);
      tcase_add_test  (tcase, gcs_core_test_own_v1);
      tcase_add_test  (tcase, gcs_core_test_own_v1E);
#ifdef GCS_ALLOW_GH74
      tcase_add_test  (tcase, gcs_core_test_gh74);
#endif /* GCS_ALLOW_GH74 */
      // tcase_add_test (tcase, gcs_core_test_foreign);
  }
  return suite;
}<|MERGE_RESOLUTION|>--- conflicted
+++ resolved
@@ -533,15 +533,10 @@
     const void* act_buf  = act3_str;
     size_t      act_size = sizeof(act3_str);
 
-<<<<<<< HEAD
     action_t act_s(act, NULL, NULL, act_size, GCS_ACT_WRITESET, -1,
                    GU_THREAD_INITIALIZER);
-    action_t act_r(act, NULL, NULL, -1, (gcs_act_type_t)-1, -1,
+    action_t act_r(act, NULL, NULL, -1, GCS_ACT_UNKNOWN, -1,
                    GU_THREAD_INITIALIZER);
-=======
-    action_t act_s(act, NULL, NULL, act_size, GCS_ACT_WRITESET, -1, (gu_thread_t)-1);
-    action_t act_r(act, NULL, NULL, -1, (gcs_act_type_t)GCS_ACT_UNKNOWN, -1, (gu_thread_t)-1);
->>>>>>> f65658d5
     long i = 5;
 
     // test basic fragmentaiton
@@ -655,14 +650,9 @@
     const void*          act_buf  = act2_str;
     size_t               act_size = sizeof(act2_str);
 
-<<<<<<< HEAD
     action_t act_s(act, NULL, NULL, act_size, GCS_ACT_WRITESET, -1,
                    GU_THREAD_INITIALIZER);
-    action_t act_r(act, NULL, NULL, -1, (gcs_act_type_t)-1, -1,GU_THREAD_INITIALIZER);
-=======
-    action_t act_s(act, NULL, NULL, act_size, GCS_ACT_WRITESET, -1, (gu_thread_t)-1);
-    action_t act_r(act, NULL, NULL, -1, (gcs_act_type_t)GCS_ACT_UNKNOWN, -1, (gu_thread_t)-1);
->>>>>>> f65658d5
+    action_t act_r(act, NULL, NULL, -1, GCS_ACT_UNKNOWN, -1,GU_THREAD_INITIALIZER);
 
     // Create primary and non-primary component messages
     gcs_comp_msg_t* prim     = gcs_comp_msg_new (true, false,  0, 1, 0);
