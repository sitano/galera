/*
 * Copyright (C) 2008-2021 Codership Oy <info@codership.com>
 *
 * $Id$
 */

/*
 * @file
 *
 * Defines unit tests for gcs_core (and as a result tests gcs_group and
 * a dummy backend which gcs_core depends on)
 *
 * Most of the checks require independent sending and receiving threads.
 * Approach 1 is to start separate threads for both sending and receiving
 * and use the current thread of execution to sychronize between them:
 *
 * CORE_RECV_START(act_r)
 * CORE_SEND_START(act_s)
 * while (gcs_core_send_step(Core)) {  // step through action fragments
 *     (do something)
 * };
 * CORE_SEND_END(act_s, ret)          // check return code
 * CORE_RECV_END(act_r, size, type)   // makes checks against size and type
 *
 * A simplified approach 2 is:
 *
 * CORE_SEND_START(act_s)
 * while (gcs_core_send_step(Core)) {  // step through action fragments
 *     (do something)
 * };
 * CORE_SEND_END(act_s, ret)          // check return code
 * CORE_RECV_ACT(act_r, size, type)   // makes checks agains size and type
 *
 * In the first approach group messages will be received concurrently.
 * In the second approach messages will wait in queue and be fetched afterwards
 *
 */

#define GCS_STATE_MSG_ACCESS
#include "../gcs_core.hpp"
#include "../gcs_dummy.hpp"
#include "../gcs_seqno.hpp"
#include "../gcs_state_msg.hpp"
#include "../gcs_code_msg.hpp"

#include <galerautils.h>
#include "gu_config.hpp"

#include "gcs_test_utils.hpp"
#include <gcache_test_encryption.hpp>
#include "gcs_core_test.hpp" // must be included last

START_TEST(gcs_code_msg)
{
    gu::UUID    const u0(NULL, 0);
    gcs_seqno_t const s0(1234);
    uint64_t    const c0(4312);

    gcs::core::CodeMsg cm0(gu::GTID(u0, s0), c0);

    const void* const buf(cm0());

    const gcs::core::CodeMsg* const cm1
        (static_cast<const gcs::core::CodeMsg*>(buf));

    gu::UUID    const u1(cm1->uuid());
    gcs_seqno_t const s1(cm1->seqno());
    uint64_t    const c1(cm1->code());

    ck_assert(u0 == u1);
    ck_assert(s0 == s1);
    ck_assert(c0 == c1);
}
END_TEST

extern ssize_t gcs_tests_get_allocated();

static const long UNKNOWN_SIZE = 1234567890; // some unrealistic number

static std::string const CacheName("core_test.cache");
static gcache::GCache* Cache   = NULL;
static gcs_core_t*     Core    = NULL;
static gcs_backend_t*  Backend = NULL;
static gcs_seqno_t     Seqno   = 0;
static gu::UUID        Uuid;

typedef struct action {
    const struct gu_buf* in;
    void*                out;
    const void*          local;
    ssize_t              size;
    gcs_act_type_t       type;
    gcs_seqno_t          seqno;
    gu_thread_t          thread;

    action() { }
    action(const struct gu_buf* a_in,
           void*                a_out,
           const void*          a_local,
           ssize_t              a_size,
           gcs_act_type_t       a_type,
           gcs_seqno_t          a_seqno,
           gu_thread_t          a_thread)
        :
        in     (a_in),
        out    (a_out),
        local  (a_local),
        size   (a_size),
        type   (a_type),
        seqno  (a_seqno),
        thread (a_thread)
    { }
} action_t;

//static struct action_t RecvAct;
static const ssize_t FRAG_SIZE = 4; // desirable action fragment size

// 1-fragment action
static const char act1_str[] = "101";
static const struct gu_buf act1[1] = {
    { act1_str, sizeof(act1_str) }
};

// 2-fragment action, with buffers aligned with FRAG_SIZE
static const char act2_str[] = "202122";
static const struct gu_buf act2[2] = {
    { "2021", 4 },
    { "22",   3 } /* 4 + 3 = 7 = sizeof(act2_str) */
};

// 3-fragment action, with unaligned buffers
static const char act3_str[] = "3031323334";
static const struct gu_buf act3[] = {
    { "303", 3 },
    { "13",  2 },
    { "23",  2 },
    { "334", 4 } /* 3 + 2 + 2 + 4 = 11 = sizeof(act3_str) */
};


// action receive thread, returns after first action received, stores action
// in the passed action_t object, uses global Core to receive
static void*
core_recv_thread (void* arg)
{
    action_t* act = (action_t*)arg;

    // @todo: refactor according to new gcs_act types
    struct gcs_act_rcvd recv_act;

    act->size  = gcs_core_recv (Core, &recv_act, GU_TIME_ETERNITY);
    act->out   = (void*)recv_act.act.buf;
    act->local = recv_act.local;
    act->type  = recv_act.act.type;
    act->seqno = recv_act.id;

    return (NULL);
}

// this macro logs errors from within a function
#define FAIL_IF(expr, format, ...)                                      \
    if (expr) {                                                         \
        gu_fatal ("FAIL: " format, __VA_ARGS__);                  \
        ck_assert_msg(false, format, __VA_ARGS__);                \
        return true;                                                    \
    }

// Start a thread to receive an action
// args: action_t object
static inline bool CORE_RECV_START(action_t* act)
{
    return (0 != gu_thread_create (NULL, &act->thread,
                                   core_recv_thread, act));
}

static bool COMMON_RECV_CHECKS(action_t*      act,
                               const char*    buf,
                               int            size,
                               gcs_act_type_t type,
                               gcs_seqno_t*   seqno)
{
    bool const act_in_gcache(GCS_ACT_WRITESET  == act->type ||
                             GCS_ACT_STATE_REQ == act->type);
    // GCS_ACT_CCHANGE will be handled in core_test_check_conf() that shall
    // follow, so it can't be freed here.

    const void* const out_ptx(act->out && act_in_gcache ?
                              Cache->get_ro_plaintext(act->out) : act->out);

    FAIL_IF (size != UNKNOWN_SIZE && size != act->size,
             "gcs_core_recv(): expected size %d, returned %zd (%s)",
             size, act->size, strerror (-act->size));
    FAIL_IF (act->type != type,
             "type does not match: expected %d, got %d", type, act->type);
    FAIL_IF (act->size > 0 && act->out == NULL,
             "null buffer received with positive size: %zu", act->size);

    if (act->type == GCS_ACT_STATE_REQ)
    {
        Cache->free(act->out);
        return false;
    }

    // action is ordered only if it is of type GCS_ACT_WRITESET or
    // GCS_ACT_CCHANGE and not an error
    if (act->seqno > GCS_SEQNO_ILL) {
        FAIL_IF (GCS_ACT_WRITESET != act->type && GCS_ACT_CCHANGE != act->type
                 && act->seqno > 0,
                 "GCS_ACT_WRITESET != act->type (%d), while act->seqno: %lld",
                 act->type, (long long)act->seqno);

        if (GCS_ACT_WRITESET == act->type)
        {
            assert((*seqno + 1) == act->seqno);
            FAIL_IF ((*seqno + 1) != act->seqno,
                     "expected seqno %lld, got %lld",
                     (long long)(*seqno + 1), (long long)act->seqno);
            *seqno = *seqno + 1;
        }
        else if (GCS_ACT_CCHANGE == act->type)
        {
            FAIL_IF (act->seqno < 0, "Negative seqno: %lld",
                     (long long)act->seqno);

            Uuid = gcs_core_get_group(Core)->group_uuid;

            if (gcs_core_proto_ver(Core) >= 1) *seqno = *seqno + 1;
        }
    }

    if (NULL != buf) {

        if (GCS_ACT_WRITESET == act->type) {
            // local action buffer should not be copied
            FAIL_IF (act->local != act->in,
                     "Received buffer ptr is not the same as sent: %p != %p",
                     act->in, act->local);
            FAIL_IF (memcmp (buf, out_ptx, act->size),
                     "Received buffer contents is not the same as sent: "
                     "'%s' != '%s'", buf, (char*)out_ptx);
        }
        else {
            FAIL_IF (act->local == buf,
                     "Received the same buffer ptr as sent%s", "");
            FAIL_IF (memcmp (buf, out_ptx, act->size),
                     "Received buffer contents is not the same as sent%s", "");
        }
    }

    if (act_in_gcache) Cache->free(act->out);

    return false;
}

// Wait for recv thread to complete, perform required checks
// args: action_t, expected size, expected type
static bool CORE_RECV_END(action_t*      act,
                          const void*    buf,
                          ssize_t        size,
                          gcs_act_type_t type)
{
    {
        int ret = gu_thread_join (act->thread, NULL);
        act->thread = GU_THREAD_INITIALIZER;
        FAIL_IF(0 != ret, "Failed to join recv thread: %d (%s)",
                ret, strerror (ret));
    }

    return COMMON_RECV_CHECKS (act, (const char*)buf, size, type, &Seqno);
}

// Receive action in one call, perform required checks
// args: pointer to action_t, expected size, expected type
static bool CORE_RECV_ACT (action_t*      act,
                           const void*    buf,  // single buffer action repres.
                           ssize_t        size,
                           gcs_act_type_t type)
{
    struct gcs_act_rcvd recv_act;

    act->size  = gcs_core_recv (Core, &recv_act, GU_TIME_ETERNITY);
    act->out   = (void*)recv_act.act.buf;
    act->local = recv_act.local;
    act->type  = recv_act.act.type;
    act->seqno = recv_act.id;

    return COMMON_RECV_CHECKS (act, (const char*)buf, size, type, &Seqno);
}

// Sending always needs to be done via separate thread (uses lock-stepping)
void*
core_send_thread (void* arg)
{
    action_t* act = (action_t*)arg;

    // use seqno field to pass the return code, it is signed 8-byte integer
    act->seqno = gcs_core_send (Core, act->in, act->size, act->type);

    return (NULL);
}

// Start a thread to send an action
// args: action_t object
static bool CORE_SEND_START(action_t* act)
{
    return (0 != gu_thread_create (NULL, &act->thread,
                                   core_send_thread, act));
}

// Wait for send thread to complete, perform required checks
// args: action_t, expected return code
static bool CORE_SEND_END(action_t* act, long ret)
{
    {
        long _ret = gu_thread_join (act->thread, NULL);
        act->thread = GU_THREAD_INITIALIZER;
        FAIL_IF (0 != _ret, "Failed to join recv thread: %ld (%s)",
                 _ret, strerror (_ret));
    }

    ck_assert_msg(ret == act->seqno,
                  "gcs_core_send(): expected %lld, returned %lld (%s)",
                  (long long) ret, (long long) act->seqno, strerror (-act->seqno));

    return false;
}

// check if configuration is the one that we expected
static long
core_test_check_conf (void* const conf_msg, int const conf_size,
                      bool const prim, long const my_idx, size_t const memb_num)
{
    long ret = 0;

    gcs_act_cchange const conf(Cache->get_ro_plaintext(conf_msg), conf_size);

    if ((conf.conf_id >= 0) != prim) {
        gu_error ("Expected %s conf, received %s",
                  prim ? "PRIMARY" : "NON-PRIMARY",
                  (conf.conf_id >= 0) ? "PRIMARY" : "NON-PRIMARY");
        ret = -1;
    }

    if (conf.memb.size() != memb_num) {
        gu_error ("Expected memb_num = %zd, got %zd", memb_num,conf.memb.size());
        ret = -1;
    }

    Cache->free(conf_msg);

    return ret;
}

static long
core_test_set_payload_size (ssize_t s)
{
    long          ret;
    const ssize_t arbitrary_pkt_size = s + 64; // big enough for payload to fit

    ret = gcs_core_set_pkt_size (Core, arbitrary_pkt_size);
    if (ret <= 0) {
        gu_error("set_pkt_size(%zd) returned: %ld (%s)", arbitrary_pkt_size,
                 ret, strerror (-ret));
        return ret;
    }

    ret = gcs_core_set_pkt_size (Core, arbitrary_pkt_size - ret + s);
    if (ret != s) {
        gu_error("set_pkt_size() returned: %ld instead of %zd", ret, s);
        return ret;
    }

    return 0;
}

// Initialises core and backend objects + some common tests
static inline void
core_test_init (gu::Config* config,
                bool enc, bool bootstrap = true, int const gcs_proto_ver = 1)
{
    long     ret;
    action_t act;

    mark_point();

    ck_assert(config != NULL);

    gcs_test::InitConfig(*config, CacheName);

    if (enc)
    {
<<<<<<< HEAD
        Cache = new gcache::GCache(*config, ".", gcache_test_encrypt_cb, NULL);
=======
        Cache = new gcache::GCache(NULL, *config, ".", gcache_test_encrypt_cb,
                                   NULL);
>>>>>>> da60ce81
        wsrep_enc_key_t const key = { Cache, sizeof(*Cache) };
        Cache->set_enc_key(key);
    }
    else
    {
<<<<<<< HEAD
        Cache = new gcache::GCache(*config, ".");
=======
        Cache = new gcache::GCache(NULL, *config, ".");
>>>>>>> da60ce81
    }

    Core = gcs_core_create (reinterpret_cast<gu_config_t*>(config),
                            reinterpret_cast<gcache_t*>(Cache),
                            "core_test", "aaa.bbb.ccc.ddd:xxxx", 0, 0,
                            gcs_proto_ver);

    ck_assert(NULL != Core);

    Backend = gcs_core_get_backend (Core);
    ck_assert(NULL != Backend);

    Seqno = 0; // reset seqno

    ret = core_test_set_payload_size (FRAG_SIZE);
    ck_assert_msg(-EBADFD == ret, "Expected -EBADFD, got: %ld (%s)",
                  ret, strerror(-ret));

    ret = gcs_core_open (Core, "yadda-yadda", "owkmevc", 1);
    ck_assert_msg(-EINVAL == ret, "Expected -EINVAL, got %ld (%s)",
                  ret, strerror(-ret));

    ret = gcs_core_open (Core, "yadda-yadda", "dummy://", bootstrap);
    ck_assert_msg(0 == ret, "Failed to open core connection: %ld (%s)",
                  ret, strerror(-ret));

    if (!bootstrap) {
        gcs_core_send_lock_step (Core, true);
        mark_point();
        return;
    }

    // receive first configuration message
    ck_assert(!CORE_RECV_ACT (&act, NULL, UNKNOWN_SIZE, GCS_ACT_CCHANGE));
    ck_assert(!core_test_check_conf(act.out, act.size, bootstrap, 0, 1));

    int const ver(gcs_core_proto_ver(Core));
    ck_assert_msg(ver == gcs_proto_ver,"Expected protocol version: %d, got: %d",
                  gcs_proto_ver, ver);

    // this will configure backend to have desired fragment size
    ret = core_test_set_payload_size (FRAG_SIZE);
    ck_assert_msg(0 == ret, "Failed to set up the message payload size: %ld (%s)",
                  ret, strerror(-ret));

    // try to send an action to check that everything's alright
    ret = gcs_core_send (Core, act1, sizeof(act1_str), GCS_ACT_WRITESET);
    ck_assert_msg(ret == sizeof(act1_str), "Expected %zu, got %ld (%s)",
                  sizeof(act1_str), ret, strerror (-ret));
    gu_warn ("Next CORE_RECV_ACT fails under valgrind");
    act.in = act1;
    ck_assert(!CORE_RECV_ACT(&act, act1_str, sizeof(act1_str), GCS_ACT_WRITESET));

    ret = gcs_core_send_join (Core, gu::GTID(Uuid, Seqno), 0);
    ck_assert_msg(ret >= 0, "gcs_core_send_join(): %ld (%s)",
                  ret, strerror(-ret));
    // no action to be received (we're joined already)

    ret = gcs_core_send_sync (Core, gu::GTID(Uuid, Seqno));

    int const proto(gcs_core_proto_ver(Core));
    ck_assert(proto == gcs_proto_ver); // checking just in case

    int const expected_ret
        (proto >= 1 ? gcs::core::CodeMsg::serial_size() : sizeof(gcs_seqno_t));
    ck_assert_msg(ret == expected_ret,
             "gcs_core_send_sync(): %ld (%s)", ret, strerror(-ret));

    ck_assert(!CORE_RECV_ACT(&act, NULL, sizeof(gcs_seqno_t), GCS_ACT_SYNC));

    gcs_seqno_t const s(gcs_seqno_gtoh(*(gcs_seqno_t*)act.out));

    int const expected_s(proto >= 1 ? 0 : Seqno);
    ck_assert_msg(s == expected_s, "Expected code %lld, got %lld",
                  (long long)expected_s, (long long)s);

    gcs_core_send_lock_step (Core, true);
    mark_point();
}

// cleans up core and backend objects
static inline void
core_test_cleanup ()
{
    long      ret;
    char      tmp[1];
    action_t  act;

    ck_assert(NULL != Core);
    ck_assert(NULL != Backend);

    // to fetch self-leave message
    ck_assert(!CORE_RECV_START (&act));
    ret = gcs_core_close (Core);
    ck_assert_msg(0 == ret, "Failed to close core: %ld (%s)",
                  ret, strerror (-ret));
    ret = CORE_RECV_END (&act, NULL, UNKNOWN_SIZE, GCS_ACT_CCHANGE);
    ck_assert_msg(0 == ret, "ret: %ld (%s)", ret, strerror(-ret));
    ck_assert(!core_test_check_conf(act.out, act.size, false, -1, 0));

    // check that backend is closed too
    ret = Backend->send (Backend, tmp, sizeof(tmp), GCS_MSG_ACTION);
    ck_assert(ret == -EBADFD);

    ret = gcs_core_destroy (Core);
    ck_assert_msg(0 == ret, "Failed to destroy core: %ld (%s)",
                  ret, strerror (-ret));

    {
        ssize_t   allocated;
        allocated = gcs_tests_get_allocated();
        ck_assert_msg(0 == allocated,
                      "Expected 0 allocated bytes, found %zd", allocated);
    }

    delete Cache;
    ::unlink(CacheName.c_str());
}

// just a smoke test for core API
static void
test_api(bool const enc)
{
    gu::Config config;
    core_test_init (&config, enc);

    ck_assert(NULL != Cache);
    ck_assert(NULL != Core);
    ck_assert(NULL != Backend);

    long     ret;
    long     tout = 100; // 100 ms timeout
    const struct gu_buf* act = act3;
    const void* act_buf  = act3_str;
    size_t      act_size = sizeof(act3_str);

    action_t act_s(act, NULL, NULL, act_size, GCS_ACT_WRITESET, -1,
                   GU_THREAD_INITIALIZER);
    action_t act_r(act, NULL, NULL, -1, (gcs_act_type_t)-1, -1,
                   GU_THREAD_INITIALIZER);
    long i = 5;

    // test basic fragmentaiton
    while (i--) {
        long     frags    = (act_size - 1)/FRAG_SIZE + 1;

        gu_info ("Iteration %ld: act: %s, size: %zu, frags: %ld",
                 i, act, act_size, frags);

        ck_assert(!CORE_SEND_START (&act_s));

        while ((ret = gcs_core_send_step (Core, 3*tout)) > 0) {
            frags--; gu_info ("frags: %ld", frags);
//            usleep (1000);
        }

        ck_assert_msg(ret == 0, "gcs_core_send_step() returned: %ld (%s)",
                      ret, strerror(-ret));
        ck_assert_msg(frags == 0, "frags = %ld, instead of 0", frags);
        ck_assert(!CORE_SEND_END (&act_s, act_size));
        ck_assert(!CORE_RECV_ACT (&act_r, act_buf, act_size, GCS_ACT_WRITESET));

        ret = gcs_core_set_last_applied (Core, gu::GTID(Uuid, Seqno));
        ck_assert_msg(ret >= 0, "gcs_core_set_last_applied(): %ld (%s)",
                      ret, strerror(-ret));
        /* commit cut action size should be 8 */
        ck_assert(!CORE_RECV_ACT (&act_r, NULL, 8, GCS_ACT_COMMIT_CUT));
        ck_assert(Seqno == gcs_seqno_gtoh(*(gcs_seqno_t*)act_r.out));
        free(act_r.out); // commit cut is allocated by malloc()
    }

    // send fake flow control action, its contents is not important
    gcs_core_send_fc (Core, act, act_size);
    ck_assert_msg(ret >= 0, "gcs_core_send_fc(): %ld (%s)",
                  ret, strerror(-ret));
    ck_assert(!CORE_RECV_ACT(&act_r, act, act_size, GCS_ACT_FLOW));

    core_test_cleanup ();
}

START_TEST (gcs_core_test_api)
{
    test_api(false);
}
END_TEST

START_TEST (gcs_core_test_apiE)
{
    test_api(true);
}
END_TEST

// do a single send step, compare with the expected result
static inline bool
CORE_SEND_STEP (gcs_core_t* core, long timeout, long ret)
{
   long err = gcs_core_send_step (core, timeout);
   ck_assert_msg(err >= 0, "gcs_core_send_step(): %ld (%s)",
                 err, strerror (-err));
   if (ret >= 0) {
       ck_assert_msg(err == ret, "gcs_core_send_step(): expected %ld, got %ld",
                     ret, err);
   }

   return false;
}

static bool
DUMMY_INJECT_COMPONENT (gcs_backend_t* backend, const gcs_comp_msg_t* comp)
{
    long ret = gcs_dummy_inject_msg (Backend, comp,
                                     gcs_comp_msg_size(comp),
                                     GCS_MSG_COMPONENT, GCS_SENDER_NONE);
    ck_assert_msg(ret > 0, "gcs_dummy_inject_msg(): %ld (%s)",
                  ret, strerror(ret));

    return false;
}

static bool
DUMMY_INSTALL_COMPONENT (gcs_backend_t* backend, const gcs_comp_msg_t* comp)
{
    bool primary = gcs_comp_msg_primary (comp);
    long my_idx  = gcs_comp_msg_self    (comp);
    long members = gcs_comp_msg_num     (comp);

    action_t act;

    FAIL_IF (gcs_dummy_set_component(Backend, comp), "%s",
             "gcs_dummy_set_component");
    FAIL_IF (DUMMY_INJECT_COMPONENT (Backend, comp), "%s",
             "DUMMY_INJECT_COMPONENT");
    FAIL_IF (CORE_RECV_ACT (&act, NULL, UNKNOWN_SIZE, GCS_ACT_CCHANGE), "%s",
             "CORE_RECV_ACT");
    FAIL_IF (core_test_check_conf(act.out, act.size, primary, my_idx, members),
             "%s", "core_test_check_conf");

    return false;
}

static void
CORE_TEST_OWN(bool const enc, int gcs_proto_ver)
{
    long const tout = 1000; // 100 ms timeout

    const struct gu_buf* act      = act2;
    const void*          act_buf  = act2_str;
    size_t               act_size = sizeof(act2_str);

    action_t act_s(act, NULL, NULL, act_size, GCS_ACT_WRITESET, -1,
                   GU_THREAD_INITIALIZER);
    action_t act_r(act, NULL, NULL, -1, (gcs_act_type_t)-1, -1,GU_THREAD_INITIALIZER);

    // Create primary and non-primary component messages
    gcs_comp_msg_t* prim     = gcs_comp_msg_new (true, false,  0, 1, 0);
    gcs_comp_msg_t* non_prim = gcs_comp_msg_new (false, false, 0, 1, 0);
    ck_assert(NULL != prim);
    ck_assert(NULL != non_prim);
    gcs_comp_msg_add (prim,     "node1", 0);
    gcs_comp_msg_add (non_prim, "node1", 1);

    gu::Config config;
    core_test_init (&config, enc, true, gcs_proto_ver);

    /////////////////////////////////////////////
    /// check behaviour in transitional state ///
    /////////////////////////////////////////////

    ck_assert(!CORE_RECV_START (&act_r));
    ck_assert(!CORE_SEND_START (&act_s));
    ck_assert(!CORE_SEND_STEP (Core, tout, 1)); // 1st frag
    usleep (10000); // resolve race between sending and setting transitional
    gcs_dummy_set_transitional (Backend);
    ck_assert(!CORE_SEND_STEP (Core, tout, 1)); // 2nd frag
    ck_assert(!CORE_SEND_STEP (Core, tout, 0)); // no frags left
    ck_assert(NULL == act_r.out); // should not have received anything
    ck_assert(!gcs_dummy_set_component (Backend, prim)); // return to PRIM state
    ck_assert(!CORE_SEND_END (&act_s, act_size));
    ck_assert(!CORE_RECV_END (&act_r, act_buf, act_size, GCS_ACT_WRITESET));

    /*
     * TEST CASE 1: Action was sent successfully, but NON_PRIM component
     * happened before any fragment could be delivered.
     * EXPECTED OUTCOME: action is received with -ENOTCONN instead of global
     * seqno
     */
    ck_assert(!DUMMY_INJECT_COMPONENT (Backend, non_prim));
    ck_assert(!CORE_SEND_START (&act_s));
    ck_assert(!CORE_SEND_STEP (Core, tout, 1)); // 1st frag
    ck_assert(!CORE_SEND_STEP (Core, tout, 1)); // 2nd frag
    ck_assert(!CORE_SEND_END (&act_s, act_size));
    ck_assert(!gcs_dummy_set_component(Backend, non_prim));
    ck_assert(!CORE_RECV_ACT (&act_r, NULL, UNKNOWN_SIZE, GCS_ACT_CCHANGE));
    ck_assert(!core_test_check_conf(act_r.out, act_r.size, false, 0, 1));
    ck_assert(!CORE_RECV_ACT (&act_r, act_buf, act_size, GCS_ACT_WRITESET));
    ck_assert_msg(-ENOTCONN == act_r.seqno,
                  "Expected -ENOTCONN, received %ld (%s)",
                  act_r.seqno, strerror (-act_r.seqno));

    /*
     * TEST CASE 2: core in NON_PRIM state. There is attempt to send an
     * action.
     * EXPECTED OUTCOME: CORE_SEND_END should return -ENOTCONN after 1st
     * fragment send fails.
     */
    ck_assert(!CORE_SEND_START (&act_s));
    ck_assert(!CORE_SEND_STEP (Core, tout, 1)); // 1st frag
    ck_assert(!CORE_SEND_STEP (Core, tout, 0)); // bail out after 1st frag
    ck_assert(!CORE_SEND_END (&act_s, -ENOTCONN));

    /*
     * TEST CASE 3: Backend in NON_PRIM state. There is attempt to send an
     * action.
     * EXPECTED OUTCOME: CORE_SEND_END should return -ENOTCONN after 1st
     * fragment send fails.
     */
    ck_assert(!DUMMY_INSTALL_COMPONENT (Backend, prim));
    ck_assert(!gcs_dummy_set_component(Backend, non_prim));
    ck_assert(!DUMMY_INJECT_COMPONENT (Backend, non_prim));
    ck_assert(!CORE_SEND_START (&act_s));
    ck_assert(!CORE_SEND_STEP (Core, tout, 1)); // 1st frag
    ck_assert(!CORE_SEND_END (&act_s, -ENOTCONN));
    ck_assert(!CORE_RECV_ACT (&act_r, NULL, UNKNOWN_SIZE, GCS_ACT_CCHANGE));
    ck_assert(!core_test_check_conf(act_r.out, act_r.size, false, 0, 1));

    /*
     * TEST CASE 4: Action was sent successfully, but NON_PRIM component
     * happened in between delivered fragments.
     * EXPECTED OUTCOME: action is received with -ENOTCONN instead of global
     * seqno.
     */
    ck_assert(!DUMMY_INSTALL_COMPONENT (Backend, prim));
    ck_assert(!CORE_SEND_START (&act_s));
    ck_assert(!CORE_SEND_STEP (Core, tout, 1)); // 1st frag
    ck_assert(!DUMMY_INJECT_COMPONENT (Backend, non_prim));
    ck_assert(!CORE_SEND_STEP (Core, tout, 1)); // 2nd frag
    ck_assert(!CORE_SEND_END (&act_s, act_size));
    ck_assert(!CORE_RECV_ACT (&act_r, NULL, UNKNOWN_SIZE, GCS_ACT_CCHANGE));
    ck_assert(!core_test_check_conf(act_r.out, act_r.size, false, 0, 1));
    ck_assert(!CORE_RECV_ACT (&act_r, act_buf, act_size, GCS_ACT_WRITESET));
    ck_assert_msg(-ENOTCONN == act_r.seqno,
                  "Expected -ENOTCONN, received %ld (%s)",
                  act_r.seqno, strerror (-act_r.seqno));

    /*
     * TEST CASE 5: Action is being sent and received concurrently. In between
     * two fragments recv thread receives NON_PRIM and then PRIM components.
     * EXPECTED OUTCOME: CORE_RECV_ACT should receive the action with -ERESTART
     * instead of seqno.
     */
    ck_assert(!DUMMY_INSTALL_COMPONENT (Backend, prim));
    ck_assert(!CORE_SEND_START (&act_s));
    ck_assert(!CORE_SEND_STEP (Core, tout, 1)); // 1st frag
    usleep (100000); // make sure 1st fragment gets in before new component
    ck_assert(!DUMMY_INSTALL_COMPONENT (Backend, non_prim));
    ck_assert(!DUMMY_INSTALL_COMPONENT (Backend, prim));
    ck_assert(!CORE_SEND_STEP (Core, tout, 1)); // 2nd frag
    ck_assert(!CORE_SEND_END (&act_s, act_size));
    ck_assert(!CORE_RECV_ACT (&act_r, act_buf, act_size, GCS_ACT_WRITESET));
    ck_assert_msg(-ERESTART == act_r.seqno,
                  "Expected -ERESTART, received %ld (%s)",
                  act_r.seqno, strerror (-act_r.seqno));

    /*
     * TEST CASE 6: Action has 3 fragments, 2 were sent successfully but the
     * 3rd failed because backend is in NON_PRIM. In addition NON_PRIM component
     * happened in between delivered fragments.
     * subcase 1: new component received first
     * subcase 2: 3rd fragment is sent first
     * EXPECTED OUTCOME: CORE_SEND_END should return -ENOTCONN after 3rd
     * fragment send fails.
     */
    act        = act3;
    act_buf    = act3_str;
    act_size   = sizeof(act3_str);
    act_s.in   = act;
    act_s.size = act_size;

    // subcase 1
    ck_assert(!DUMMY_INSTALL_COMPONENT (Backend, prim));
    ck_assert(!CORE_SEND_START (&act_s));
    ck_assert(!CORE_SEND_STEP (Core, tout, 1)); // 1st frag
    ck_assert(!DUMMY_INJECT_COMPONENT (Backend, non_prim));
    ck_assert(!CORE_SEND_STEP (Core, tout, 1)); // 2nd frag
    usleep (500000); // fail_if_seq
    ck_assert(!gcs_dummy_set_component(Backend, non_prim));
    ck_assert(!CORE_RECV_ACT (&act_r, NULL, UNKNOWN_SIZE, GCS_ACT_CCHANGE));
    ck_assert(!core_test_check_conf(act_r.out, act_r.size, false, 0, 1));
    ck_assert(!CORE_SEND_STEP (Core, tout, 1)); // 3rd frag
    ck_assert(!CORE_SEND_END (&act_s, -ENOTCONN));

    // subcase 2
    ck_assert(!DUMMY_INSTALL_COMPONENT (Backend, prim));
    ck_assert(!CORE_SEND_START (&act_s));
    ck_assert(!CORE_SEND_STEP (Core, tout, 1)); // 1st frag
    ck_assert(!DUMMY_INJECT_COMPONENT (Backend, non_prim));
    ck_assert(!CORE_SEND_STEP (Core, tout, 1)); // 2nd frag
    usleep (1000000);
    ck_assert(!gcs_dummy_set_component(Backend, non_prim));
    ck_assert(!CORE_SEND_STEP (Core, 4*tout, 1)); // 3rd frag
    ck_assert(!CORE_RECV_ACT (&act_r, NULL, UNKNOWN_SIZE, GCS_ACT_CCHANGE));
    ck_assert(!core_test_check_conf(act_r.out, act_r.size, false, 0, 1));
    ck_assert(!CORE_SEND_END (&act_s, -ENOTCONN));

    gu_free (prim);
    gu_free (non_prim);

    core_test_cleanup ();
}

START_TEST (gcs_core_test_own_v0)
{
    CORE_TEST_OWN(false, 0);
}
END_TEST

START_TEST (gcs_core_test_own_v1)
{
    CORE_TEST_OWN(false, 1);
}
END_TEST

START_TEST (gcs_core_test_own_v1E)
{
    CORE_TEST_OWN(true, 1);
}
END_TEST

#ifdef GCS_ALLOW_GH74
/*
 * Disabled test because it is too slow and timeouts on crowded
 * build systems like e.g. build.opensuse.org */

START_TEST (gcs_core_test_gh74)
{
    gu::Config config;
    core_test_init(&config, true, "node1");

    // set frag size large enough to avoid fragmentation.
    gu_info ("set payload size = 1024");
    core_test_set_payload_size(1024);

    // new primary comp message.
    gcs_comp_msg_t* prim = gcs_comp_msg_new (true, false, 0, 2, 0);
    ck_assert(NULL != prim);
    gcs_comp_msg_add(prim, "node1", 0);
    gcs_comp_msg_add(prim, "node2", 1);

    // construct state transform request.
    static const char* req_ptr = "12345";
    static const size_t req_size = 6;
    static const char* donor = ""; // from *any*
    static const size_t donor_len = strlen(donor) + 1;
    size_t act_size = req_size + donor_len;
    char* act_ptr = 0;

    act_ptr = (char*)gu_malloc(act_size);
    memcpy(act_ptr, donor, donor_len);
    memcpy(act_ptr + donor_len, req_ptr, req_size);

    // serialize request into message.
    gcs_act_frag_t frg;
    frg.proto_ver = gcs_core_group_protocol_version(Core);
    frg.frag_no = 0;
    frg.act_id = 1;
    frg.act_size = act_size;
    frg.act_type = GCS_ACT_STATE_REQ;
    char msg_buf[1024];
    ck_assert(!gcs_act_proto_write(&frg, msg_buf, sizeof(msg_buf)));
    memcpy(const_cast<void*>(frg.frag), act_ptr, act_size);
    size_t msg_size = act_size + gcs_act_proto_hdr_size(frg.proto_ver);
    // gu_free(act_ptr);

    // state exchange message.
    gu_uuid_t state_uuid;
    gu_uuid_generate(&state_uuid, NULL, 0);
    gcs_core_set_state_uuid(Core, &state_uuid);

    // construct uuid message from node1.
    size_t uuid_len = sizeof(state_uuid);
    char uuid_buf[uuid_len];
    memcpy(uuid_buf, &state_uuid, uuid_len);

    gcs_state_msg_t* state_msg = NULL;
    const gcs_group_t* group = gcs_core_get_group(Core);

    // state exchange message from node1
    state_msg = gcs_group_get_state(group);
    state_msg->state_uuid = state_uuid;
    size_t state_len = gcs_state_msg_len (state_msg);
    char state_buf[state_len];
    gcs_state_msg_write (state_buf, state_msg);
    gcs_state_msg_destroy (state_msg);

    // state exchange message from node2
    state_msg = gcs_state_msg_create(&state_uuid,
                                     &GU_UUID_NIL,
                                     &GU_UUID_NIL,
                                     GCS_SEQNO_ILL,
                                     GCS_SEQNO_ILL,
                                     GCS_SEQNO_ILL,
                                     0,
                                     GCS_NODE_STATE_NON_PRIM,
                                     GCS_NODE_STATE_PRIM,
                                     "node2", "127.0.0.1",
                                     group->gcs_proto_ver,
                                     group->repl_proto_ver,
                                     group->appl_proto_ver,
                                     group->prim_gcs_ver,
                                     group->prim_repl_ver,
                                     group->prim_appl_ver,
                                     0, // desync count
                                     0);
    size_t state_len2 = gcs_state_msg_len (state_msg);
    char state_buf2[state_len2];
    gcs_state_msg_write (state_buf2, state_msg);
    gcs_state_msg_destroy (state_msg);

    action_t act_r(NULL,  NULL, NULL, -1, (gcs_act_type_t)-1, -1,
                   GU_THREAD_INITIALIZER);

    // ========== from node1's view ==========
    ck_assert(!gcs_dummy_set_component(Backend, prim));
    ck_assert(!DUMMY_INJECT_COMPONENT(Backend, prim));
    gu_free(prim);
    CORE_RECV_START(&act_r); // we have to start another thread here.
    // otherwise messages to node1 can not be in right order.
    for(;;) {
        usleep(10000); // make sure node1 already changed its status to WAIT_STATE_MSG
        if (gcs_group_state(group) == GCS_GROUP_WAIT_STATE_MSG) {
            break;
        }
    }
    // then STR sneaks before new configuration is delivered.
    ck_assert(gcs_dummy_inject_msg(Backend, msg_buf, msg_size,
                                   GCS_MSG_ACTION, 1) == (int)msg_size);
    // then state exchange message from node2.
    ck_assert(gcs_dummy_inject_msg(Backend, state_buf2, state_len2,
                                   GCS_MSG_STATE_MSG, 1) == (int)state_len2);
    // expect STR is lost here.
    ck_assert(!CORE_RECV_END(&act_r, NULL, UNKNOWN_SIZE, GCS_ACT_CCHANGE));
    ck_assert(!core_test_check_conf((const gcs_act_cchange_t*)act_r.out, true, 0, 2));
    free(act_r.out);
    core_test_cleanup();

    // ========== from node2's view ==========
    core_test_init(&config, false, "node2");

    // set frag size large enough to avoid fragmentation.
    gu_info ("set payload size = 1024");
    core_test_set_payload_size(1024);

    prim = gcs_comp_msg_new (true, false, 1, 2, 0);
    ck_assert(NULL != prim);
    gcs_comp_msg_add(prim, "node1", 0);
    gcs_comp_msg_add(prim, "node2", 1);

    // node1 and node2 joins.
    // now node2's status == GCS_NODE_STATE_PRIM
    ck_assert(!gcs_dummy_set_component(Backend, prim));
    ck_assert(!DUMMY_INJECT_COMPONENT(Backend, prim));
    gu_free(prim);
    ck_assert(gcs_dummy_inject_msg(Backend, uuid_buf, uuid_len,
              GCS_MSG_STATE_UUID, 0) == (int)uuid_len);
    ck_assert(gcs_dummy_inject_msg(Backend, state_buf, state_len,
              GCS_MSG_STATE_MSG, 0)  == (int)state_len);
    ck_assert(!CORE_RECV_ACT(&act_r, NULL, UNKNOWN_SIZE, GCS_ACT_CCHANGE));
    ck_assert(!core_test_check_conf((const gcs_act_cchange_t*)act_r.out, true, 1, 2));
    free(act_r.out);

    // then node3 joins.
    prim = gcs_comp_msg_new (true, false, 1, 3, 0);
    ck_assert(NULL != prim);
    gcs_comp_msg_add(prim, "node1", 0);
    gcs_comp_msg_add(prim, "node2", 1);
    gcs_comp_msg_add(prim, "node3", 2);
    ck_assert(!gcs_dummy_set_component(Backend, prim));
    ck_assert(!DUMMY_INJECT_COMPONENT(Backend, prim));
    gu_free(prim);

    // generate a new state uuid.
    gu_uuid_generate(&state_uuid, NULL, 0);
    memcpy(uuid_buf, &state_uuid, uuid_len);

    // state exchange message from node3
    group = gcs_core_get_group(Core);
    state_msg = gcs_state_msg_create(&state_uuid,
                                     &GU_UUID_NIL,
                                     &GU_UUID_NIL,
                                     GCS_SEQNO_ILL,
                                     GCS_SEQNO_ILL,
                                     GCS_SEQNO_ILL,
                                     0,
                                     GCS_NODE_STATE_NON_PRIM,
                                     GCS_NODE_STATE_PRIM,
                                     "node3", "127.0.0.1",
                                     group->gcs_proto_ver,
                                     group->repl_proto_ver,
                                     group->appl_proto_ver,
                                     group->prim_gcs_ver,
                                     group->prim_repl_ver,
                                     group->prim_appl_ver,
                                     0, // desync count
                                     0);
    size_t state_len3 = gcs_state_msg_len (state_msg);
    char state_buf3[state_len3];
    gcs_state_msg_write (state_buf3, state_msg);
    gcs_state_msg_destroy (state_msg);

    // updating state message from node1.
    group = gcs_core_get_group(Core);
    state_msg = gcs_group_get_state(group);
    state_msg->flags = GCS_STATE_FREP | GCS_STATE_FCLA;
    state_msg->prim_state = GCS_NODE_STATE_JOINED;
    state_msg->current_state = GCS_NODE_STATE_SYNCED;
    state_msg->state_uuid = state_uuid;
    state_msg->name = "node1";
    gcs_state_msg_write(state_buf, state_msg);
    gcs_state_msg_destroy(state_msg);

    ck_assert(gcs_dummy_inject_msg(Backend, uuid_buf, uuid_len,
                                   GCS_MSG_STATE_UUID, 0) == (int)uuid_len);
    ck_assert(gcs_dummy_inject_msg(Backend, state_buf, state_len,
                                   GCS_MSG_STATE_MSG, 0) == (int)state_len);

    // STR sneaks.
    // we have to make same message exists in sender queue too.
    // otherwise we will get following log
    // "FIFO violation: queue empty when local action received"
    const struct gu_buf act = {act_ptr, (ssize_t)act_size};
    action_t act_s(&act, NULL, NULL, act_size, GCS_ACT_STATE_REQ, -1,
                   GU_THREAD_INITIALIZER);
    CORE_SEND_START(&act_s);
    for(;;) {
        usleep(10000);
        gcs_fifo_lite_t* fifo = gcs_core_get_fifo(Core);
        void* item = gcs_fifo_lite_get_head(fifo);
        if (item) {
            gcs_fifo_lite_release(fifo);
            break;
        }
    }
    ck_assert(gcs_dummy_inject_msg(Backend, msg_buf, msg_size,
                                   GCS_MSG_ACTION, 1) == (int)msg_size);

    ck_assert(gcs_dummy_inject_msg(Backend, state_buf3, state_len3,
                                   GCS_MSG_STATE_MSG, 2) == (int)state_len3);

    // expect STR and id == -EAGAIN.
    ck_assert(!CORE_RECV_ACT(&act_r, act_ptr, act_size, GCS_ACT_STATE_REQ));
    ck_assert(act_r.seqno == -EAGAIN);
    free(act_r.out);

    ck_assert(!CORE_RECV_ACT(&act_r, NULL, UNKNOWN_SIZE, GCS_ACT_CCHANGE));
    ck_assert(!core_test_check_conf((const gcs_act_cchange_t*)act_r.out, true, 1, 3));
    free(act_r.out);

    // core_test_cleanup();
    // ==========
    gu_free(act_ptr);
}
END_TEST
#endif /* GCS_ALLOW_GH74 */


#if 0 // requires multinode support from gcs_dummy
START_TEST (gcs_core_test_foreign)
{
    core_test_init ();

    core_test_cleanup ();
}
END_TEST
#endif // 0

Suite *gcs_core_suite(void)
{
  Suite *suite = suite_create("GCS core context");
  TCase *tcase = tcase_create("gcs_core");

  suite_add_tcase (suite, tcase);
  tcase_set_timeout(tcase, 60);
  bool skip = false;

  if (skip == false) {
      tcase_add_test  (tcase, gcs_code_msg);
      tcase_add_test  (tcase, gcs_core_test_api);
      tcase_add_test  (tcase, gcs_core_test_apiE);
      tcase_add_test  (tcase, gcs_core_test_own_v0);
      tcase_add_test  (tcase, gcs_core_test_own_v1);
      tcase_add_test  (tcase, gcs_core_test_own_v1E);
#ifdef GCS_ALLOW_GH74
      tcase_add_test  (tcase, gcs_core_test_gh74);
#endif /* GCS_ALLOW_GH74 */
      // tcase_add_test (tcase, gcs_core_test_foreign);
  }
  return suite;
}<|MERGE_RESOLUTION|>--- conflicted
+++ resolved
@@ -389,22 +389,14 @@
 
     if (enc)
     {
-<<<<<<< HEAD
-        Cache = new gcache::GCache(*config, ".", gcache_test_encrypt_cb, NULL);
-=======
         Cache = new gcache::GCache(NULL, *config, ".", gcache_test_encrypt_cb,
                                    NULL);
->>>>>>> da60ce81
         wsrep_enc_key_t const key = { Cache, sizeof(*Cache) };
         Cache->set_enc_key(key);
     }
     else
     {
-<<<<<<< HEAD
-        Cache = new gcache::GCache(*config, ".");
-=======
         Cache = new gcache::GCache(NULL, *config, ".");
->>>>>>> da60ce81
     }
 
     Core = gcs_core_create (reinterpret_cast<gu_config_t*>(config),
