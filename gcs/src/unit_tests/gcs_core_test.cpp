/*
<<<<<<< HEAD
 * Copyright (C) 2008-2015 Codership Oy <info@codership.com>
=======
 * Copyright (C) 2008-2020 Codership Oy <info@codership.com>
>>>>>>> d6566f86
 *
 * $Id$
 */

/*
 * @file
 *
 * Defines unit tests for gcs_core (and as a result tests gcs_group and
 * a dummy backend which gcs_core depends on)
 *
 * Most of the checks require independent sending and receiving threads.
 * Approach 1 is to start separate threads for both sending and receiving
 * and use the current thread of execution to sychronize between them:
 *
 * CORE_RECV_START(act_r)
 * CORE_SEND_START(act_s)
 * while (gcs_core_send_step(Core)) {  // step through action fragments
 *     (do something)
 * };
 * CORE_SEND_END(act_s, ret)          // check return code
 * CORE_RECV_END(act_r, size, type)   // makes checks against size and type
 *
 * A simplified approach 2 is:
 *
 * CORE_SEND_START(act_s)
 * while (gcs_core_send_step(Core)) {  // step through action fragments
 *     (do something)
 * };
 * CORE_SEND_END(act_s, ret)          // check return code
 * CORE_RECV_ACT(act_r, size, type)   // makes checks agains size and type
 *
 * In the first approach group messages will be received concurrently.
 * In the second approach messages will wait in queue and be fetched afterwards
 *
 */

#define GCS_STATE_MSG_ACCESS
#include "../gcs_core.hpp"
#include "../gcs_dummy.hpp"
#include "../gcs_seqno.hpp"
#include "../gcs_state_msg.hpp"
#include "../gcs_code_msg.hpp"

#include <galerautils.h>
#include "gu_config.hpp"

#include "gcs_test_utils.hpp"
#include "gcs_core_test.hpp" // must be included last

START_TEST(gcs_code_msg)
{
    gu::UUID    const u0(NULL, 0);
    gcs_seqno_t const s0(1234);
    uint64_t    const c0(4312);

    gcs::core::CodeMsg cm0(gu::GTID(u0, s0), c0);

    const void* const buf(cm0());

    const gcs::core::CodeMsg* const cm1
        (static_cast<const gcs::core::CodeMsg*>(buf));

    gu::UUID    const u1(cm1->uuid());
    gcs_seqno_t const s1(cm1->seqno());
    uint64_t    const c1(cm1->code());

    fail_if(u0 != u1);
    fail_if(s0 != s1);
    fail_if(c0 != c1);
}
END_TEST

extern ssize_t gcs_tests_get_allocated();

static const long UNKNOWN_SIZE = 1234567890; // some unrealistic number

static std::string const CacheName("core_test.cache");
static gcache::GCache* Cache   = NULL;
static gcs_core_t*     Core    = NULL;
static gcs_backend_t*  Backend = NULL;
static gcs_seqno_t     Seqno   = 0;
static gu::UUID        Uuid;

typedef struct action {
    const struct gu_buf* in;
    void*                out;
    const void*          local;
    ssize_t              size;
    gcs_act_type_t       type;
    gcs_seqno_t          seqno;
    gu_thread_t          thread;

    action() { }
    action(const struct gu_buf* a_in,
           void*                a_out,
           const void*          a_local,
           ssize_t              a_size,
           gcs_act_type_t       a_type,
           gcs_seqno_t          a_seqno,
           gu_thread_t          a_thread)
        :
        in     (a_in),
        out    (a_out),
        local  (a_local),
        size   (a_size),
        type   (a_type),
        seqno  (a_seqno),
        thread (a_thread)
    { }
} action_t;

//static struct action_t RecvAct;
static const ssize_t FRAG_SIZE = 4; // desirable action fragment size

// 1-fragment action
static const char act1_str[] = "101";
static const struct gu_buf act1[1] = {
    { act1_str, sizeof(act1_str) }
};

// 2-fragment action, with buffers aligned with FRAG_SIZE
static const char act2_str[] = "202122";
static const struct gu_buf act2[2] = {
    { "2021", 4 },
    { "22",   3 } /* 4 + 3 = 7 = sizeof(act2_str) */
};

// 3-fragment action, with unaligned buffers
static const char act3_str[] = "3031323334";
static const struct gu_buf act3[] = {
    { "303", 3 },
    { "13",  2 },
    { "23",  2 },
    { "334", 4 } /* 3 + 2 + 2 + 4 = 11 = sizeof(act3_str) */
};


// action receive thread, returns after first action received, stores action
// in the passed action_t object, uses global Core to receive
static void*
core_recv_thread (void* arg)
{
    action_t* act = (action_t*)arg;

    // @todo: refactor according to new gcs_act types
    struct gcs_act_rcvd recv_act;

    act->size  = gcs_core_recv (Core, &recv_act, GU_TIME_ETERNITY);
    act->out   = (void*)recv_act.act.buf;
    act->local = recv_act.local;
    act->type  = recv_act.act.type;
    act->seqno = recv_act.id;

    return (NULL);
}

// this macro logs errors from within a function
#define FAIL_IF(expr, format, ...)                            \
    if (expr) {                                               \
        gu_fatal ("FAIL: " format, __VA_ARGS__, NULL);        \
        ck_assert_msg(false, format, __VA_ARGS__, NULL);      \
        return true;                                          \
    }

// Start a thread to receive an action
// args: action_t object
static inline bool CORE_RECV_START(action_t* act)
{
    return (0 != gu_thread_create (&act->thread, NULL,
                                   core_recv_thread, act));
}

static bool COMMON_RECV_CHECKS(action_t*      act,
                               const char*    buf,
                               int            size,
                               gcs_act_type_t type,
                               gcs_seqno_t*   seqno)
{
<<<<<<< HEAD
    FAIL_IF (size != UNKNOWN_SIZE && size != act->size,
             "gcs_core_recv(): expected size %d, returned %d (%s)",
             size, act->size, strerror (-act->size));
    FAIL_IF (act->type != type,
             "type does not match: expected %d, got %d", type, act->type);
    FAIL_IF (act->size > 0 && act->out == NULL,
             "null buffer received with positive size: %zu", act->size);

    if (act->type == GCS_ACT_STATE_REQ) return false;

    // action is ordered only if it is of type GCS_ACT_WRITESET or
    // GCS_ACT_CCHANGE and not an error
    if (act->seqno > GCS_SEQNO_ILL) {
        FAIL_IF (GCS_ACT_WRITESET != act->type && GCS_ACT_CCHANGE != act->type
                 && act->seqno > 0,
                 "GCS_ACT_WRITESET != act->type (%d), while act->seqno: %lld",
                 act->type, (long long)act->seqno);

        if (GCS_ACT_WRITESET == act->type)
        {
            assert((*seqno + 1) == act->seqno);
            FAIL_IF ((*seqno + 1) != act->seqno,
                     "expected seqno %lld, got %lld",
                     (long long)(*seqno + 1), (long long)act->seqno);
            *seqno = *seqno + 1;
        }
        else if (GCS_ACT_CCHANGE == act->type)
        {
            FAIL_IF (act->seqno < 0, "Negative seqno: %lld",
                     (long long)act->seqno);

            Uuid = gcs_core_get_group(Core)->group_uuid;

            if (gcs_core_proto_ver(Core) >= 1) *seqno = *seqno + 1;
        }
=======
    ck_assert_msg(size == UNKNOWN_SIZE || size == act->size,
                  "gcs_core_recv(): expected %lld, returned %zd (%s)",
                  (long long) size, act->size, strerror (-act->size));
    ck_assert_msg(act->type == type,
                  "type does not match: expected %d, got %d", type, act->type);
    ck_assert_msg(act->size <= 0 || act->out != NULL,
                  "null buffer received with positive size: %zu", act->size);

    if (act->type == GCS_ACT_STATE_REQ) return false;

    // action is ordered only if it is of type GCS_ACT_TORDERED and not an error
    if (act->seqno > 0) {
        ck_assert_msg(GCS_ACT_TORDERED == act->type,
                      "GCS_ACT_TORDERED != act->type (%d), while act->seqno: "
                      "%lld", act->type, (long long)act->seqno);
        ck_assert_msg((*seqno + 1) == act->seqno,
                      "expected seqno %lld, got %lld",
                      (long long)(*seqno + 1), (long long)act->seqno);
        *seqno = *seqno + 1;
>>>>>>> d6566f86
    }

    if (NULL != buf) {
        if (GCS_ACT_WRITESET == act->type) {
            // local action buffer should not be copied
            ck_assert_msg(act->local == act->in,
                          "Received buffer ptr is not the same as sent: "
                          "%p != %p", act->in, act->local, NULL);
            ck_assert_msg(!memcmp(buf, act->out, act->size),
                          "Received buffer contents is not the same as sent: "
                          "'%s' != '%s'", buf, (char*)act->out);
        }
        else {
            ck_assert_msg(act->local != buf,
                          "Received the same buffer ptr as sent");
            ck_assert_msg(!memcmp(buf, act->out, act->size),
                          "Received buffer contents is not the same as sent");
        }
    }

    return false;
}

// Wait for recv thread to complete, perform required checks
// args: action_t, expected size, expected type
static bool CORE_RECV_END(action_t*      act,
                          const void*    buf,
                          ssize_t        size,
                          gcs_act_type_t type)
{
    {
        int ret = gu_thread_join (act->thread, NULL);
        act->thread = (gu_thread_t)-1;
        FAIL_IF(0 != ret, "Failed to join recv thread: %ld (%s)",
                ret, strerror (ret));
    }

    return COMMON_RECV_CHECKS (act, (const char*)buf, size, type, &Seqno);
}

// Receive action in one call, perform required checks
// args: pointer to action_t, expected size, expected type
static bool CORE_RECV_ACT (action_t*      act,
                           const void*    buf,  // single buffer action repres.
                           ssize_t        size,
                           gcs_act_type_t type)
{
    struct gcs_act_rcvd recv_act;

    act->size  = gcs_core_recv (Core, &recv_act, GU_TIME_ETERNITY);
    act->out   = (void*)recv_act.act.buf;
    act->local = recv_act.local;
    act->type  = recv_act.act.type;
    act->seqno = recv_act.id;

    return COMMON_RECV_CHECKS (act, (const char*)buf, size, type, &Seqno);
}

// Sending always needs to be done via separate thread (uses lock-stepping)
void*
core_send_thread (void* arg)
{
    action_t* act = (action_t*)arg;

    // use seqno field to pass the return code, it is signed 8-byte integer
    act->seqno = gcs_core_send (Core, act->in, act->size, act->type);

    return (NULL);
}

// Start a thread to send an action
// args: action_t object
static bool CORE_SEND_START(action_t* act)
{
    return (0 != gu_thread_create (&act->thread, NULL,
                                   core_send_thread, act));
}

// Wait for send thread to complete, perform required checks
// args: action_t, expected return code
static bool CORE_SEND_END(action_t* act, long ret)
{
    {
        long _ret = gu_thread_join (act->thread, NULL);
        act->thread = (gu_thread_t)-1;
        ck_assert_msg(0 == _ret, "Failed to join recv thread: %ld (%s)",
                      _ret, strerror (_ret));
    }

    ck_assert_msg(ret == act->seqno,
                  "gcs_core_send(): expected %lld, returned %lld (%s)",
                  (long long) ret, (long long) act->seqno, strerror (-act->seqno));

    return false;
}

// check if configuration is the one that we expected
static long
core_test_check_conf (const void* const conf_msg, int const conf_size,
                      bool const prim, long const my_idx, size_t const memb_num)
{
    long ret = 0;

    gcs_act_cchange const conf(conf_msg, conf_size);

    if ((conf.conf_id >= 0) != prim) {
        gu_error ("Expected %s conf, received %s",
                  prim ? "PRIMARY" : "NON-PRIMARY",
                  (conf.conf_id >= 0) ? "PRIMARY" : "NON-PRIMARY");
        ret = -1;
    }

    if (conf.memb.size() != memb_num) {
        gu_error ("Expected memb_num = %zd, got %zd", memb_num,conf.memb.size());
        ret = -1;
    }

    return ret;
}

static long
core_test_set_payload_size (ssize_t s)
{
    long          ret;
    const ssize_t arbitrary_pkt_size = s + 64; // big enough for payload to fit

    ret = gcs_core_set_pkt_size (Core, arbitrary_pkt_size);
    if (ret <= 0) {
        gu_error("set_pkt_size(%zd) returned: %ld (%s)", arbitrary_pkt_size,
                 ret, strerror (-ret));
        return ret;
    }

    ret = gcs_core_set_pkt_size (Core, arbitrary_pkt_size - ret + s);
    if (ret != s) {
        gu_error("set_pkt_size() returned: %ld instead of %zd", ret, s);
        return ret;
    }

    return 0;
}

// Initialises core and backend objects + some common tests
static inline void
core_test_init (gu::Config* config,
                bool bootstrap = true, int const gcs_proto_ver = 1)
{
    long     ret;
    action_t act;

    mark_point();

    ck_assert(config != NULL);

    gcs_test::InitConfig(*config, CacheName);

    Cache = new gcache::GCache(*config, ".");

    Core = gcs_core_create (reinterpret_cast<gu_config_t*>(config),
                            reinterpret_cast<gcache_t*>(Cache),
                            "core_test", "aaa.bbb.ccc.ddd:xxxx", 0, 0,
                            gcs_proto_ver);

    ck_assert(NULL != Core);

    Backend = gcs_core_get_backend (Core);
    ck_assert(NULL != Backend);

    Seqno = 0; // reset seqno

    ret = core_test_set_payload_size (FRAG_SIZE);
    ck_assert_msg(-EBADFD == ret, "Expected -EBADFD, got: %ld (%s)",
                  ret, strerror(-ret));

    ret = gcs_core_open (Core, "yadda-yadda", "owkmevc", 1);
    ck_assert_msg(-EINVAL == ret, "Expected -EINVAL, got %ld (%s)",
                  ret, strerror(-ret));

    ret = gcs_core_open (Core, "yadda-yadda", "dummy://", bootstrap);
    ck_assert_msg(0 == ret, "Failed to open core connection: %ld (%s)",
                  ret, strerror(-ret));

    if (!bootstrap) {
        gcs_core_send_lock_step (Core, true);
        mark_point();
        return;
    }

    // receive first configuration message
<<<<<<< HEAD
    fail_if (CORE_RECV_ACT (&act, NULL, UNKNOWN_SIZE, GCS_ACT_CCHANGE));
    fail_if (core_test_check_conf(act.out, act.size, bootstrap, 0, 1));
    Cache->free(act.out);

    int const ver(gcs_core_proto_ver(Core));
    fail_if(ver != gcs_proto_ver, "Expected protocol version: %d, got: %d",
            gcs_proto_ver, ver);
=======
    ck_assert(!CORE_RECV_ACT (&act, NULL, UNKNOWN_SIZE, GCS_ACT_CONF));
    ck_assert(!core_test_check_conf((const gcs_act_conf_t*)act.out, bootstrap, 0, 1));
    free (act.out);
>>>>>>> d6566f86

    // this will configure backend to have desired fragment size
    ret = core_test_set_payload_size (FRAG_SIZE);
    ck_assert_msg(0 == ret, "Failed to set up the message payload size: %ld (%s)",
                  ret, strerror(-ret));

    // try to send an action to check that everything's alright
<<<<<<< HEAD
    ret = gcs_core_send (Core, act1, sizeof(act1_str), GCS_ACT_WRITESET);
    fail_if (ret != sizeof(act1_str), "Expected %d, got %d (%s)",
             sizeof(act1_str), ret, strerror (-ret));
    gu_warn ("Next CORE_RECV_ACT fails under valgrind");
    act.in = act1;
    fail_if (CORE_RECV_ACT (&act, act1_str, sizeof(act1_str), GCS_ACT_WRITESET));

    ret = gcs_core_send_join (Core, gu::GTID(Uuid, Seqno), 0);
    fail_if (ret < 0, "gcs_core_send_join(): %ld (%s)",
             ret, strerror(-ret));
    // no action to be received (we're joined already)

    ret = gcs_core_send_sync (Core, gu::GTID(Uuid, Seqno));

    int const proto(gcs_core_proto_ver(Core));
    fail_if (proto != gcs_proto_ver); // checking just in case

    int const expected_ret
        (proto >= 1 ? gcs::core::CodeMsg::serial_size() : sizeof(gcs_seqno_t));
    fail_if (ret != expected_ret,
             "gcs_core_send_sync(): %ld (%s)", ret, strerror(-ret));

    fail_if (CORE_RECV_ACT(&act, NULL, sizeof(gcs_seqno_t), GCS_ACT_SYNC));

    gcs_seqno_t const s(gcs_seqno_gtoh(*(gcs_seqno_t*)act.out));

    int const expected_s(proto >= 1 ? 0 : Seqno);
    fail_if (s != expected_s, "Expected code %lld, got %lld",
             (long long)expected_s, (long long)s);
=======
    ret = gcs_core_send (Core, act1, sizeof(act1_str), GCS_ACT_TORDERED);
    ck_assert_msg(ret == sizeof(act1_str), "Expected %d, got %d (%s)",
                  sizeof(act1_str), ret, strerror (-ret));
    gu_warn ("Next CORE_RECV_ACT fails under valgrind");
    act.in = act1;
    ck_assert(!CORE_RECV_ACT(&act, act1_str, sizeof(act1_str),GCS_ACT_TORDERED));

    ret = gcs_core_send_join (Core, Seqno);
    ck_assert_msg(ret == 0, "gcs_core_send_join(): %ld (%s)",
                  ret, strerror(-ret));
    // no action to be received (we're joined already)

    ret = gcs_core_send_sync (Core, Seqno);
    ck_assert_msg(ret == 0, "gcs_core_send_sync(): %ld (%s)",
                  ret, strerror(-ret));
    ck_assert(!CORE_RECV_ACT(&act,NULL,sizeof(gcs_seqno_t),GCS_ACT_SYNC));
    ck_assert(Seqno == gcs_seqno_gtoh(*(gcs_seqno_t*)act.out));
>>>>>>> d6566f86

    gcs_core_send_lock_step (Core, true);
    mark_point();
}

// cleans up core and backend objects
static inline void
core_test_cleanup ()
{
    long      ret;
    char      tmp[1];
    action_t  act;

    ck_assert(NULL != Core);
    ck_assert(NULL != Backend);

    // to fetch self-leave message
    ck_assert(!CORE_RECV_START (&act));
    ret = gcs_core_close (Core);
<<<<<<< HEAD
    fail_if (0 != ret, "Failed to close core: %ld (%s)",
             ret, strerror (-ret));
    ret = CORE_RECV_END (&act, NULL, UNKNOWN_SIZE, GCS_ACT_CCHANGE);
    fail_if (ret, "ret: %ld (%s)", ret, strerror(-ret));
    Cache->free(act.out);
=======
    ck_assert_msg(0 == ret, "Failed to close core: %ld (%s)",
                  ret, strerror (-ret));
    ret = CORE_RECV_END (&act, NULL, UNKNOWN_SIZE, GCS_ACT_CONF);
    ck_assert_msg(0 == ret, "ret: %ld (%s)", ret, strerror(-ret));
    free (act.out);
>>>>>>> d6566f86

    // check that backend is closed too
    ret = Backend->send (Backend, tmp, sizeof(tmp), GCS_MSG_ACTION);
    ck_assert(ret == -EBADFD);

    ret = gcs_core_destroy (Core);
    ck_assert_msg(0 == ret, "Failed to destroy core: %ld (%s)",
                  ret, strerror (-ret));

    {
        ssize_t   allocated;
        allocated = gcs_tests_get_allocated();
        ck_assert_msg(0 == allocated,
                      "Expected 0 allocated bytes, found %zd", allocated);
    }

    delete Cache;
    ::unlink(CacheName.c_str());
}

// just a smoke test for core API
START_TEST (gcs_core_test_api)
{
    gu::Config config;
    core_test_init (&config);
<<<<<<< HEAD

    fail_if (NULL == Cache);
    fail_if (NULL == Core);
    fail_if (NULL == Backend);
=======
    ck_assert(NULL != Core);
    ck_assert(NULL != Backend);
>>>>>>> d6566f86

    long     ret;
    long     tout = 100; // 100 ms timeout
    const struct gu_buf* act = act3;
    const void* act_buf  = act3_str;
    size_t      act_size = sizeof(act3_str);

    action_t act_s(act, NULL, NULL, act_size, GCS_ACT_WRITESET, -1, (gu_thread_t)-1);
    action_t act_r(act, NULL, NULL, -1, (gcs_act_type_t)-1, -1, (gu_thread_t)-1);
    long i = 5;

    // test basic fragmentaiton
    while (i--) {
        long     frags    = (act_size - 1)/FRAG_SIZE + 1;

        gu_info ("Iteration %ld: act: %s, size: %zu, frags: %ld",
                 i, act, act_size, frags);

        ck_assert(!CORE_SEND_START (&act_s));

        while ((ret = gcs_core_send_step (Core, 3*tout)) > 0) {
            frags--; gu_info ("frags: %ld", frags);
//            usleep (1000);
        }

<<<<<<< HEAD
        fail_if (ret != 0, "gcs_core_send_step() returned: %ld (%s)",
                 ret, strerror(-ret));
        fail_if (frags != 0, "frags = %ld, instead of 0", frags);
        fail_if (CORE_SEND_END (&act_s, act_size));
        fail_if (CORE_RECV_ACT (&act_r, act_buf, act_size, GCS_ACT_WRITESET));

        ret = gcs_core_set_last_applied (Core, gu::GTID(Uuid, Seqno));
        fail_if (ret < 0, "gcs_core_set_last_applied(): %ld (%s)",
                 ret, strerror(-ret));
        /* commit cut action size should be 8 */
        fail_if (CORE_RECV_ACT (&act_r, NULL, 8, GCS_ACT_COMMIT_CUT));
        fail_if (Seqno != gcs_seqno_gtoh(*(gcs_seqno_t*)act_r.out));
        free(act_r.out); // commit cut is allocated by malloc()
=======
        ck_assert_msg(ret == 0, "gcs_core_send_step() returned: %ld (%s)",
                      ret, strerror(-ret));
        ck_assert_msg(frags == 0, "frags = %ld, instead of 0", frags);
        ck_assert(!CORE_SEND_END (&act_s, act_size));
        ck_assert(!CORE_RECV_ACT (&act_r, act_buf, act_size, GCS_ACT_TORDERED));

        ret = gcs_core_set_last_applied (Core, Seqno);
        ck_assert_msg(ret == 0, "gcs_core_set_last_applied(): %ld (%s)",
                      ret, strerror(-ret));
        ck_assert(!CORE_RECV_ACT(&act_r, NULL, sizeof(gcs_seqno_t),
                                GCS_ACT_COMMIT_CUT));
        ck_assert(Seqno == gcs_seqno_gtoh(*(gcs_seqno_t*)act_r.out));
        free (act_r.out);
>>>>>>> d6566f86
    }

    // send fake flow control action, its contents is not important
    gcs_core_send_fc (Core, act, act_size);
<<<<<<< HEAD
    fail_if (ret < 0, "gcs_core_send_fc(): %ld (%s)",
             ret, strerror(-ret));
    fail_if (CORE_RECV_ACT(&act_r, act, act_size, GCS_ACT_FLOW));
=======
    ck_assert_msg(ret == 0, "gcs_core_send_fc(): %ld (%s)",
                  ret, strerror(-ret));
    ck_assert(!CORE_RECV_ACT(&act_r, act, act_size, GCS_ACT_FLOW));
>>>>>>> d6566f86

    core_test_cleanup ();
}
END_TEST

// do a single send step, compare with the expected result
static inline bool
CORE_SEND_STEP (gcs_core_t* core, long timeout, long ret)
{
   long err = gcs_core_send_step (core, timeout);
   ck_assert_msg(err >= 0, "gcs_core_send_step(): %ld (%s)",
                 err, strerror (-err));
   if (ret >= 0) {
       ck_assert_msg(err == ret, "gcs_core_send_step(): expected %ld, got %ld",
                     ret, err);
   }

   return false;
}

static bool
DUMMY_INJECT_COMPONENT (gcs_backend_t* backend, const gcs_comp_msg_t* comp)
{
    long ret = gcs_dummy_inject_msg (Backend, comp,
                                     gcs_comp_msg_size(comp),
                                     GCS_MSG_COMPONENT, GCS_SENDER_NONE);
    ck_assert_msg(ret > 0, "gcs_dummy_inject_msg(): %ld (%s)",
                  ret, strerror(ret));

    return false;
}

static bool
DUMMY_INSTALL_COMPONENT (gcs_backend_t* backend, const gcs_comp_msg_t* comp)
{
    bool primary = gcs_comp_msg_primary (comp);
    long my_idx  = gcs_comp_msg_self    (comp);
    long members = gcs_comp_msg_num     (comp);

    action_t act;

<<<<<<< HEAD
    FAIL_IF (gcs_dummy_set_component(Backend, comp), "", NULL);
    FAIL_IF (DUMMY_INJECT_COMPONENT (Backend, comp), "", NULL);
    FAIL_IF (CORE_RECV_ACT (&act, NULL, UNKNOWN_SIZE, GCS_ACT_CCHANGE), "", NULL);
    FAIL_IF (core_test_check_conf(act.out, act.size, primary, my_idx, members),
             "", NULL);
    Cache->free(act.out);
=======
    ck_assert(!gcs_dummy_set_component(Backend, comp));
    ck_assert(!DUMMY_INJECT_COMPONENT (Backend, comp));
    ck_assert(!CORE_RECV_ACT (&act, NULL, UNKNOWN_SIZE, GCS_ACT_CONF));
    ck_assert(!core_test_check_conf((const gcs_act_conf_t*)act.out, primary,
                                     my_idx, members));
    free (act.out);
>>>>>>> d6566f86
    return false;
}

static void
CORE_TEST_OWN (int gcs_proto_ver)
{
    long const tout = 1000; // 100 ms timeout

    const struct gu_buf* act      = act2;
    const void*          act_buf  = act2_str;
    size_t               act_size = sizeof(act2_str);

    action_t act_s(act, NULL, NULL, act_size, GCS_ACT_WRITESET, -1, (gu_thread_t)-1);
    action_t act_r(act, NULL, NULL, -1, (gcs_act_type_t)-1, -1, (gu_thread_t)-1);

    // Create primary and non-primary component messages
    gcs_comp_msg_t* prim     = gcs_comp_msg_new (true, false,  0, 1, 0);
    gcs_comp_msg_t* non_prim = gcs_comp_msg_new (false, false, 0, 1, 0);
    ck_assert(NULL != prim);
    ck_assert(NULL != non_prim);
    gcs_comp_msg_add (prim,     "node1", 0);
    gcs_comp_msg_add (non_prim, "node1", 1);

    gu::Config config;
    core_test_init (&config, true, gcs_proto_ver);

    /////////////////////////////////////////////
    /// check behaviour in transitional state ///
    /////////////////////////////////////////////

    ck_assert(!CORE_RECV_START (&act_r));
    ck_assert(!CORE_SEND_START (&act_s));
    ck_assert(!CORE_SEND_STEP (Core, tout, 1)); // 1st frag
    usleep (10000); // resolve race between sending and setting transitional
    gcs_dummy_set_transitional (Backend);
<<<<<<< HEAD
    fail_if (CORE_SEND_STEP (Core, tout, 1)); // 2nd frag
    fail_if (CORE_SEND_STEP (Core, tout, 0)); // no frags left
    fail_if (NULL != act_r.out); // should not have received anything
    fail_if (gcs_dummy_set_component (Backend, prim)); // return to PRIM state
    fail_if (CORE_SEND_END (&act_s, act_size));
    fail_if (CORE_RECV_END (&act_r, act_buf, act_size, GCS_ACT_WRITESET));
=======
    ck_assert(!CORE_SEND_STEP (Core, tout, 1)); // 2nd frag
    ck_assert(!CORE_SEND_STEP (Core, tout, 0)); // no frags left
    ck_assert(NULL == act_r.out); // should not have received anything
    ck_assert(!gcs_dummy_set_component (Backend, prim)); // return to PRIM state
    ck_assert(!CORE_SEND_END (&act_s, act_size));
    ck_assert(!CORE_RECV_END (&act_r, act_buf, act_size, GCS_ACT_TORDERED));
>>>>>>> d6566f86

    /*
     * TEST CASE 1: Action was sent successfully, but NON_PRIM component
     * happened before any fragment could be delivered.
     * EXPECTED OUTCOME: action is received with -ENOTCONN instead of global
     * seqno
     */
<<<<<<< HEAD
    fail_if (DUMMY_INJECT_COMPONENT (Backend, non_prim));
    fail_if (CORE_SEND_START (&act_s));
    fail_if (CORE_SEND_STEP (Core, tout, 1)); // 1st frag
    fail_if (CORE_SEND_STEP (Core, tout, 1)); // 2nd frag
    fail_if (CORE_SEND_END (&act_s, act_size));
    fail_if (gcs_dummy_set_component(Backend, non_prim));
    fail_if (CORE_RECV_ACT (&act_r, NULL, UNKNOWN_SIZE, GCS_ACT_CCHANGE));
    fail_if (core_test_check_conf(act_r.out, act_r.size, false, 0, 1));
    Cache->free(act_r.out);
    fail_if (CORE_RECV_ACT (&act_r, act_buf, act_size, GCS_ACT_WRITESET));
    fail_if (-ENOTCONN != act_r.seqno, "Expected -ENOTCONN, received %ld (%s)",
             act_r.seqno, strerror (-act_r.seqno));
=======
    ck_assert(!DUMMY_INJECT_COMPONENT (Backend, non_prim));
    ck_assert(!CORE_SEND_START (&act_s));
    ck_assert(!CORE_SEND_STEP (Core, tout, 1)); // 1st frag
    ck_assert(!CORE_SEND_STEP (Core, tout, 1)); // 2nd frag
    ck_assert(!CORE_SEND_END (&act_s, act_size));
    ck_assert(!gcs_dummy_set_component(Backend, non_prim));
    ck_assert(!CORE_RECV_ACT (&act_r, NULL, UNKNOWN_SIZE, GCS_ACT_CONF));
    ck_assert(!core_test_check_conf((const gcs_act_conf_t*)act_r.out, false, 0, 1));
    free (act_r.out);
    ck_assert(!CORE_RECV_ACT (&act_r, act_buf, act_size, GCS_ACT_TORDERED));
    ck_assert_msg(-ENOTCONN == act_r.seqno,
                  "Expected -ENOTCONN, received %ld (%s)",
                  act_r.seqno, strerror (-act_r.seqno));
>>>>>>> d6566f86

    /*
     * TEST CASE 2: core in NON_PRIM state. There is attempt to send an
     * action.
     * EXPECTED OUTCOME: CORE_SEND_END should return -ENOTCONN after 1st
     * fragment send fails.
     */
    ck_assert(!CORE_SEND_START (&act_s));
    ck_assert(!CORE_SEND_STEP (Core, tout, 1)); // 1st frag
    ck_assert(!CORE_SEND_STEP (Core, tout, 0)); // bail out after 1st frag
    ck_assert(!CORE_SEND_END (&act_s, -ENOTCONN));

    /*
     * TEST CASE 3: Backend in NON_PRIM state. There is attempt to send an
     * action.
     * EXPECTED OUTCOME: CORE_SEND_END should return -ENOTCONN after 1st
     * fragment send fails.
     */
<<<<<<< HEAD
    fail_if (DUMMY_INSTALL_COMPONENT (Backend, prim));
    fail_if (gcs_dummy_set_component(Backend, non_prim));
    fail_if (DUMMY_INJECT_COMPONENT (Backend, non_prim));
    fail_if (CORE_SEND_START (&act_s));
    fail_if (CORE_SEND_STEP (Core, tout, 1)); // 1st frag
    fail_if (CORE_SEND_END (&act_s, -ENOTCONN));
    fail_if (CORE_RECV_ACT (&act_r, NULL, UNKNOWN_SIZE, GCS_ACT_CCHANGE));
    fail_if (core_test_check_conf(act_r.out, act_r.size, false, 0, 1));
    Cache->free(act_r.out);
=======
    ck_assert(!DUMMY_INSTALL_COMPONENT (Backend, prim));
    ck_assert(!gcs_dummy_set_component(Backend, non_prim));
    ck_assert(!DUMMY_INJECT_COMPONENT (Backend, non_prim));
    ck_assert(!CORE_SEND_START (&act_s));
    ck_assert(!CORE_SEND_STEP (Core, tout, 1)); // 1st frag
    ck_assert(!CORE_SEND_END (&act_s, -ENOTCONN));
    ck_assert(!CORE_RECV_ACT (&act_r, NULL, UNKNOWN_SIZE, GCS_ACT_CONF));
    ck_assert(!core_test_check_conf((const gcs_act_conf_t*)act_r.out, false, 0, 1));
    free (act_r.out);
>>>>>>> d6566f86

    /*
     * TEST CASE 4: Action was sent successfully, but NON_PRIM component
     * happened in between delivered fragments.
     * EXPECTED OUTCOME: action is received with -ENOTCONN instead of global
     * seqno.
     */
<<<<<<< HEAD
    fail_if (DUMMY_INSTALL_COMPONENT (Backend, prim));
    fail_if (CORE_SEND_START (&act_s));
    fail_if (CORE_SEND_STEP (Core, tout, 1)); // 1st frag
    fail_if (DUMMY_INJECT_COMPONENT (Backend, non_prim));
    fail_if (CORE_SEND_STEP (Core, tout, 1)); // 2nd frag
    fail_if (CORE_SEND_END (&act_s, act_size));
    fail_if (CORE_RECV_ACT (&act_r, NULL, UNKNOWN_SIZE, GCS_ACT_CCHANGE));
    fail_if (core_test_check_conf(act_r.out, act_r.size, false, 0, 1));
    Cache->free(act_r.out);
    fail_if (CORE_RECV_ACT (&act_r, act_buf, act_size, GCS_ACT_WRITESET));
    fail_if (-ENOTCONN != act_r.seqno, "Expected -ENOTCONN, received %ld (%s)",
             act_r.seqno, strerror (-act_r.seqno));
=======
    ck_assert(!DUMMY_INSTALL_COMPONENT (Backend, prim));
    ck_assert(!CORE_SEND_START (&act_s));
    ck_assert(!CORE_SEND_STEP (Core, tout, 1)); // 1st frag
    ck_assert(!DUMMY_INJECT_COMPONENT (Backend, non_prim));
    ck_assert(!CORE_SEND_STEP (Core, tout, 1)); // 2nd frag
    ck_assert(!CORE_SEND_END (&act_s, act_size));
    ck_assert(!CORE_RECV_ACT (&act_r, NULL, UNKNOWN_SIZE, GCS_ACT_CONF));
    ck_assert(!core_test_check_conf((const gcs_act_conf_t*)act_r.out, false, 0, 1));
    free (act_r.out);
    ck_assert(!CORE_RECV_ACT (&act_r, act_buf, act_size, GCS_ACT_TORDERED));
    ck_assert_msg(-ENOTCONN == act_r.seqno,
                  "Expected -ENOTCONN, received %ld (%s)",
                  act_r.seqno, strerror (-act_r.seqno));
>>>>>>> d6566f86

    /*
     * TEST CASE 5: Action is being sent and received concurrently. In between
     * two fragments recv thread receives NON_PRIM and then PRIM components.
     * EXPECTED OUTCOME: CORE_RECV_ACT should receive the action with -ERESTART
     * instead of seqno.
     */
    ck_assert(!DUMMY_INSTALL_COMPONENT (Backend, prim));
    ck_assert(!CORE_SEND_START (&act_s));
    ck_assert(!CORE_SEND_STEP (Core, tout, 1)); // 1st frag
    usleep (100000); // make sure 1st fragment gets in before new component
<<<<<<< HEAD
    fail_if (DUMMY_INSTALL_COMPONENT (Backend, non_prim));
    fail_if (DUMMY_INSTALL_COMPONENT (Backend, prim));
    fail_if (CORE_SEND_STEP (Core, tout, 1)); // 2nd frag
    fail_if (CORE_SEND_END (&act_s, act_size));
    fail_if (CORE_RECV_ACT (&act_r, act_buf, act_size, GCS_ACT_WRITESET));
    fail_if (-ERESTART != act_r.seqno, "Expected -ERESTART, received %ld (%s)",
             act_r.seqno, strerror (-act_r.seqno));
=======
    ck_assert(!DUMMY_INSTALL_COMPONENT (Backend, non_prim));
    ck_assert(!DUMMY_INSTALL_COMPONENT (Backend, prim));
    ck_assert(!CORE_SEND_STEP (Core, tout, 1)); // 2nd frag
    ck_assert(!CORE_SEND_END (&act_s, act_size));
    ck_assert(!CORE_RECV_ACT (&act_r, act_buf, act_size, GCS_ACT_TORDERED));
    ck_assert_msg(-ERESTART == act_r.seqno,
                  "Expected -ERESTART, received %ld (%s)",
                  act_r.seqno, strerror (-act_r.seqno));
>>>>>>> d6566f86

    /*
     * TEST CASE 6: Action has 3 fragments, 2 were sent successfully but the
     * 3rd failed because backend is in NON_PRIM. In addition NON_PRIM component
     * happened in between delivered fragments.
     * subcase 1: new component received first
     * subcase 2: 3rd fragment is sent first
     * EXPECTED OUTCOME: CORE_SEND_END should return -ENOTCONN after 3rd
     * fragment send fails.
     */
    act        = act3;
    act_buf    = act3_str;
    act_size   = sizeof(act3_str);
    act_s.in   = act;
    act_s.size = act_size;

    // subcase 1
    ck_assert(!DUMMY_INSTALL_COMPONENT (Backend, prim));
    ck_assert(!CORE_SEND_START (&act_s));
    ck_assert(!CORE_SEND_STEP (Core, tout, 1)); // 1st frag
    ck_assert(!DUMMY_INJECT_COMPONENT (Backend, non_prim));
    ck_assert(!CORE_SEND_STEP (Core, tout, 1)); // 2nd frag
    usleep (500000); // fail_if_seq
<<<<<<< HEAD
    fail_if (gcs_dummy_set_component(Backend, non_prim));
    fail_if (CORE_RECV_ACT (&act_r, NULL, UNKNOWN_SIZE, GCS_ACT_CCHANGE));
    fail_if (core_test_check_conf(act_r.out, act_r.size, false, 0, 1));
    Cache->free(act_r.out);
    fail_if (CORE_SEND_STEP (Core, tout, 1)); // 3rd frag
    fail_if (CORE_SEND_END (&act_s, -ENOTCONN));
=======
    ck_assert(!gcs_dummy_set_component(Backend, non_prim));
    ck_assert(!CORE_RECV_ACT (&act_r, NULL, UNKNOWN_SIZE, GCS_ACT_CONF));
    ck_assert(!core_test_check_conf((const gcs_act_conf_t*)act_r.out, false, 0, 1));
    free (act_r.out);
    ck_assert(!CORE_SEND_STEP (Core, tout, 1)); // 3rd frag
    ck_assert(!CORE_SEND_END (&act_s, -ENOTCONN));
>>>>>>> d6566f86

    // subcase 2
    ck_assert(!DUMMY_INSTALL_COMPONENT (Backend, prim));
    ck_assert(!CORE_SEND_START (&act_s));
    ck_assert(!CORE_SEND_STEP (Core, tout, 1)); // 1st frag
    ck_assert(!DUMMY_INJECT_COMPONENT (Backend, non_prim));
    ck_assert(!CORE_SEND_STEP (Core, tout, 1)); // 2nd frag
    usleep (1000000);
<<<<<<< HEAD
    fail_if (gcs_dummy_set_component(Backend, non_prim));
    fail_if (CORE_SEND_STEP (Core, 4*tout, 1)); // 3rd frag
    fail_if (CORE_RECV_ACT (&act_r, NULL, UNKNOWN_SIZE, GCS_ACT_CCHANGE));
    fail_if (core_test_check_conf(act_r.out, act_r.size, false, 0, 1));
    Cache->free(act_r.out);
    fail_if (CORE_SEND_END (&act_s, -ENOTCONN));
=======
    ck_assert(!gcs_dummy_set_component(Backend, non_prim));
    ck_assert(!CORE_SEND_STEP (Core, 4*tout, 1)); // 3rd frag
    ck_assert(!CORE_RECV_ACT (&act_r, NULL, UNKNOWN_SIZE, GCS_ACT_CONF));
    ck_assert(!core_test_check_conf((const gcs_act_conf_t*)act_r.out, false, 0, 1));
    free (act_r.out);
    ck_assert(!CORE_SEND_END (&act_s, -ENOTCONN));
>>>>>>> d6566f86

    gu_free (prim);
    gu_free (non_prim);

    core_test_cleanup ();
}

START_TEST (gcs_core_test_own_v0)
{
    CORE_TEST_OWN(0);
}
END_TEST

START_TEST (gcs_core_test_own_v1)
{
    CORE_TEST_OWN(1);
}
END_TEST

#ifdef GCS_ALLOW_GH74
/*
 * Disabled test because it is too slow and timeouts on crowded
 * build systems like e.g. build.opensuse.org */

START_TEST (gcs_core_test_gh74)
{
    gu::Config config;
    core_test_init(&config, true, "node1");

    // set frag size large enough to avoid fragmentation.
    gu_info ("set payload size = 1024");
    core_test_set_payload_size(1024);

    // new primary comp message.
    gcs_comp_msg_t* prim = gcs_comp_msg_new (true, false, 0, 2, 0);
    ck_assert(NULL != prim);
    gcs_comp_msg_add(prim, "node1", 0);
    gcs_comp_msg_add(prim, "node2", 1);

    // construct state transform request.
    static const char* req_ptr = "12345";
    static const size_t req_size = 6;
    static const char* donor = ""; // from *any*
    static const size_t donor_len = strlen(donor) + 1;
    size_t act_size = req_size + donor_len;
    char* act_ptr = 0;

    act_ptr = (char*)gu_malloc(act_size);
    memcpy(act_ptr, donor, donor_len);
    memcpy(act_ptr + donor_len, req_ptr, req_size);

    // serialize request into message.
    gcs_act_frag_t frg;
    frg.proto_ver = gcs_core_group_protocol_version(Core);
    frg.frag_no = 0;
    frg.act_id = 1;
    frg.act_size = act_size;
    frg.act_type = GCS_ACT_STATE_REQ;
    char msg_buf[1024];
    ck_assert(!gcs_act_proto_write(&frg, msg_buf, sizeof(msg_buf)));
    memcpy(const_cast<void*>(frg.frag), act_ptr, act_size);
    size_t msg_size = act_size + gcs_act_proto_hdr_size(frg.proto_ver);
    // gu_free(act_ptr);

    // state exchange message.
    gu_uuid_t state_uuid;
    gu_uuid_generate(&state_uuid, NULL, 0);
    gcs_core_set_state_uuid(Core, &state_uuid);

    // construct uuid message from node1.
    size_t uuid_len = sizeof(state_uuid);
    char uuid_buf[uuid_len];
    memcpy(uuid_buf, &state_uuid, uuid_len);

    gcs_state_msg_t* state_msg = NULL;
    const gcs_group_t* group = gcs_core_get_group(Core);

    // state exchange message from node1
    state_msg = gcs_group_get_state(group);
    state_msg->state_uuid = state_uuid;
    size_t state_len = gcs_state_msg_len (state_msg);
    char state_buf[state_len];
    gcs_state_msg_write (state_buf, state_msg);
    gcs_state_msg_destroy (state_msg);

    // state exchange message from node2
    state_msg = gcs_state_msg_create(&state_uuid,
                                     &GU_UUID_NIL,
                                     &GU_UUID_NIL,
                                     GCS_SEQNO_ILL,
                                     GCS_SEQNO_ILL,
                                     GCS_SEQNO_ILL,
                                     0,
                                     GCS_NODE_STATE_NON_PRIM,
                                     GCS_NODE_STATE_PRIM,
                                     "node2", "127.0.0.1",
                                     group->gcs_proto_ver,
                                     group->repl_proto_ver,
                                     group->appl_proto_ver,
                                     group->prim_gcs_ver,
                                     group->prim_repl_ver,
                                     group->prim_appl_ver,
                                     0, // desync count
                                     0);
    size_t state_len2 = gcs_state_msg_len (state_msg);
    char state_buf2[state_len2];
    gcs_state_msg_write (state_buf2, state_msg);
    gcs_state_msg_destroy (state_msg);

    action_t act_r(NULL,  NULL, NULL, -1, (gcs_act_type_t)-1, -1, (gu_thread_t)-1);

    // ========== from node1's view ==========
    ck_assert(!gcs_dummy_set_component(Backend, prim));
    ck_assert(!DUMMY_INJECT_COMPONENT(Backend, prim));
    gu_free(prim);
    CORE_RECV_START(&act_r); // we have to start another thread here.
    // otherwise messages to node1 can not be in right order.
    for(;;) {
        usleep(10000); // make sure node1 already changed its status to WAIT_STATE_MSG
        if (gcs_group_state(group) == GCS_GROUP_WAIT_STATE_MSG) {
            break;
        }
    }
    // then STR sneaks before new configuration is delivered.
    ck_assert(gcs_dummy_inject_msg(Backend, msg_buf, msg_size,
                                   GCS_MSG_ACTION, 1) == (int)msg_size);
    // then state exchange message from node2.
    ck_assert(gcs_dummy_inject_msg(Backend, state_buf2, state_len2,
                                   GCS_MSG_STATE_MSG, 1) == (int)state_len2);
    // expect STR is lost here.
<<<<<<< HEAD
    fail_if (CORE_RECV_END(&act_r, NULL, UNKNOWN_SIZE, GCS_ACT_CCHANGE));
    fail_if (core_test_check_conf((const gcs_act_cchange_t*)act_r.out, true, 0, 2));
=======
    ck_assert(!CORE_RECV_END(&act_r, NULL, UNKNOWN_SIZE, GCS_ACT_CONF));
    ck_assert(!core_test_check_conf((const gcs_act_conf_t*)act_r.out, true, 0, 2));
>>>>>>> d6566f86
    free(act_r.out);
    core_test_cleanup();

    // ========== from node2's view ==========
    core_test_init(&config, false, "node2");

    // set frag size large enough to avoid fragmentation.
    gu_info ("set payload size = 1024");
    core_test_set_payload_size(1024);

    prim = gcs_comp_msg_new (true, false, 1, 2, 0);
    ck_assert(NULL != prim);
    gcs_comp_msg_add(prim, "node1", 0);
    gcs_comp_msg_add(prim, "node2", 1);

    // node1 and node2 joins.
    // now node2's status == GCS_NODE_STATE_PRIM
    ck_assert(!gcs_dummy_set_component(Backend, prim));
    ck_assert(!DUMMY_INJECT_COMPONENT(Backend, prim));
    gu_free(prim);
<<<<<<< HEAD
    fail_if (gcs_dummy_inject_msg(Backend, uuid_buf, uuid_len, GCS_MSG_STATE_UUID, 0) !=
             (int)uuid_len);
    fail_if (gcs_dummy_inject_msg(Backend, state_buf, state_len, GCS_MSG_STATE_MSG, 0) !=
             (int)state_len);
    fail_if (CORE_RECV_ACT(&act_r, NULL, UNKNOWN_SIZE, GCS_ACT_CCHANGE));
    fail_if (core_test_check_conf((const gcs_act_cchange_t*)act_r.out, true, 1, 2));
=======
    ck_assert(gcs_dummy_inject_msg(Backend, uuid_buf, uuid_len,
                                   GCS_MSG_STATE_UUID, 0) == (int)uuid_len);
    ck_assert(gcs_dummy_inject_msg(Backend, state_buf, state_len,
                                   GCS_MSG_STATE_MSG, 0) == (int)state_len);
    ck_assert(!CORE_RECV_ACT(&act_r, NULL, UNKNOWN_SIZE, GCS_ACT_CONF));
    ck_assert(!core_test_check_conf((const gcs_act_conf_t*)act_r.out, true, 1, 2));
>>>>>>> d6566f86
    free(act_r.out);

    // then node3 joins.
    prim = gcs_comp_msg_new (true, false, 1, 3, 0);
    ck_assert(NULL != prim);
    gcs_comp_msg_add(prim, "node1", 0);
    gcs_comp_msg_add(prim, "node2", 1);
    gcs_comp_msg_add(prim, "node3", 2);
    ck_assert(!gcs_dummy_set_component(Backend, prim));
    ck_assert(!DUMMY_INJECT_COMPONENT(Backend, prim));
    gu_free(prim);

    // generate a new state uuid.
    gu_uuid_generate(&state_uuid, NULL, 0);
    memcpy(uuid_buf, &state_uuid, uuid_len);

    // state exchange message from node3
    group = gcs_core_get_group(Core);
    state_msg = gcs_state_msg_create(&state_uuid,
                                     &GU_UUID_NIL,
                                     &GU_UUID_NIL,
                                     GCS_SEQNO_ILL,
                                     GCS_SEQNO_ILL,
                                     GCS_SEQNO_ILL,
                                     0,
                                     GCS_NODE_STATE_NON_PRIM,
                                     GCS_NODE_STATE_PRIM,
                                     "node3", "127.0.0.1",
                                     group->gcs_proto_ver,
                                     group->repl_proto_ver,
                                     group->appl_proto_ver,
                                     group->prim_gcs_ver,
                                     group->prim_repl_ver,
                                     group->prim_appl_ver,
                                     0, // desync count
                                     0);
    size_t state_len3 = gcs_state_msg_len (state_msg);
    char state_buf3[state_len3];
    gcs_state_msg_write (state_buf3, state_msg);
    gcs_state_msg_destroy (state_msg);

    // updating state message from node1.
    group = gcs_core_get_group(Core);
    state_msg = gcs_group_get_state(group);
    state_msg->flags = GCS_STATE_FREP | GCS_STATE_FCLA;
    state_msg->prim_state = GCS_NODE_STATE_JOINED;
    state_msg->current_state = GCS_NODE_STATE_SYNCED;
    state_msg->state_uuid = state_uuid;
    state_msg->name = "node1";
    gcs_state_msg_write(state_buf, state_msg);
    gcs_state_msg_destroy(state_msg);

    ck_assert(gcs_dummy_inject_msg(Backend, uuid_buf, uuid_len,
                                   GCS_MSG_STATE_UUID, 0) == (int)uuid_len);
    ck_assert(gcs_dummy_inject_msg(Backend, state_buf, state_len,
                                   GCS_MSG_STATE_MSG, 0) == (int)state_len);

    // STR sneaks.
    // we have to make same message exists in sender queue too.
    // otherwise we will get following log
    // "FIFO violation: queue empty when local action received"
    const struct gu_buf act = {act_ptr, (ssize_t)act_size};
    action_t act_s(&act, NULL, NULL, act_size, GCS_ACT_STATE_REQ, -1, (gu_thread_t)-1);
    CORE_SEND_START(&act_s);
    for(;;) {
        usleep(10000);
        gcs_fifo_lite_t* fifo = gcs_core_get_fifo(Core);
        void* item = gcs_fifo_lite_get_head(fifo);
        if (item) {
            gcs_fifo_lite_release(fifo);
            break;
        }
    }
    ck_assert(gcs_dummy_inject_msg(Backend, msg_buf, msg_size,
                                   GCS_MSG_ACTION, 1) == (int)msg_size);

    ck_assert(gcs_dummy_inject_msg(Backend, state_buf3, state_len3,
                                   GCS_MSG_STATE_MSG, 2) == (int)state_len3);

    // expect STR and id == -EAGAIN.
    ck_assert(!CORE_RECV_ACT(&act_r, act_ptr, act_size, GCS_ACT_STATE_REQ));
    ck_assert(act_r.seqno == -EAGAIN);
    free(act_r.out);

<<<<<<< HEAD
    fail_if (CORE_RECV_ACT(&act_r, NULL, UNKNOWN_SIZE, GCS_ACT_CCHANGE));
    fail_if (core_test_check_conf((const gcs_act_cchange_t*)act_r.out, true, 1, 3));
=======
    ck_assert(!CORE_RECV_ACT(&act_r, NULL, UNKNOWN_SIZE, GCS_ACT_CONF));
    ck_assert(!core_test_check_conf((const gcs_act_conf_t*)act_r.out,true,1,3));
>>>>>>> d6566f86
    free(act_r.out);

    // core_test_cleanup();
    // ==========
    gu_free(act_ptr);
}
END_TEST
#endif /* GCS_ALLOW_GH74 */


#if 0 // requires multinode support from gcs_dummy
START_TEST (gcs_core_test_foreign)
{
    core_test_init ();

    core_test_cleanup ();
}
END_TEST
#endif // 0

Suite *gcs_core_suite(void)
{
  Suite *suite = suite_create("GCS core context");
  TCase *tcase = tcase_create("gcs_core");

  suite_add_tcase (suite, tcase);
  tcase_set_timeout(tcase, 60);
  bool skip = false;
<<<<<<< HEAD
=======
#endif // GALERA_WITH_ASAN

>>>>>>> d6566f86
  if (skip == false) {
      tcase_add_test  (tcase, gcs_code_msg);
      tcase_add_test  (tcase, gcs_core_test_api);
<<<<<<< HEAD
      tcase_add_test  (tcase, gcs_core_test_own_v0);
      tcase_add_test  (tcase, gcs_core_test_own_v1);
      //  tcase_add_test  (tcase, gcs_core_test_foreign);
      // tcase_add_test (tcase, gcs_core_test_gh74);
=======
      tcase_add_test  (tcase, gcs_core_test_own);
#ifdef GCS_ALLOW_GH74
      tcase_add_test  (tcase, gcs_core_test_gh74);
#endif /* GCS_ALLOW_GH74 */
      // tcase_add_test (tcase, gcs_core_test_foreign);
>>>>>>> d6566f86
  }
  return suite;
}<|MERGE_RESOLUTION|>--- conflicted
+++ resolved
@@ -1,9 +1,5 @@
 /*
-<<<<<<< HEAD
- * Copyright (C) 2008-2015 Codership Oy <info@codership.com>
-=======
  * Copyright (C) 2008-2020 Codership Oy <info@codership.com>
->>>>>>> d6566f86
  *
  * $Id$
  */
@@ -70,9 +66,9 @@
     gcs_seqno_t const s1(cm1->seqno());
     uint64_t    const c1(cm1->code());
 
-    fail_if(u0 != u1);
-    fail_if(s0 != s1);
-    fail_if(c0 != c1);
+    ck_assert(u0 == u1);
+    ck_assert(s0 == s1);
+    ck_assert(c0 == c1);
 }
 END_TEST
 
@@ -182,7 +178,6 @@
                                gcs_act_type_t type,
                                gcs_seqno_t*   seqno)
 {
-<<<<<<< HEAD
     FAIL_IF (size != UNKNOWN_SIZE && size != act->size,
              "gcs_core_recv(): expected size %d, returned %d (%s)",
              size, act->size, strerror (-act->size));
@@ -218,27 +213,6 @@
 
             if (gcs_core_proto_ver(Core) >= 1) *seqno = *seqno + 1;
         }
-=======
-    ck_assert_msg(size == UNKNOWN_SIZE || size == act->size,
-                  "gcs_core_recv(): expected %lld, returned %zd (%s)",
-                  (long long) size, act->size, strerror (-act->size));
-    ck_assert_msg(act->type == type,
-                  "type does not match: expected %d, got %d", type, act->type);
-    ck_assert_msg(act->size <= 0 || act->out != NULL,
-                  "null buffer received with positive size: %zu", act->size);
-
-    if (act->type == GCS_ACT_STATE_REQ) return false;
-
-    // action is ordered only if it is of type GCS_ACT_TORDERED and not an error
-    if (act->seqno > 0) {
-        ck_assert_msg(GCS_ACT_TORDERED == act->type,
-                      "GCS_ACT_TORDERED != act->type (%d), while act->seqno: "
-                      "%lld", act->type, (long long)act->seqno);
-        ck_assert_msg((*seqno + 1) == act->seqno,
-                      "expected seqno %lld, got %lld",
-                      (long long)(*seqno + 1), (long long)act->seqno);
-        *seqno = *seqno + 1;
->>>>>>> d6566f86
     }
 
     if (NULL != buf) {
@@ -428,19 +402,13 @@
     }
 
     // receive first configuration message
-<<<<<<< HEAD
-    fail_if (CORE_RECV_ACT (&act, NULL, UNKNOWN_SIZE, GCS_ACT_CCHANGE));
-    fail_if (core_test_check_conf(act.out, act.size, bootstrap, 0, 1));
+    ck_assert(!CORE_RECV_ACT (&act, NULL, UNKNOWN_SIZE, GCS_ACT_CCHANGE));
+    ck_assert(!core_test_check_conf(act.out, act.size, bootstrap, 0, 1));
     Cache->free(act.out);
 
     int const ver(gcs_core_proto_ver(Core));
-    fail_if(ver != gcs_proto_ver, "Expected protocol version: %d, got: %d",
-            gcs_proto_ver, ver);
-=======
-    ck_assert(!CORE_RECV_ACT (&act, NULL, UNKNOWN_SIZE, GCS_ACT_CONF));
-    ck_assert(!core_test_check_conf((const gcs_act_conf_t*)act.out, bootstrap, 0, 1));
-    free (act.out);
->>>>>>> d6566f86
+    ck_assert_msg(ver == gcs_proto_ver,"Expected protocol version: %d, got: %d",
+                  gcs_proto_ver, ver);
 
     // this will configure backend to have desired fragment size
     ret = core_test_set_payload_size (FRAG_SIZE);
@@ -448,55 +416,35 @@
                   ret, strerror(-ret));
 
     // try to send an action to check that everything's alright
-<<<<<<< HEAD
     ret = gcs_core_send (Core, act1, sizeof(act1_str), GCS_ACT_WRITESET);
-    fail_if (ret != sizeof(act1_str), "Expected %d, got %d (%s)",
-             sizeof(act1_str), ret, strerror (-ret));
-    gu_warn ("Next CORE_RECV_ACT fails under valgrind");
-    act.in = act1;
-    fail_if (CORE_RECV_ACT (&act, act1_str, sizeof(act1_str), GCS_ACT_WRITESET));
-
-    ret = gcs_core_send_join (Core, gu::GTID(Uuid, Seqno), 0);
-    fail_if (ret < 0, "gcs_core_send_join(): %ld (%s)",
-             ret, strerror(-ret));
-    // no action to be received (we're joined already)
-
-    ret = gcs_core_send_sync (Core, gu::GTID(Uuid, Seqno));
-
-    int const proto(gcs_core_proto_ver(Core));
-    fail_if (proto != gcs_proto_ver); // checking just in case
-
-    int const expected_ret
-        (proto >= 1 ? gcs::core::CodeMsg::serial_size() : sizeof(gcs_seqno_t));
-    fail_if (ret != expected_ret,
-             "gcs_core_send_sync(): %ld (%s)", ret, strerror(-ret));
-
-    fail_if (CORE_RECV_ACT(&act, NULL, sizeof(gcs_seqno_t), GCS_ACT_SYNC));
-
-    gcs_seqno_t const s(gcs_seqno_gtoh(*(gcs_seqno_t*)act.out));
-
-    int const expected_s(proto >= 1 ? 0 : Seqno);
-    fail_if (s != expected_s, "Expected code %lld, got %lld",
-             (long long)expected_s, (long long)s);
-=======
-    ret = gcs_core_send (Core, act1, sizeof(act1_str), GCS_ACT_TORDERED);
     ck_assert_msg(ret == sizeof(act1_str), "Expected %d, got %d (%s)",
                   sizeof(act1_str), ret, strerror (-ret));
     gu_warn ("Next CORE_RECV_ACT fails under valgrind");
     act.in = act1;
-    ck_assert(!CORE_RECV_ACT(&act, act1_str, sizeof(act1_str),GCS_ACT_TORDERED));
-
-    ret = gcs_core_send_join (Core, Seqno);
-    ck_assert_msg(ret == 0, "gcs_core_send_join(): %ld (%s)",
+    ck_assert(!CORE_RECV_ACT(&act, act1_str, sizeof(act1_str), GCS_ACT_WRITESET));
+
+    ret = gcs_core_send_join (Core, gu::GTID(Uuid, Seqno), 0);
+    ck_assert_msg(ret >= 0, "gcs_core_send_join(): %ld (%s)",
                   ret, strerror(-ret));
     // no action to be received (we're joined already)
 
-    ret = gcs_core_send_sync (Core, Seqno);
-    ck_assert_msg(ret == 0, "gcs_core_send_sync(): %ld (%s)",
-                  ret, strerror(-ret));
-    ck_assert(!CORE_RECV_ACT(&act,NULL,sizeof(gcs_seqno_t),GCS_ACT_SYNC));
-    ck_assert(Seqno == gcs_seqno_gtoh(*(gcs_seqno_t*)act.out));
->>>>>>> d6566f86
+    ret = gcs_core_send_sync (Core, gu::GTID(Uuid, Seqno));
+
+    int const proto(gcs_core_proto_ver(Core));
+    ck_assert(proto == gcs_proto_ver); // checking just in case
+
+    int const expected_ret
+        (proto >= 1 ? gcs::core::CodeMsg::serial_size() : sizeof(gcs_seqno_t));
+    ck_assert_msg(ret == expected_ret,
+             "gcs_core_send_sync(): %ld (%s)", ret, strerror(-ret));
+
+    ck_assert(!CORE_RECV_ACT(&act, NULL, sizeof(gcs_seqno_t), GCS_ACT_SYNC));
+
+    gcs_seqno_t const s(gcs_seqno_gtoh(*(gcs_seqno_t*)act.out));
+
+    int const expected_s(proto >= 1 ? 0 : Seqno);
+    ck_assert_msg(s == expected_s, "Expected code %lld, got %lld",
+                  (long long)expected_s, (long long)s);
 
     gcs_core_send_lock_step (Core, true);
     mark_point();
@@ -516,19 +464,11 @@
     // to fetch self-leave message
     ck_assert(!CORE_RECV_START (&act));
     ret = gcs_core_close (Core);
-<<<<<<< HEAD
-    fail_if (0 != ret, "Failed to close core: %ld (%s)",
-             ret, strerror (-ret));
-    ret = CORE_RECV_END (&act, NULL, UNKNOWN_SIZE, GCS_ACT_CCHANGE);
-    fail_if (ret, "ret: %ld (%s)", ret, strerror(-ret));
-    Cache->free(act.out);
-=======
     ck_assert_msg(0 == ret, "Failed to close core: %ld (%s)",
                   ret, strerror (-ret));
-    ret = CORE_RECV_END (&act, NULL, UNKNOWN_SIZE, GCS_ACT_CONF);
+    ret = CORE_RECV_END (&act, NULL, UNKNOWN_SIZE, GCS_ACT_CCHANGE);
     ck_assert_msg(0 == ret, "ret: %ld (%s)", ret, strerror(-ret));
-    free (act.out);
->>>>>>> d6566f86
+    Cache->free(act.out);
 
     // check that backend is closed too
     ret = Backend->send (Backend, tmp, sizeof(tmp), GCS_MSG_ACTION);
@@ -554,15 +494,10 @@
 {
     gu::Config config;
     core_test_init (&config);
-<<<<<<< HEAD
-
-    fail_if (NULL == Cache);
-    fail_if (NULL == Core);
-    fail_if (NULL == Backend);
-=======
+
+    ck_assert(NULL != Cache);
     ck_assert(NULL != Core);
     ck_assert(NULL != Backend);
->>>>>>> d6566f86
 
     long     ret;
     long     tout = 100; // 100 ms timeout
@@ -588,48 +523,26 @@
 //            usleep (1000);
         }
 
-<<<<<<< HEAD
-        fail_if (ret != 0, "gcs_core_send_step() returned: %ld (%s)",
-                 ret, strerror(-ret));
-        fail_if (frags != 0, "frags = %ld, instead of 0", frags);
-        fail_if (CORE_SEND_END (&act_s, act_size));
-        fail_if (CORE_RECV_ACT (&act_r, act_buf, act_size, GCS_ACT_WRITESET));
-
-        ret = gcs_core_set_last_applied (Core, gu::GTID(Uuid, Seqno));
-        fail_if (ret < 0, "gcs_core_set_last_applied(): %ld (%s)",
-                 ret, strerror(-ret));
-        /* commit cut action size should be 8 */
-        fail_if (CORE_RECV_ACT (&act_r, NULL, 8, GCS_ACT_COMMIT_CUT));
-        fail_if (Seqno != gcs_seqno_gtoh(*(gcs_seqno_t*)act_r.out));
-        free(act_r.out); // commit cut is allocated by malloc()
-=======
         ck_assert_msg(ret == 0, "gcs_core_send_step() returned: %ld (%s)",
                       ret, strerror(-ret));
         ck_assert_msg(frags == 0, "frags = %ld, instead of 0", frags);
         ck_assert(!CORE_SEND_END (&act_s, act_size));
-        ck_assert(!CORE_RECV_ACT (&act_r, act_buf, act_size, GCS_ACT_TORDERED));
-
-        ret = gcs_core_set_last_applied (Core, Seqno);
-        ck_assert_msg(ret == 0, "gcs_core_set_last_applied(): %ld (%s)",
+        ck_assert(!CORE_RECV_ACT (&act_r, act_buf, act_size, GCS_ACT_WRITESET));
+
+        ret = gcs_core_set_last_applied (Core, gu::GTID(Uuid, Seqno));
+        ck_assert_msg(ret >= 0, "gcs_core_set_last_applied(): %ld (%s)",
                       ret, strerror(-ret));
-        ck_assert(!CORE_RECV_ACT(&act_r, NULL, sizeof(gcs_seqno_t),
-                                GCS_ACT_COMMIT_CUT));
+        /* commit cut action size should be 8 */
+        ck_assert(!CORE_RECV_ACT (&act_r, NULL, 8, GCS_ACT_COMMIT_CUT));
         ck_assert(Seqno == gcs_seqno_gtoh(*(gcs_seqno_t*)act_r.out));
-        free (act_r.out);
->>>>>>> d6566f86
+        free(act_r.out); // commit cut is allocated by malloc()
     }
 
     // send fake flow control action, its contents is not important
     gcs_core_send_fc (Core, act, act_size);
-<<<<<<< HEAD
-    fail_if (ret < 0, "gcs_core_send_fc(): %ld (%s)",
-             ret, strerror(-ret));
-    fail_if (CORE_RECV_ACT(&act_r, act, act_size, GCS_ACT_FLOW));
-=======
-    ck_assert_msg(ret == 0, "gcs_core_send_fc(): %ld (%s)",
+    ck_assert_msg(ret >= 0, "gcs_core_send_fc(): %ld (%s)",
                   ret, strerror(-ret));
     ck_assert(!CORE_RECV_ACT(&act_r, act, act_size, GCS_ACT_FLOW));
->>>>>>> d6566f86
 
     core_test_cleanup ();
 }
@@ -671,21 +584,12 @@
 
     action_t act;
 
-<<<<<<< HEAD
     FAIL_IF (gcs_dummy_set_component(Backend, comp), "", NULL);
     FAIL_IF (DUMMY_INJECT_COMPONENT (Backend, comp), "", NULL);
     FAIL_IF (CORE_RECV_ACT (&act, NULL, UNKNOWN_SIZE, GCS_ACT_CCHANGE), "", NULL);
     FAIL_IF (core_test_check_conf(act.out, act.size, primary, my_idx, members),
              "", NULL);
     Cache->free(act.out);
-=======
-    ck_assert(!gcs_dummy_set_component(Backend, comp));
-    ck_assert(!DUMMY_INJECT_COMPONENT (Backend, comp));
-    ck_assert(!CORE_RECV_ACT (&act, NULL, UNKNOWN_SIZE, GCS_ACT_CONF));
-    ck_assert(!core_test_check_conf((const gcs_act_conf_t*)act.out, primary,
-                                     my_idx, members));
-    free (act.out);
->>>>>>> d6566f86
     return false;
 }
 
@@ -721,21 +625,12 @@
     ck_assert(!CORE_SEND_STEP (Core, tout, 1)); // 1st frag
     usleep (10000); // resolve race between sending and setting transitional
     gcs_dummy_set_transitional (Backend);
-<<<<<<< HEAD
-    fail_if (CORE_SEND_STEP (Core, tout, 1)); // 2nd frag
-    fail_if (CORE_SEND_STEP (Core, tout, 0)); // no frags left
-    fail_if (NULL != act_r.out); // should not have received anything
-    fail_if (gcs_dummy_set_component (Backend, prim)); // return to PRIM state
-    fail_if (CORE_SEND_END (&act_s, act_size));
-    fail_if (CORE_RECV_END (&act_r, act_buf, act_size, GCS_ACT_WRITESET));
-=======
     ck_assert(!CORE_SEND_STEP (Core, tout, 1)); // 2nd frag
     ck_assert(!CORE_SEND_STEP (Core, tout, 0)); // no frags left
     ck_assert(NULL == act_r.out); // should not have received anything
     ck_assert(!gcs_dummy_set_component (Backend, prim)); // return to PRIM state
     ck_assert(!CORE_SEND_END (&act_s, act_size));
-    ck_assert(!CORE_RECV_END (&act_r, act_buf, act_size, GCS_ACT_TORDERED));
->>>>>>> d6566f86
+    ck_assert(!CORE_RECV_END (&act_r, act_buf, act_size, GCS_ACT_WRITESET));
 
     /*
      * TEST CASE 1: Action was sent successfully, but NON_PRIM component
@@ -743,34 +638,19 @@
      * EXPECTED OUTCOME: action is received with -ENOTCONN instead of global
      * seqno
      */
-<<<<<<< HEAD
-    fail_if (DUMMY_INJECT_COMPONENT (Backend, non_prim));
-    fail_if (CORE_SEND_START (&act_s));
-    fail_if (CORE_SEND_STEP (Core, tout, 1)); // 1st frag
-    fail_if (CORE_SEND_STEP (Core, tout, 1)); // 2nd frag
-    fail_if (CORE_SEND_END (&act_s, act_size));
-    fail_if (gcs_dummy_set_component(Backend, non_prim));
-    fail_if (CORE_RECV_ACT (&act_r, NULL, UNKNOWN_SIZE, GCS_ACT_CCHANGE));
-    fail_if (core_test_check_conf(act_r.out, act_r.size, false, 0, 1));
-    Cache->free(act_r.out);
-    fail_if (CORE_RECV_ACT (&act_r, act_buf, act_size, GCS_ACT_WRITESET));
-    fail_if (-ENOTCONN != act_r.seqno, "Expected -ENOTCONN, received %ld (%s)",
-             act_r.seqno, strerror (-act_r.seqno));
-=======
     ck_assert(!DUMMY_INJECT_COMPONENT (Backend, non_prim));
     ck_assert(!CORE_SEND_START (&act_s));
     ck_assert(!CORE_SEND_STEP (Core, tout, 1)); // 1st frag
     ck_assert(!CORE_SEND_STEP (Core, tout, 1)); // 2nd frag
     ck_assert(!CORE_SEND_END (&act_s, act_size));
     ck_assert(!gcs_dummy_set_component(Backend, non_prim));
-    ck_assert(!CORE_RECV_ACT (&act_r, NULL, UNKNOWN_SIZE, GCS_ACT_CONF));
-    ck_assert(!core_test_check_conf((const gcs_act_conf_t*)act_r.out, false, 0, 1));
-    free (act_r.out);
-    ck_assert(!CORE_RECV_ACT (&act_r, act_buf, act_size, GCS_ACT_TORDERED));
+    ck_assert(!CORE_RECV_ACT (&act_r, NULL, UNKNOWN_SIZE, GCS_ACT_CCHANGE));
+    ck_assert(!core_test_check_conf(act_r.out, act_r.size, false, 0, 1));
+    Cache->free(act_r.out);
+    ck_assert(!CORE_RECV_ACT (&act_r, act_buf, act_size, GCS_ACT_WRITESET));
     ck_assert_msg(-ENOTCONN == act_r.seqno,
                   "Expected -ENOTCONN, received %ld (%s)",
                   act_r.seqno, strerror (-act_r.seqno));
->>>>>>> d6566f86
 
     /*
      * TEST CASE 2: core in NON_PRIM state. There is attempt to send an
@@ -789,27 +669,15 @@
      * EXPECTED OUTCOME: CORE_SEND_END should return -ENOTCONN after 1st
      * fragment send fails.
      */
-<<<<<<< HEAD
-    fail_if (DUMMY_INSTALL_COMPONENT (Backend, prim));
-    fail_if (gcs_dummy_set_component(Backend, non_prim));
-    fail_if (DUMMY_INJECT_COMPONENT (Backend, non_prim));
-    fail_if (CORE_SEND_START (&act_s));
-    fail_if (CORE_SEND_STEP (Core, tout, 1)); // 1st frag
-    fail_if (CORE_SEND_END (&act_s, -ENOTCONN));
-    fail_if (CORE_RECV_ACT (&act_r, NULL, UNKNOWN_SIZE, GCS_ACT_CCHANGE));
-    fail_if (core_test_check_conf(act_r.out, act_r.size, false, 0, 1));
-    Cache->free(act_r.out);
-=======
     ck_assert(!DUMMY_INSTALL_COMPONENT (Backend, prim));
     ck_assert(!gcs_dummy_set_component(Backend, non_prim));
     ck_assert(!DUMMY_INJECT_COMPONENT (Backend, non_prim));
     ck_assert(!CORE_SEND_START (&act_s));
     ck_assert(!CORE_SEND_STEP (Core, tout, 1)); // 1st frag
     ck_assert(!CORE_SEND_END (&act_s, -ENOTCONN));
-    ck_assert(!CORE_RECV_ACT (&act_r, NULL, UNKNOWN_SIZE, GCS_ACT_CONF));
-    ck_assert(!core_test_check_conf((const gcs_act_conf_t*)act_r.out, false, 0, 1));
-    free (act_r.out);
->>>>>>> d6566f86
+    ck_assert(!CORE_RECV_ACT (&act_r, NULL, UNKNOWN_SIZE, GCS_ACT_CCHANGE));
+    ck_assert(!core_test_check_conf(act_r.out, act_r.size, false, 0, 1));
+    Cache->free(act_r.out);
 
     /*
      * TEST CASE 4: Action was sent successfully, but NON_PRIM component
@@ -817,34 +685,19 @@
      * EXPECTED OUTCOME: action is received with -ENOTCONN instead of global
      * seqno.
      */
-<<<<<<< HEAD
-    fail_if (DUMMY_INSTALL_COMPONENT (Backend, prim));
-    fail_if (CORE_SEND_START (&act_s));
-    fail_if (CORE_SEND_STEP (Core, tout, 1)); // 1st frag
-    fail_if (DUMMY_INJECT_COMPONENT (Backend, non_prim));
-    fail_if (CORE_SEND_STEP (Core, tout, 1)); // 2nd frag
-    fail_if (CORE_SEND_END (&act_s, act_size));
-    fail_if (CORE_RECV_ACT (&act_r, NULL, UNKNOWN_SIZE, GCS_ACT_CCHANGE));
-    fail_if (core_test_check_conf(act_r.out, act_r.size, false, 0, 1));
-    Cache->free(act_r.out);
-    fail_if (CORE_RECV_ACT (&act_r, act_buf, act_size, GCS_ACT_WRITESET));
-    fail_if (-ENOTCONN != act_r.seqno, "Expected -ENOTCONN, received %ld (%s)",
-             act_r.seqno, strerror (-act_r.seqno));
-=======
     ck_assert(!DUMMY_INSTALL_COMPONENT (Backend, prim));
     ck_assert(!CORE_SEND_START (&act_s));
     ck_assert(!CORE_SEND_STEP (Core, tout, 1)); // 1st frag
     ck_assert(!DUMMY_INJECT_COMPONENT (Backend, non_prim));
     ck_assert(!CORE_SEND_STEP (Core, tout, 1)); // 2nd frag
     ck_assert(!CORE_SEND_END (&act_s, act_size));
-    ck_assert(!CORE_RECV_ACT (&act_r, NULL, UNKNOWN_SIZE, GCS_ACT_CONF));
-    ck_assert(!core_test_check_conf((const gcs_act_conf_t*)act_r.out, false, 0, 1));
-    free (act_r.out);
-    ck_assert(!CORE_RECV_ACT (&act_r, act_buf, act_size, GCS_ACT_TORDERED));
+    ck_assert(!CORE_RECV_ACT (&act_r, NULL, UNKNOWN_SIZE, GCS_ACT_CCHANGE));
+    ck_assert(!core_test_check_conf(act_r.out, act_r.size, false, 0, 1));
+    Cache->free(act_r.out);
+    ck_assert(!CORE_RECV_ACT (&act_r, act_buf, act_size, GCS_ACT_WRITESET));
     ck_assert_msg(-ENOTCONN == act_r.seqno,
                   "Expected -ENOTCONN, received %ld (%s)",
                   act_r.seqno, strerror (-act_r.seqno));
->>>>>>> d6566f86
 
     /*
      * TEST CASE 5: Action is being sent and received concurrently. In between
@@ -856,24 +709,14 @@
     ck_assert(!CORE_SEND_START (&act_s));
     ck_assert(!CORE_SEND_STEP (Core, tout, 1)); // 1st frag
     usleep (100000); // make sure 1st fragment gets in before new component
-<<<<<<< HEAD
-    fail_if (DUMMY_INSTALL_COMPONENT (Backend, non_prim));
-    fail_if (DUMMY_INSTALL_COMPONENT (Backend, prim));
-    fail_if (CORE_SEND_STEP (Core, tout, 1)); // 2nd frag
-    fail_if (CORE_SEND_END (&act_s, act_size));
-    fail_if (CORE_RECV_ACT (&act_r, act_buf, act_size, GCS_ACT_WRITESET));
-    fail_if (-ERESTART != act_r.seqno, "Expected -ERESTART, received %ld (%s)",
-             act_r.seqno, strerror (-act_r.seqno));
-=======
     ck_assert(!DUMMY_INSTALL_COMPONENT (Backend, non_prim));
     ck_assert(!DUMMY_INSTALL_COMPONENT (Backend, prim));
     ck_assert(!CORE_SEND_STEP (Core, tout, 1)); // 2nd frag
     ck_assert(!CORE_SEND_END (&act_s, act_size));
-    ck_assert(!CORE_RECV_ACT (&act_r, act_buf, act_size, GCS_ACT_TORDERED));
+    ck_assert(!CORE_RECV_ACT (&act_r, act_buf, act_size, GCS_ACT_WRITESET));
     ck_assert_msg(-ERESTART == act_r.seqno,
                   "Expected -ERESTART, received %ld (%s)",
                   act_r.seqno, strerror (-act_r.seqno));
->>>>>>> d6566f86
 
     /*
      * TEST CASE 6: Action has 3 fragments, 2 were sent successfully but the
@@ -897,21 +740,12 @@
     ck_assert(!DUMMY_INJECT_COMPONENT (Backend, non_prim));
     ck_assert(!CORE_SEND_STEP (Core, tout, 1)); // 2nd frag
     usleep (500000); // fail_if_seq
-<<<<<<< HEAD
-    fail_if (gcs_dummy_set_component(Backend, non_prim));
-    fail_if (CORE_RECV_ACT (&act_r, NULL, UNKNOWN_SIZE, GCS_ACT_CCHANGE));
-    fail_if (core_test_check_conf(act_r.out, act_r.size, false, 0, 1));
+    ck_assert(!gcs_dummy_set_component(Backend, non_prim));
+    ck_assert(!CORE_RECV_ACT (&act_r, NULL, UNKNOWN_SIZE, GCS_ACT_CCHANGE));
+    ck_assert(!core_test_check_conf(act_r.out, act_r.size, false, 0, 1));
     Cache->free(act_r.out);
-    fail_if (CORE_SEND_STEP (Core, tout, 1)); // 3rd frag
-    fail_if (CORE_SEND_END (&act_s, -ENOTCONN));
-=======
-    ck_assert(!gcs_dummy_set_component(Backend, non_prim));
-    ck_assert(!CORE_RECV_ACT (&act_r, NULL, UNKNOWN_SIZE, GCS_ACT_CONF));
-    ck_assert(!core_test_check_conf((const gcs_act_conf_t*)act_r.out, false, 0, 1));
-    free (act_r.out);
     ck_assert(!CORE_SEND_STEP (Core, tout, 1)); // 3rd frag
     ck_assert(!CORE_SEND_END (&act_s, -ENOTCONN));
->>>>>>> d6566f86
 
     // subcase 2
     ck_assert(!DUMMY_INSTALL_COMPONENT (Backend, prim));
@@ -920,21 +754,12 @@
     ck_assert(!DUMMY_INJECT_COMPONENT (Backend, non_prim));
     ck_assert(!CORE_SEND_STEP (Core, tout, 1)); // 2nd frag
     usleep (1000000);
-<<<<<<< HEAD
-    fail_if (gcs_dummy_set_component(Backend, non_prim));
-    fail_if (CORE_SEND_STEP (Core, 4*tout, 1)); // 3rd frag
-    fail_if (CORE_RECV_ACT (&act_r, NULL, UNKNOWN_SIZE, GCS_ACT_CCHANGE));
-    fail_if (core_test_check_conf(act_r.out, act_r.size, false, 0, 1));
-    Cache->free(act_r.out);
-    fail_if (CORE_SEND_END (&act_s, -ENOTCONN));
-=======
     ck_assert(!gcs_dummy_set_component(Backend, non_prim));
     ck_assert(!CORE_SEND_STEP (Core, 4*tout, 1)); // 3rd frag
-    ck_assert(!CORE_RECV_ACT (&act_r, NULL, UNKNOWN_SIZE, GCS_ACT_CONF));
-    ck_assert(!core_test_check_conf((const gcs_act_conf_t*)act_r.out, false, 0, 1));
-    free (act_r.out);
+    ck_assert(!CORE_RECV_ACT (&act_r, NULL, UNKNOWN_SIZE, GCS_ACT_CCHANGE));
+    ck_assert(!core_test_check_conf(act_r.out, act_r.size, false, 0, 1));
+    Cache->free(act_r.out);
     ck_assert(!CORE_SEND_END (&act_s, -ENOTCONN));
->>>>>>> d6566f86
 
     gu_free (prim);
     gu_free (non_prim);
@@ -1065,13 +890,8 @@
     ck_assert(gcs_dummy_inject_msg(Backend, state_buf2, state_len2,
                                    GCS_MSG_STATE_MSG, 1) == (int)state_len2);
     // expect STR is lost here.
-<<<<<<< HEAD
-    fail_if (CORE_RECV_END(&act_r, NULL, UNKNOWN_SIZE, GCS_ACT_CCHANGE));
-    fail_if (core_test_check_conf((const gcs_act_cchange_t*)act_r.out, true, 0, 2));
-=======
-    ck_assert(!CORE_RECV_END(&act_r, NULL, UNKNOWN_SIZE, GCS_ACT_CONF));
-    ck_assert(!core_test_check_conf((const gcs_act_conf_t*)act_r.out, true, 0, 2));
->>>>>>> d6566f86
+    ck_assert(!CORE_RECV_END(&act_r, NULL, UNKNOWN_SIZE, GCS_ACT_CCHANGE));
+    ck_assert(!core_test_check_conf((const gcs_act_cchange_t*)act_r.out, true, 0, 2));
     free(act_r.out);
     core_test_cleanup();
 
@@ -1092,21 +912,12 @@
     ck_assert(!gcs_dummy_set_component(Backend, prim));
     ck_assert(!DUMMY_INJECT_COMPONENT(Backend, prim));
     gu_free(prim);
-<<<<<<< HEAD
-    fail_if (gcs_dummy_inject_msg(Backend, uuid_buf, uuid_len, GCS_MSG_STATE_UUID, 0) !=
-             (int)uuid_len);
-    fail_if (gcs_dummy_inject_msg(Backend, state_buf, state_len, GCS_MSG_STATE_MSG, 0) !=
-             (int)state_len);
-    fail_if (CORE_RECV_ACT(&act_r, NULL, UNKNOWN_SIZE, GCS_ACT_CCHANGE));
-    fail_if (core_test_check_conf((const gcs_act_cchange_t*)act_r.out, true, 1, 2));
-=======
     ck_assert(gcs_dummy_inject_msg(Backend, uuid_buf, uuid_len,
-                                   GCS_MSG_STATE_UUID, 0) == (int)uuid_len);
+              GCS_MSG_STATE_UUID, 0) == (int)uuid_len);
     ck_assert(gcs_dummy_inject_msg(Backend, state_buf, state_len,
-                                   GCS_MSG_STATE_MSG, 0) == (int)state_len);
-    ck_assert(!CORE_RECV_ACT(&act_r, NULL, UNKNOWN_SIZE, GCS_ACT_CONF));
-    ck_assert(!core_test_check_conf((const gcs_act_conf_t*)act_r.out, true, 1, 2));
->>>>>>> d6566f86
+              GCS_MSG_STATE_MSG, 0)  == (int)state_len);
+    ck_assert(!CORE_RECV_ACT(&act_r, NULL, UNKNOWN_SIZE, GCS_ACT_CCHANGE));
+    ck_assert(!core_test_check_conf((const gcs_act_cchange_t*)act_r.out, true, 1, 2));
     free(act_r.out);
 
     // then node3 joins.
@@ -1191,13 +1002,8 @@
     ck_assert(act_r.seqno == -EAGAIN);
     free(act_r.out);
 
-<<<<<<< HEAD
-    fail_if (CORE_RECV_ACT(&act_r, NULL, UNKNOWN_SIZE, GCS_ACT_CCHANGE));
-    fail_if (core_test_check_conf((const gcs_act_cchange_t*)act_r.out, true, 1, 3));
-=======
-    ck_assert(!CORE_RECV_ACT(&act_r, NULL, UNKNOWN_SIZE, GCS_ACT_CONF));
-    ck_assert(!core_test_check_conf((const gcs_act_conf_t*)act_r.out,true,1,3));
->>>>>>> d6566f86
+    ck_assert(!CORE_RECV_ACT(&act_r, NULL, UNKNOWN_SIZE, GCS_ACT_CCHANGE));
+    ck_assert(!core_test_check_conf((const gcs_act_cchange_t*)act_r.out, true, 1, 3));
     free(act_r.out);
 
     // core_test_cleanup();
@@ -1226,26 +1032,16 @@
   suite_add_tcase (suite, tcase);
   tcase_set_timeout(tcase, 60);
   bool skip = false;
-<<<<<<< HEAD
-=======
-#endif // GALERA_WITH_ASAN
-
->>>>>>> d6566f86
+
   if (skip == false) {
       tcase_add_test  (tcase, gcs_code_msg);
       tcase_add_test  (tcase, gcs_core_test_api);
-<<<<<<< HEAD
       tcase_add_test  (tcase, gcs_core_test_own_v0);
       tcase_add_test  (tcase, gcs_core_test_own_v1);
-      //  tcase_add_test  (tcase, gcs_core_test_foreign);
-      // tcase_add_test (tcase, gcs_core_test_gh74);
-=======
-      tcase_add_test  (tcase, gcs_core_test_own);
 #ifdef GCS_ALLOW_GH74
       tcase_add_test  (tcase, gcs_core_test_gh74);
 #endif /* GCS_ALLOW_GH74 */
       // tcase_add_test (tcase, gcs_core_test_foreign);
->>>>>>> d6566f86
   }
   return suite;
 }