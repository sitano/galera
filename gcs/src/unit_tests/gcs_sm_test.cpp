--- conflicted
+++ resolved
@@ -290,15 +290,9 @@
 
     // Testing scheduling capability
     gcs_sm_schedule (sm);
-<<<<<<< HEAD
-    fail_if(2 != sm->wait_q_tail, "wait_q_tail = %lu, expected 2",
-            sm->wait_q_tail);
+    ck_assert_msg(2 == sm->wait_q_tail, "wait_q_tail = %lu, expected 2",
+                  sm->wait_q_tail);
     gu_thread_create (NULL, &thr, pausing_thread, sm);
-=======
-    ck_assert_msg(2 == sm->wait_q_tail, "wait_q_tail = %lu, expected 2",
-                  sm->wait_q_tail);
-    gu_thread_create (&thr, NULL, pausing_thread, sm);
->>>>>>> 1953458c
     usleep (TEST_USLEEP);
     // no changes in pause_order
     ck_assert_msg(pause_order == 3, "pause_order = %d, expected 3",pause_order);
@@ -514,13 +508,8 @@
 
     gu_info ("Calling gcs_sm_leave()");
     gcs_sm_leave (sm);
-<<<<<<< HEAD
     gu_thread_join (thr1, NULL);
-    fail_if (global_ret != 0, "global_ret = %ld, expected 0", global_ret);
-=======
-    pthread_join (thr1, NULL);
     ck_assert_msg(global_ret == 0, "global_ret = %ld, expected 0", global_ret);
->>>>>>> 1953458c
 
     gu_cond_destroy (&cond);
     gcs_sm_close (sm);
