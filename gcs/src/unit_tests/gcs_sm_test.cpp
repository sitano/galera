--- conflicted
+++ resolved
@@ -1,25 +1,16 @@
-<<<<<<< HEAD
-// Copyright (C) 2010-2015 Codership Oy <info@codership.com>
-=======
 // Copyright (C) 2010-2016 Codership Oy <info@codership.com>
->>>>>>> 84594590
 
 // $Id$
 
 
 #include "../gcs_sm.hpp"
 
-<<<<<<< HEAD
 #include "gcs_sm_test.hpp" // must be included last
-=======
+
 #include <check.h>
 #include <math.h> // fabs
 #include <string.h>
 
-#include "gcs_sm_test.hpp"
-
-
->>>>>>> 84594590
 
 #define TEST_USLEEP 10000
 
