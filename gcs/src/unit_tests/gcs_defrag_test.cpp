--- conflicted
+++ resolved
@@ -38,22 +38,14 @@
 
     if (enc)
     {
-<<<<<<< HEAD
-        cache = new gcache::GCache(config, ".", gcache_test_encrypt_cb, NULL);
-=======
         cache = new gcache::GCache(NULL, config, ".", gcache_test_encrypt_cb,
                                    NULL);
->>>>>>> da60ce81
         wsrep_enc_key_t const key = { cache, sizeof(*cache) };
         cache->set_enc_key(key);
     }
     else
     {
-<<<<<<< HEAD
-        cache = new gcache::GCache(config, ".", NULL, NULL);
-=======
         cache = new gcache::GCache(NULL, config, ".", NULL, NULL);
->>>>>>> da60ce81
     }
 
     // The Action
