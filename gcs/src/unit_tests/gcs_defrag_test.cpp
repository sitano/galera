/*
<<<<<<< HEAD
 * Copyright (C) 2008-2019 Codership Oy <info@codership.com>
=======
 * Copyright (C) 2008-2020 Codership Oy <info@codership.com>
>>>>>>> 1953458c
 *
 * $Id$
 */

#include "../gcs_defrag.hpp"

#include "gcs_test_utils.hpp"
#include <gcache_test_encryption.hpp>

#include "gcs_defrag_test.hpp" // must be included last

#define TRUE (0 == 0)
#define FALSE (!TRUE)

static void
defrag_check_init (gcs_defrag_t* defrag)
{
    ck_assert(defrag->sent_id  == GCS_SEQNO_ILL);
    ck_assert(defrag->head     == NULL);
    ck_assert(defrag->tail     == NULL);
    ck_assert(defrag->size     == 0);
    ck_assert(defrag->received == 0);
    ck_assert(defrag->frag_no  == 0);
}

static void
defrag(bool const enc)
{
    ssize_t ret;

    // Environment
    gu::Config config;
    std::string const cache_name("defrag.cache");
    gcs_test::InitConfig(config, cache_name);
    gcache::GCache* cache;

    if (enc)
    {
        cache = new gcache::GCache(config, ".", gcache_test_encrypt_cb, NULL);
        wsrep_enc_key_t const key = { cache, sizeof(*cache) };
        cache->set_enc_key(key);
    }
    else
    {
        cache = new gcache::GCache(config, ".", NULL, NULL);
    }

    // The Action
    char         act_buf[]  = "Test action smuction";
    size_t       act_len    = sizeof (act_buf);

    // lengths of three fragments of the action
    size_t       frag1_len  = act_len / 3;
    size_t       frag2_len  = frag1_len;
    size_t       frag3_len  = act_len - frag1_len - frag2_len;

    // pointer to the three fragments of the action
    const char*  frag1      = act_buf;
    const char*  frag2      = frag1 + frag1_len;
    const char*  frag3      = frag2 + frag2_len;

    // recv fragments
    gcs_act_frag_t frg1, frg2, frg3, frg4;

    gcs_defrag_t defrag;
    struct gcs_act recv_act;

    void* tail;

    mark_point();

    // Initialize message parameters
    frg1.act_id    = getpid();
    frg1.act_size  = act_len;
    frg1.frag      = frag1;
    frg1.frag_len  = frag1_len;
    frg1.frag_no   = 0;
    frg1.act_type  = GCS_ACT_WRITESET;
    frg1.proto_ver = 0;

    // normal fragments
    frg2 = frg3 = frg1;

    frg2.frag     = frag2;
    frg2.frag_len = frag2_len;
    frg2.frag_no  = frg1.frag_no + 1;
    frg3.frag     = frag3;
    frg3.frag_len = frag3_len;
    frg3.frag_no  = frg2.frag_no + 1;

    // bad fragmets to be tried instead of frg2
    frg4 = frg2;
    frg4.frag     = "junk";
    frg4.frag_len = strlen("junk");
    frg4.act_id   = frg2.act_id + 1; // wrong action id

    mark_point();

    // ready for the first fragment
    gcs_defrag_init (&defrag, reinterpret_cast<gcache_t*>(cache));
    defrag_check_init (&defrag);

    mark_point();

    // 1. Try fragment that is not the first
    ret = gcs_defrag_handle_frag (&defrag, &frg3, &recv_act, FALSE);
    ck_assert(ret == -EPROTO);
    mark_point();
    defrag_check_init (&defrag); // should be no changes

    // 2. Try first fragment
    ret = gcs_defrag_handle_frag (&defrag, &frg1, &recv_act, FALSE);
<<<<<<< HEAD
    fail_if (ret != 0);
    fail_if (defrag.head == NULL);
    fail_if (defrag.received != frag1_len);
    fail_if (defrag.tail !=
             static_cast<uint8_t*>(defrag.plain) + defrag.received);
=======
    ck_assert(ret == 0);
    ck_assert(defrag.head != NULL);
    ck_assert(defrag.received == frag1_len);
    ck_assert(defrag.tail == defrag.head + defrag.received);
>>>>>>> 1953458c
    tail = defrag.tail;

#define TRY_WRONG_2ND_FRAGMENT(frag)                                    \
    ret = gcs_defrag_handle_frag (&defrag, &frag, &recv_act, FALSE);    \
    if (defrag.frag_no < frag.frag_no) ck_assert(ret == -EPROTO);       \
    else ck_assert(ret == 0);                                           \
    ck_assert(defrag.received == frag1_len);                            \
    ck_assert(defrag.tail == tail);

    // 3. Try first fragment again
    TRY_WRONG_2ND_FRAGMENT(frg1);

    // 4. Try third fragment
    TRY_WRONG_2ND_FRAGMENT(frg3);

    // 5. Try fouth fragment
    TRY_WRONG_2ND_FRAGMENT(frg4);

    // 6. Try second fragment
    ret = gcs_defrag_handle_frag (&defrag, &frg2, &recv_act, FALSE);
<<<<<<< HEAD
    fail_if (ret != 0);
    fail_if (defrag.received != frag1_len + frag2_len);
    fail_if (defrag.tail !=
             static_cast<uint8_t*>(defrag.plain) + defrag.received);
=======
    ck_assert(ret == 0);
    ck_assert(defrag.received == frag1_len + frag2_len);
    ck_assert(defrag.tail == defrag.head + defrag.received);
>>>>>>> 1953458c

    // 7. Try third fragment, last one
    ret = gcs_defrag_handle_frag (&defrag, &frg3, &recv_act, FALSE);
    ck_assert(ret == (long)act_len);

#define CHECK_ACTION(origin)                                            \
    {                                                                   \
        const char* ptx                                                 \
            (static_cast<const char*>(cache->get_ro_plaintext(recv_act.buf))); \
        fail_if (strncmp(ptx, act_buf, act_len),                        \
                 "%s action received: '%s', expected '%s'",             \
                 origin, ptx, act_buf);                                 \
        cache->free(const_cast<void*>(recv_act.buf));                   \
    }

    // 8. Check the action
<<<<<<< HEAD
    fail_if (recv_act.buf_len != (long)act_len);
    CHECK_ACTION("Remote");
=======
    ck_assert(recv_act.buf != NULL);
    ck_assert(recv_act.buf_len == (long)act_len);
    ck_assert_msg(!strncmp((const char*)recv_act.buf, act_buf, act_len),
                  "Action received: '%s', expected '%s'",recv_act.buf,act_buf);
>>>>>>> 1953458c
    defrag_check_init (&defrag); // should be empty

    // 9. Try the same with local action
    ret = gcs_defrag_handle_frag (&defrag, &frg1, &recv_act, TRUE);
<<<<<<< HEAD
    fail_if (ret != 0);

    ret = gcs_defrag_handle_frag (&defrag, &frg2, &recv_act, TRUE);
    fail_if (ret != 0);

    ret = gcs_defrag_handle_frag (&defrag, &frg3, &recv_act, TRUE);
    fail_if (ret != (long)act_len);
    CHECK_ACTION("Local");

    // 10. Check the action
    fail_if (recv_act.buf_len != (long)act_len);
=======
    ck_assert(ret == 0);
//    ck_assert(defrag.head == NULL); (and now we may allocate it for cache)

    ret = gcs_defrag_handle_frag (&defrag, &frg2, &recv_act, TRUE);
    ck_assert(ret == 0);
//    ck_assert(defrag.head == NULL); (and now we may allocate it for cache)

    ret = gcs_defrag_handle_frag (&defrag, &frg3, &recv_act, TRUE);
    ck_assert(ret == (long)act_len);
//    ck_assert(defrag.head == NULL); (and now we may allocate it for cache)


    // 10. Check the action
    ck_assert(recv_act.buf != NULL);
    ck_assert(recv_act.buf_len == (long)act_len);
//    ck_assert(recv_act.buf == NULL); (and now we may allocate it for cache)
>>>>>>> 1953458c

    defrag_check_init (&defrag); // should be empty

    mark_point();
    delete cache;
    ::unlink(cache_name.c_str());
}

START_TEST (gcs_defrag_test)
{
    defrag(false);
}
END_TEST

START_TEST (gcs_defrag_testE)
{
    defrag(true);
}
END_TEST

Suite *gcs_defrag_suite(void)
{
  Suite *suite = suite_create("GCS defragmenter");
  TCase *tcase = tcase_create("gcs_defrag");

  suite_add_tcase (suite, tcase);
  tcase_add_test  (tcase, gcs_defrag_test);
  tcase_add_test  (tcase, gcs_defrag_testE);
  return suite;
}
<|MERGE_RESOLUTION|>--- conflicted
+++ resolved
@@ -1,9 +1,5 @@
 /*
-<<<<<<< HEAD
- * Copyright (C) 2008-2019 Codership Oy <info@codership.com>
-=======
  * Copyright (C) 2008-2020 Codership Oy <info@codership.com>
->>>>>>> 1953458c
  *
  * $Id$
  */
@@ -116,18 +112,11 @@
 
     // 2. Try first fragment
     ret = gcs_defrag_handle_frag (&defrag, &frg1, &recv_act, FALSE);
-<<<<<<< HEAD
-    fail_if (ret != 0);
-    fail_if (defrag.head == NULL);
-    fail_if (defrag.received != frag1_len);
-    fail_if (defrag.tail !=
-             static_cast<uint8_t*>(defrag.plain) + defrag.received);
-=======
     ck_assert(ret == 0);
     ck_assert(defrag.head != NULL);
     ck_assert(defrag.received == frag1_len);
-    ck_assert(defrag.tail == defrag.head + defrag.received);
->>>>>>> 1953458c
+    ck_assert(defrag.tail ==
+              static_cast<uint8_t*>(defrag.plain) + defrag.received);
     tail = defrag.tail;
 
 #define TRY_WRONG_2ND_FRAGMENT(frag)                                    \
@@ -148,16 +137,10 @@
 
     // 6. Try second fragment
     ret = gcs_defrag_handle_frag (&defrag, &frg2, &recv_act, FALSE);
-<<<<<<< HEAD
-    fail_if (ret != 0);
-    fail_if (defrag.received != frag1_len + frag2_len);
-    fail_if (defrag.tail !=
-             static_cast<uint8_t*>(defrag.plain) + defrag.received);
-=======
     ck_assert(ret == 0);
     ck_assert(defrag.received == frag1_len + frag2_len);
-    ck_assert(defrag.tail == defrag.head + defrag.received);
->>>>>>> 1953458c
+    ck_assert(defrag.tail ==
+              static_cast<uint8_t*>(defrag.plain) + defrag.received);
 
     // 7. Try third fragment, last one
     ret = gcs_defrag_handle_frag (&defrag, &frg3, &recv_act, FALSE);
@@ -167,56 +150,32 @@
     {                                                                   \
         const char* ptx                                                 \
             (static_cast<const char*>(cache->get_ro_plaintext(recv_act.buf))); \
-        fail_if (strncmp(ptx, act_buf, act_len),                        \
-                 "%s action received: '%s', expected '%s'",             \
-                 origin, ptx, act_buf);                                 \
+        ck_assert_msg(!strncmp(ptx, act_buf, act_len),                  \
+                      "%s action received: '%s', expected '%s'",        \
+                      origin, ptx, act_buf);                            \
         cache->free(const_cast<void*>(recv_act.buf));                   \
     }
 
     // 8. Check the action
-<<<<<<< HEAD
-    fail_if (recv_act.buf_len != (long)act_len);
-    CHECK_ACTION("Remote");
-=======
     ck_assert(recv_act.buf != NULL);
     ck_assert(recv_act.buf_len == (long)act_len);
-    ck_assert_msg(!strncmp((const char*)recv_act.buf, act_buf, act_len),
-                  "Action received: '%s', expected '%s'",recv_act.buf,act_buf);
->>>>>>> 1953458c
+    CHECK_ACTION("Remote");
     defrag_check_init (&defrag); // should be empty
 
     // 9. Try the same with local action
     ret = gcs_defrag_handle_frag (&defrag, &frg1, &recv_act, TRUE);
-<<<<<<< HEAD
-    fail_if (ret != 0);
+    ck_assert(ret == 0);
 
     ret = gcs_defrag_handle_frag (&defrag, &frg2, &recv_act, TRUE);
-    fail_if (ret != 0);
-
-    ret = gcs_defrag_handle_frag (&defrag, &frg3, &recv_act, TRUE);
-    fail_if (ret != (long)act_len);
-    CHECK_ACTION("Local");
-
-    // 10. Check the action
-    fail_if (recv_act.buf_len != (long)act_len);
-=======
-    ck_assert(ret == 0);
-//    ck_assert(defrag.head == NULL); (and now we may allocate it for cache)
-
-    ret = gcs_defrag_handle_frag (&defrag, &frg2, &recv_act, TRUE);
-    ck_assert(ret == 0);
-//    ck_assert(defrag.head == NULL); (and now we may allocate it for cache)
+    ck_assert(ret == 0);
 
     ret = gcs_defrag_handle_frag (&defrag, &frg3, &recv_act, TRUE);
     ck_assert(ret == (long)act_len);
-//    ck_assert(defrag.head == NULL); (and now we may allocate it for cache)
-
+    CHECK_ACTION("Local");
 
     // 10. Check the action
     ck_assert(recv_act.buf != NULL);
     ck_assert(recv_act.buf_len == (long)act_len);
-//    ck_assert(recv_act.buf == NULL); (and now we may allocate it for cache)
->>>>>>> 1953458c
 
     defrag_check_init (&defrag); // should be empty
 
