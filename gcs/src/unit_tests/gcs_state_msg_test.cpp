--- conflicted
+++ resolved
@@ -5,11 +5,8 @@
 #define GCS_STATE_MSG_ACCESS
 #include "../gcs_state_msg.hpp"
 
-<<<<<<< HEAD
 #include "gcs_state_msg_test.hpp" // must be included last
-=======
 #include "gu_inttypes.hpp"
->>>>>>> f29ea9a3
 
 static int const QUORUM_VERSION = 6;
 
