/*
<<<<<<< HEAD
 * Copyright (C) 2015-2019 Codership Oy <info@codership.com>
=======
 * Copyright (C) 2015-2020 Codership Oy <info@codership.com>
>>>>>>> 1953458c
 */

#ifndef __gcs_test_utils__
#define __gcs_test_utils__

#include "../gcs_group.hpp"
#include "../../../gcache/src/GCache.hpp"

namespace gcs_test
{
    class InitConfig
    {
    public:
        InitConfig(gu::Config& cfg);
        InitConfig(gu::Config& cfg, const std::string& base_name);
    private:
        void common_ctor(gu::Config& cfg);
    };

    class GcsGroup
    {
    public:

        GcsGroup();
        GcsGroup(const std::string& node_id,
                 const std::string& inc_addr,
                 bool enc,
                 gcs_proto_t gver = 1, int pver = 2, int aver = 3);

        ~GcsGroup();

        void init(const std::string& node_name,
                  const std::string& inc_addr,
                  bool         enc,
                  gcs_proto_t  gcs_proto_ver,
                  int          repl_proto_ver,
                  int          appl_proto_ver);

        struct gcs_group* group() { return &group_;  }
        struct gcs_group* operator()(){ return group();  }
        struct gcs_group* operator->(){ return &group_;  }

        gu::Config&       config() { return conf_; }
        gcache::GCache*   gcache() { return gcache_; }

        gcs_group_state_t state() const { return group_.state; }

        gcs_node_state_t  node_state() const
        { return group_.nodes[group_.my_idx].status; }

    private:

        void common_ctor(const std::string& node_name,
                         const std::string& inc_addr,
                         bool enc, gcs_proto_t gver, int rver, int aver);

        void common_dtor();

        std::string        path_;
        gu::Config         conf_;
        InitConfig         init_;
        gcache::GCache*    gcache_;
        struct gcs_group   group_;
        bool               initialized_;
    };
} /* namespace gcs_test */

struct gt_node
{
    gcs_test::GcsGroup group;
    char id[GCS_COMP_MEMB_ID_MAX_LEN + 1]; /// ID assigned by the backend

    explicit gt_node(const char* name = NULL, int gcs_proto_ver = 0);
    ~gt_node();

    gcs_node_state_t state() const { return group.node_state(); }

    gcs_seqno_t deliver_last_applied(int from, gcs_seqno_t last_applied);

};

#define GT_MAX_NODES 10

struct gt_group
{
    struct gt_node* nodes[GT_MAX_NODES];
    int             nodes_num;
    bool            primary;

    explicit gt_group(int num = 0, int gcs_proto_ver = 0, bool prim = true);
    ~gt_group();

    /* deliver new component message to all memebers */
    int deliver_component_msg(bool prim);

    /* perform state exchange between the members */
    int perform_state_exchange();

    /* add node to group (deliver new component and perform state exchange)
     * @param new_id should node get new ID? */
    int add_node(struct gt_node*, bool new_id);

    /* NOTE: this function uses simplified and determinitstic algorithm where
     *       dropped node is always replaced by the last one in group.
     *       For our purposes (reproduction of #465) it fits perfectly.
     * @return dropped node handle */
    struct gt_node* drop_node(int idx);

    /* deliver GCS_MSG_SYNC or GCS_MSG_JOIN msg*/
    int deliver_join_sync_msg (int src_idx, gcs_msg_type_t type);

    /* deliver last_applied message from node from */
    gcs_seqno_t deliver_last_applied(int from, gcs_seqno_t last_applied);

    /* @return true if all nodes in the group see node @param idx with a state
     * @param check */
    bool verify_node_state_across(int idx, gcs_node_state_t check) const;

    /* start SST on behalf of node idx (joiner)
     * @return donor idx or negative error code */
    int sst_start (int joiner_idx, const char* donor_name);

    /* Finish SST on behalf of a node idx (joiner or donor) */
    int sst_finish(int idx);

    /* join and sync added node (sst_start() + sst_finish()) */
    int sync_node(int joiner_idx);
};

#endif /* __gu_test_utils__ */<|MERGE_RESOLUTION|>--- conflicted
+++ resolved
@@ -1,9 +1,5 @@
 /*
-<<<<<<< HEAD
- * Copyright (C) 2015-2019 Codership Oy <info@codership.com>
-=======
  * Copyright (C) 2015-2020 Codership Oy <info@codership.com>
->>>>>>> 1953458c
  */
 
 #ifndef __gcs_test_utils__
@@ -76,7 +72,9 @@
     gcs_test::GcsGroup group;
     char id[GCS_COMP_MEMB_ID_MAX_LEN + 1]; /// ID assigned by the backend
 
-    explicit gt_node(const char* name = NULL, int gcs_proto_ver = 0);
+    explicit gt_node(const char* name = NULL,
+                     int gcs_proto_ver = 0,
+                     bool enc = false);
     ~gt_node();
 
     gcs_node_state_t state() const { return group.node_state(); }
@@ -93,7 +91,10 @@
     int             nodes_num;
     bool            primary;
 
-    explicit gt_group(int num = 0, int gcs_proto_ver = 0, bool prim = true);
+    explicit gt_group(int  num           = 0,
+                      int  gcs_proto_ver = 0,
+                      bool prim          = true,
+                      bool enc           = false);
     ~gt_group();
 
     /* deliver new component message to all memebers */
