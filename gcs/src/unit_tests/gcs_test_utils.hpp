--- conflicted
+++ resolved
@@ -24,14 +24,6 @@
     public:
 
         GcsGroup();
-<<<<<<< HEAD
-        GcsGroup(const std::string& node_id,
-                 const std::string& inc_addr,
-                 bool enc,
-                 gcs_proto_t gver = 1, int pver = 2, int aver = 3);
-
-=======
->>>>>>> 5dc30e69
         ~GcsGroup();
 
         void init(const std::string& node_name,
