/*
 * Copyright (C) 2015-2021 Codership Oy <info@codership.com>
 */

#include "gcs_test_utils.hpp"
#include "../../../gcache/src/gcache_test_encryption.hpp"

#include <gu_throw.hpp>

#include <boost/filesystem.hpp>

namespace gcs_test
{

void
InitConfig::common_ctor(gu::Config& cfg)
{
    gcache::GCache::register_params(cfg);
    gcs_register_params(cfg);
}

InitConfig::InitConfig(gu::Config& cfg)
{
    common_ctor(cfg);
}

InitConfig::InitConfig(gu::Config& cfg, const std::string& base_name)
{
    common_ctor(cfg);
    std::string p("gcache.size=1K;gcache.page_size=1K;gcache.name=");
    p += base_name;
#ifndef NDEBUG
    p += ";gcache.debug=4"; // additional gcache page debug info
#endif
    gu_trace(cfg.parse(p));
}

GcsGroup::GcsGroup() :
    path_   ("./"),
    conf_   (),
    init_   (conf_, "group"),
    gcache_ (NULL),
    group_  (NULL),
    initialized_(false)
{}

void
GcsGroup::common_ctor(const std::string& node_name,
                      const std::string& inc_addr,
                      bool         enc,
                      gcs_proto_t  gver,
                      int          rver,
                      int          aver)
{
    assert(NULL  == gcache_);
    assert(false == initialized_);
    assert(path_ == "./");

    path_ += node_name + "_gcache";
    boost::filesystem::path const path(path_);
    if (boost::filesystem::exists(path))
    {
        bool ok(false);
        if (path != boost::filesystem::current_path())
            ok = boost::filesystem::remove_all(path);

        if (!ok)
        {
            gu_throw_fatal << "Can't remove: " << path;
        }
    }

<<<<<<< HEAD
    if (!boost::filesystem::create_directories(path))
    {
        gu_throw_fatal << "Could not create directory: " << path
                       << (boost::filesystem::exists(path) ?
                           ": already exists." : ": doesn't exist.");
    }

    if (enc)
    {
        gcache_ = new gcache::GCache(NULL,conf_, path_, gcache_test_encrypt_cb,
                                     NULL);
        wsrep_enc_key_t const key = { node_name.c_str(), node_name.length() };
        gcache_->set_enc_key(key);
    }
    else
    {
        gcache_ = new gcache::GCache(NULL, conf_, path_);
    }

    int const err(gcs_group_init(&group_, &conf_,
                                 reinterpret_cast<gcache_t*>(gcache_),
                                 node_name.c_str(), inc_addr.c_str(),
                                 gver, rver, aver));
    if (err)
    {
        gu_throw_error(-err) << "GcsGroup init failed: " << -err;
    }

    initialized_ = true;
}

GcsGroup::GcsGroup(const std::string& node_id,
                   const std::string& inc_addr,
                   bool enc,
                   gcs_proto_t gver, int rver, int aver) :
    path_   ("./"),
    conf_   (),
    init_   (conf_, node_id),
    gcache_ (NULL),
    group_  (),
    initialized_(false)
{
    common_ctor(node_id, inc_addr, enc, gver, rver, aver);
}

=======
    conf_.set("gcache.name", std::string(node_name) + ".cache");
    gcache_ = new gcache::GCache(NULL, conf_, ".");
    group_ = new gcs_group(conf_, reinterpret_cast<gcache_t*>(gcache_),
                           node_name, inc_addr, gver, rver, aver);
    initialized_ = true;
}

>>>>>>> e6f773b4
void
GcsGroup::common_dtor()
{
    if (initialized_)
    {
        assert(NULL != gcache_);
        assert(NULL != group_);
        delete group_;
        delete gcache_;

        boost::filesystem::path path(path_);
        if (path != boost::filesystem::current_path())
        {
            boost::filesystem::remove_all(path);
        }
    }
    else
    {
        assert(NULL == gcache_);
        assert(NULL == group_);
    }
}

void
GcsGroup::init(const std::string& node_name,
               const std::string& inc_addr,
               bool         enc,
               gcs_proto_t  gcs_proto_ver,
               int          repl_proto_ver,
               int          appl_proto_ver)
{
    common_dtor();
    initialized_ = false;
    gcache_ = NULL;
    path_ = "./";
    conf_.set("gcache.dir", "");
    common_ctor(node_name, inc_addr, enc,
                gcs_proto_ver, repl_proto_ver, appl_proto_ver);
}

GcsGroup::~GcsGroup()
{
    common_dtor();
}

} // namespace

#include "../gcs_comp_msg.hpp"
#include <check.h>

gcs_seqno_t
gt_node::deliver_last_applied(int const from, gcs_seqno_t const la)
{
    gcs_seqno_t buf(gcs_seqno_htog(la));

    gcs_recv_msg_t const msg(&buf, sizeof(buf), sizeof(buf),
                             from,
                             GCS_MSG_LAST);
    return gcs_group_handle_last_msg(group(), &msg);
}

gt_node::gt_node(const char* const name,
                 int const gcs_proto_ver,
                 bool const enc)
    : group(),
      id()
{
    if (name)
    {
        snprintf(id, sizeof(id) - 1, "%s", name);
    }
    else
    {
        snprintf(id, sizeof(id) - 1, "%p", this);
    }

    id[sizeof(id) - 1] = '\0';

    int const str_len = sizeof(id) + 6;
    char name_str[str_len] = { '\0', };
    char addr_str[str_len] = { '\0', };
    snprintf(name_str, str_len - 1, "name_%s", id);
    snprintf(addr_str, str_len - 1, "addr_%s", id);

    group.init(name_str, addr_str, enc, gcs_proto_ver, 0, 0);
}

gt_node::~gt_node()
{
}

/* delivers new component message to all memebers */
int
gt_group::deliver_component_msg(bool const prim)
{
    for (int i = 0; i < nodes_num; i++)
    {
        gcs_comp_msg_t* msg = gcs_comp_msg_new(prim, false, i, nodes_num, 0);
        if (msg)
        {
            for (int j = 0; j < nodes_num; j++) {
                const struct gt_node* const node(nodes[j]);
                long ret = gcs_comp_msg_add (msg, node->id, j);
                ck_assert_msg(j == ret, "Failed to add %d member: %ld (%s)",
                              j, ret, strerror(-ret));
                /* check that duplicate node ID is ignored */
                ret = gcs_comp_msg_add (msg, node->id, j);
                ck_assert_msg(ret < 0, "Added duplicate %d member", j);
            }

            /* check component message */
            ck_assert(i == gcs_comp_msg_self(msg));
            ck_assert(nodes_num == gcs_comp_msg_num(msg));

            for (int j = 0; j < nodes_num; j++) {
                const char* const src_id = nodes[j]->id;
                const char* const dst_id = gcs_comp_msg_member(msg, j)->id;
                ck_assert_msg(!strcmp(src_id, dst_id),
                              "%d node id %s, recorded in comp msg as %s",
                              j, src_id, dst_id);

                gcs_segment_t const dst_seg(gcs_comp_msg_member(msg,j)->segment);
                ck_assert_msg(j == dst_seg,
                              "%d node segment %d, recorded in comp msg as %d",
                              j, j, (int)dst_seg);
            }

            gcs_group_state_t ret =
                gcs_group_handle_comp_msg(nodes[i]->group(), msg);

            ck_assert(ret == GCS_GROUP_WAIT_STATE_UUID);

            gcs_comp_msg_delete (msg);

            /* check that uuids are properly recorded in internal structures */
            for (int j = 0; j < nodes_num; j++) {
                const char* src_id = nodes[j]->id;
                const char* dst_id = nodes[i]->group()->nodes[j].id;
                ck_assert_msg(!strcmp(src_id, dst_id),
                              "%d node id %s, recorded at node %d as %s",
                              j, src_id, i, dst_id);
            }
        }
        else {
            return -ENOMEM;
        }
    }

    return 0;
}

int
gt_group::perform_state_exchange()
{
    /* first deliver state uuid message */
    gu_uuid_t state_uuid;
    gu_uuid_generate (&state_uuid, NULL, 0);

    gcs_recv_msg_t uuid_msg(&state_uuid,
                            sizeof (state_uuid),
                            sizeof (state_uuid),
                            0,
                            GCS_MSG_STATE_UUID);

    gcs_group_state_t state;
    int i;
    for (i = 0; i < nodes_num; i++) {
        state = gcs_group_handle_uuid_msg (nodes[i]->group(),&uuid_msg);
        ck_assert_msg(state == GCS_GROUP_WAIT_STATE_MSG,
                      "Wrong group state after STATE_UUID message. "
                      "Expected: %d, got: %d", GCS_GROUP_WAIT_STATE_MSG, state);
    }

    /* complete state message exchange */
    for (i = 0; i < nodes_num; i++)
    {
        /* create state message from node i */
        gcs_state_msg_t* state =
            gcs_group_get_state (nodes[i]->group());
        ck_assert(NULL != state);

        ssize_t state_len = gcs_state_msg_len (state);
        uint8_t state_buf[state_len];
        gcs_state_msg_write (state_buf, state);

        gcs_recv_msg_t state_msg(state_buf,
                                 sizeof (state_buf),
                                 sizeof (state_buf),
                                 i,
                                 GCS_MSG_STATE_MSG);

        /* deliver to each of the nodes */
        int j;
        for (j = 0; j < nodes_num; j++) {
            gcs_group_state_t ret =
                gcs_group_handle_state_msg (nodes[j]->group(), &state_msg);

            if (nodes_num - 1 == i) { // a message from the last node
                assert(ret == GCS_GROUP_PRIMARY);
                ck_assert_msg(ret == GCS_GROUP_PRIMARY,
                              "Handling state msg failed: sender %d, "
                              "receiver %d, ret: %d", i, j, ret);
            }
            else {
                ck_assert_msg(ret == GCS_GROUP_WAIT_STATE_MSG,
                              "Handling state msg failed: sender %d, "
                              "receiver %d, ret: %d", i, j, ret);
            }
        }

        gcs_state_msg_destroy (state);
    }

    return 0;
}

int
gt_group::add_node(struct gt_node* node, bool const new_id)
{
    if (GT_MAX_NODES == nodes_num) return -ERANGE;

    if (new_id) {
        gu_uuid_t node_uuid;
        gu_uuid_generate (&node_uuid, NULL, 0);
        gu_uuid_print (&node_uuid, (char*)node->id, sizeof (node->id));
        gu_debug ("Node %d (%p) UUID: %s", nodes_num, node, node->id);
    }

    nodes[nodes_num] = node;
    nodes_num++;

    /* check that all node ids are different */
    int i;
    for (i = 0; i < nodes_num; i++) {
        int j;
        for (j = i+1; j < nodes_num; j++) {
            ck_assert_msg(strcmp(nodes[i]->id, nodes[j]->id),
                          "%d (%p) and %d (%p) have the same id: %s/%s",
                          i, nodes[i], j, nodes[j], nodes[i]->id, nodes[j]->id);
        }
    }

    /* deliver new component message to all nodes */
    int ret = deliver_component_msg(primary);
    ck_assert_msg(ret == 0, "Component message delivery failed: %d (%s)",
                  ret, strerror(-ret));

    /* deliver state exchange uuid */
    ret = perform_state_exchange();
    ck_assert_msg(ret == 0, "State exchange failed: %d (%s)",
                  ret, strerror(-ret));

    return 0;
}

/* NOTE: this function uses simplified and determinitstic algorithm where
 *       dropped node is always replaced by the last one in group.
 *       For our purposes (reproduction of #465) it fits perfectly. */
struct gt_node*
gt_group::drop_node(int const idx)
{
    ck_assert(idx >= 0);
    ck_assert(idx < nodes_num);

    struct gt_node* dropped = nodes[idx];

    nodes[idx] = nodes[nodes_num - 1];
    nodes[nodes_num - 1] = NULL;
    nodes_num--;

    if (nodes_num > 0) {
        deliver_component_msg(primary);
        perform_state_exchange();
    }

    return dropped;
}

/* for delivery of GCS_MSG_SYNC or GCS_MSG_JOIN msg*/
int
gt_group::deliver_join_sync_msg(int const src, gcs_msg_type_t const type)
{
    gcs_seqno_t    seqno = nodes[src]->group()->act_id_;
    gcs_recv_msg_t msg(&seqno,
                       sizeof (seqno),
                       sizeof (seqno),
                       src,
                       type);

    int ret = -1;
    int i;
    for (i = 0; i < nodes_num; i++) {
        gcs_group_t* const group = nodes[i]->group();
        switch (type) {
        case GCS_MSG_JOIN:
            ret = gcs_group_handle_join_msg(group, &msg);
            mark_point();
            if (i == src) {
                ck_assert_msg(ret == 1,
                              "%d failed to handle own JOIN message: %d (%s)",
                              i, ret, strerror (-ret));
            }
            else {
                ck_assert_msg(ret == 0,
                              "%d failed to handle other JOIN message: %d (%s)",
                              i, ret, strerror (-ret));
            }
            break;
        case GCS_MSG_SYNC:
            ret = gcs_group_handle_sync_msg(group, &msg);
            if (i == src) {
                ck_assert_msg(ret == 1 ||
                              group->nodes[src].status != GCS_NODE_STATE_JOINED,
                              "%d failed to handle own SYNC message: %d (%s)",
                              i, ret, strerror (-ret));
            }
            else {
                ck_assert_msg(ret == 0,
                              "%d failed to handle other SYNC message: %d (%s)",
                              i, ret, strerror (-ret));
            }
            break;
        default:
            ck_abort_msg("wrong message type: %d", type);
        }
    }

    return ret;
}

gcs_seqno_t
gt_group::deliver_last_applied(int const from, gcs_seqno_t const la)
{
    gcs_seqno_t res = GCS_SEQNO_ILL;

    if (nodes_num > 0) res = nodes[0]->deliver_last_applied(from, la);

    for (int i(1); i < nodes_num; ++i)
    {
        ck_assert(nodes[i]->deliver_last_applied(from, la) == res);
    }

    return res;
}

bool
gt_group::verify_node_state_across(int const idx, gcs_node_state_t const check)
const
{
    for (int i(0); i < nodes_num; i++)
    {
        gcs_node_state_t const state(nodes[i]->group()->nodes[idx].status);
        if (check != state) {
            gu_error("At node %d node's %d status is not %d, but %d",
                     i, idx, check, state);
            return false;
        }
    }

    return true;
}

/* start SST on behalf of node idx (joiner)
 * @return donor idx or negative error code */
int
gt_group::sst_start (int const joiner_idx,const char* donor_name)
{
    ck_assert(joiner_idx >= 0);
    ck_assert(joiner_idx <  nodes_num);

    ssize_t const req_len = strlen(donor_name) + 2;
    // leave one byte as sst request payload

    int donor_idx = -1;
    int i;
    for (i = 0; i < nodes_num; i++)
    {
        gcache::GCache* const gcache(nodes[i]->group.gcache());
        ck_assert(NULL != gcache);
        // sst request is expected to be dynamically allocated
        void* ptx; // plaintext buffer
        char* const req_buf = (char*)gcache->malloc(req_len, ptx);
        ck_assert(NULL != req_buf);
        ck_assert(NULL != ptx);
        ::memset(ptx, 0, req_len);
        sprintf (static_cast<char*>(ptx), "%s", donor_name);
        gcache->drop_plaintext(req_buf);

        struct gcs_act_rcvd req(gcs_act(req_buf, req_len, GCS_ACT_STATE_REQ),
                                NULL,
                                GCS_SEQNO_ILL,
                                joiner_idx);

        int ret = gcs_group_handle_state_request(nodes[i]->group(), &req);

        if (ret < 0) { // don't fail here, we may want to test negatives
            gu_error ("Handling state request to '%s' failed: %d (%s)",
                      donor_name, ret, strerror (-ret));
            return ret;
        }

        if (i == joiner_idx) {
            ck_assert(ret == req_len);
            gcache->free(req_buf); // passed to joiner
        }
        else {
            if (ret > 0) {
                if (donor_idx < 0) {
                    ck_assert(req.id == i);
                    donor_idx = i;
                    gcache->free(req_buf); // passed to donor
                }
                else {
                    ck_abort_msg("More than one donor selected: %d, first "
                                 "donor: %d", i, donor_idx);
                }
            }
        }
    }

    ck_assert_msg(donor_idx >= 0, "Failed to select donor");

    for (i = 0; i < nodes_num; i++) {
        gcs_group_t* const group = nodes[i]->group();
        gcs_node_t* const donor = &group->nodes[donor_idx];
        gcs_node_state_t state = donor->status;
        ck_assert_msg(state == GCS_NODE_STATE_DONOR, "%d is not donor at %d",
                      donor_idx, i);
        int dc = donor->desync_count;
        ck_assert_msg(dc >= 1, "donor %d at %d has desync_count %d",
                      donor_idx, i, dc);

        gcs_node_t* const joiner = &group->nodes[joiner_idx];
        state = joiner->status;
        ck_assert_msg(state == GCS_NODE_STATE_JOINER, "%d is not joiner at %d",
                      joiner_idx, i);
        dc = joiner->desync_count;
        ck_assert_msg(dc == 0, "joiner %d at %d has desync_count %d",
                      donor_idx, i, dc);

        /* check that donor and joiner point at each other */
        ck_assert_msg(!memcmp(group->nodes[donor_idx].joiner,
                              group->nodes[joiner_idx].id,
                              GCS_COMP_MEMB_ID_MAX_LEN+1),
                      "Donor points at wrong joiner: expected %s, got %s",
                      group->nodes[joiner_idx].id,group->nodes[donor_idx].joiner);

        ck_assert_msg(!memcmp(group->nodes[joiner_idx].donor,
                              group->nodes[donor_idx].id,
                              GCS_COMP_MEMB_ID_MAX_LEN+1),
                      "Joiner points at wrong donor: expected %s, got %s",
                      group->nodes[donor_idx].id,group->nodes[joiner_idx].donor);
    }

    return donor_idx;
}

/* Finish SST on behalf of a node idx (joiner or donor) */
int
gt_group::sst_finish(int const idx)
{
    gcs_node_state_t node_state;

    deliver_join_sync_msg(idx, GCS_MSG_JOIN);
    node_state = nodes[idx]->state();
    ck_assert(node_state == GCS_NODE_STATE_JOINED);

    deliver_join_sync_msg(idx, GCS_MSG_SYNC);
    node_state = nodes[idx]->state();
    ck_assert(node_state == GCS_NODE_STATE_SYNCED);

    return 0;
}

int
gt_group::sync_node(int const joiner_idx)
{
    gcs_node_state_t const node_state(nodes[joiner_idx]->state());
    ck_assert(node_state == GCS_NODE_STATE_PRIM);

    // initiate SST
    int const donor_idx(sst_start(joiner_idx, ""));
    ck_assert(donor_idx >= 0);
    ck_assert(donor_idx != joiner_idx);

    // complete SST
    int err;
    err = sst_finish(donor_idx);
    ck_assert(0 == err);
    err = sst_finish(joiner_idx);
    ck_assert(0 == err);

    return 0;
}

gt_group::gt_group(int const num, int const gcs_proto_ver, bool const prim,
                   bool const enc)
    : nodes(),
      nodes_num(0),
      primary(prim)
{
    if (num > 0)
    {
        for (int i = 0; i < num; ++i)
        {
            char name[32];
            sprintf(name, "%d", i);
            add_node(new gt_node(name, gcs_proto_ver, enc), true);
            bool const prim_state(nodes[0]->group.state() == GCS_GROUP_PRIMARY);
            ck_assert(prim_state == prim);

            gcs_node_state_t node_state(nodes[i]->state());
            if (primary)
            {
                if (0 == i)
                {
                    ck_assert(node_state == GCS_NODE_STATE_JOINED);

                    deliver_join_sync_msg(0, GCS_MSG_SYNC);
                    node_state = nodes[0]->state();
                    ck_assert(node_state == GCS_NODE_STATE_SYNCED);
                }
                else
                {
                    ck_assert(node_state == GCS_NODE_STATE_PRIM);

                    // initiate SST
                    int const donor_idx(sst_start(i, ""));
                    ck_assert(donor_idx >= 0);
                    ck_assert(donor_idx != i);

                    // complete SST
                    int err;
                    err = sst_finish(donor_idx);
                    ck_assert(0 == err);
                    err = sst_finish(i);
                    ck_assert(0 == err);
                }
            }
            else
            {
                ck_assert(node_state == GCS_NODE_STATE_NON_PRIM);
            }
        }
    }

    ck_assert(num == nodes_num);
}

gt_group::~gt_group()
{
    while (nodes_num)
    {
        struct gt_node* const node(drop_node(0));
        ck_assert(node != NULL);
        delete node;
    }
}<|MERGE_RESOLUTION|>--- conflicted
+++ resolved
@@ -70,7 +70,6 @@
         }
     }
 
-<<<<<<< HEAD
     if (!boost::filesystem::create_directories(path))
     {
         gu_throw_fatal << "Could not create directory: " << path
@@ -90,41 +89,11 @@
         gcache_ = new gcache::GCache(NULL, conf_, path_);
     }
 
-    int const err(gcs_group_init(&group_, &conf_,
-                                 reinterpret_cast<gcache_t*>(gcache_),
-                                 node_name.c_str(), inc_addr.c_str(),
-                                 gver, rver, aver));
-    if (err)
-    {
-        gu_throw_error(-err) << "GcsGroup init failed: " << -err;
-    }
-
+    group_ = new gcs_group(conf_, reinterpret_cast<gcache_t*>(gcache_),
+                           node_name.c_str(), inc_addr.c_str(), gver, rver, aver);
     initialized_ = true;
 }
 
-GcsGroup::GcsGroup(const std::string& node_id,
-                   const std::string& inc_addr,
-                   bool enc,
-                   gcs_proto_t gver, int rver, int aver) :
-    path_   ("./"),
-    conf_   (),
-    init_   (conf_, node_id),
-    gcache_ (NULL),
-    group_  (),
-    initialized_(false)
-{
-    common_ctor(node_id, inc_addr, enc, gver, rver, aver);
-}
-
-=======
-    conf_.set("gcache.name", std::string(node_name) + ".cache");
-    gcache_ = new gcache::GCache(NULL, conf_, ".");
-    group_ = new gcs_group(conf_, reinterpret_cast<gcache_t*>(gcache_),
-                           node_name, inc_addr, gver, rver, aver);
-    initialized_ = true;
-}
-
->>>>>>> e6f773b4
 void
 GcsGroup::common_dtor()
 {
