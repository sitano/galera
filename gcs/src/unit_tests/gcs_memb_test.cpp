--- conflicted
+++ resolved
@@ -1,5 +1,5 @@
 /*
- * Copyright (C) 2011-2015 Codership Oy <info@codership.com>
+ * Copyright (C) 2011-2016 Codership Oy <info@codership.com>
  *
  * $Id$
  */
@@ -7,16 +7,12 @@
 #include "../gcs_group.hpp"
 #include "../gcs_comp_msg.hpp"
 
+#include "gu_uuid.h"
+
 #include "gcs_test_utils.hpp"
-
-#include "gu_uuid.h"
-
 #include "gcs_memb_test.hpp" // must be included last
 
 using namespace gcs_test;
-
-#include <check.h>
-#include "gcs_memb_test.hpp"
 
 struct node
 {
@@ -60,12 +56,13 @@
                 fail_if (strcmp(src_id, dst_id),
                          "%d node id %s, recorded in comp msg as %s",
                          j, src_id, dst_id);
-//                gcs_segment_t const src_seg = group->nodes[j]->segment;
                 gcs_segment_t const dst_seg(gcs_comp_msg_member(msg,j)->segment);
                 fail_if (j != dst_seg,
                          "%d node segment %d, recorded in comp msg as %d",
                          j, j, (int)dst_seg);
             }
+
+            mark_point();
 
             gcs_group_state_t ret =
                 gcs_group_handle_comp_msg (group->nodes[i]->group(), msg);
@@ -346,15 +343,10 @@
     fail_if (donor_idx < 0, "Failed to select donor");
 
     for (i = 0; i < group->nodes_num; i++) {
-<<<<<<< HEAD
-        gcs_node_state_t state;
         gcs_group_t* const gr(group->nodes[i]->group());
-        state = gr->nodes[donor_idx].status;
-=======
-        gcs_group_t* const gr = &group->nodes[i]->group;
-        gcs_node_t* const donor = &gr->nodes[donor_idx];
-        gcs_node_state_t state = donor->status;
->>>>>>> 5c765eb1
+        gcs_node_t* const donor(&gr->nodes[donor_idx]);
+        gcs_node_state_t state(donor->status);
+
         fail_if (state != GCS_NODE_STATE_DONOR, "%d is not donor at %d",
                  donor_idx, i);
         int dc = donor->desync_count;
@@ -400,7 +392,7 @@
 
         sprintf(name_str, "node%d", i);
         sprintf(addr_str, "addr%d", i);
-        nodes[i].group.init(name_str, addr_str, 0, 0, 0);
+        nodes[i].group.init(name_str, addr_str, 1, 0, 0);
     }
 
     gcs_node_state_t node_state;
@@ -427,12 +419,8 @@
 
     fail_if (verify_node_state_across_group (&group, 0, GCS_NODE_STATE_SYNCED));
 
-<<<<<<< HEAD
-    group_sst_start (&group, 2, nodes[0].group->nodes[0].name);
-=======
-    group_sst_start (&group, 2, nodes[0].group.nodes[0].name);
+    group_sst_start (&group, 2, nodes[0].group()->nodes[0].name);
     mark_point();
->>>>>>> 5c765eb1
     deliver_join_sync_msg (&group, 0, GCS_MSG_JOIN); // end of donor SST
     deliver_join_sync_msg (&group, 0, GCS_MSG_SYNC); // donor synced
     deliver_join_sync_msg (&group, 2, GCS_MSG_SYNC); // joiner can't sync
@@ -461,7 +449,7 @@
     fail_if (ret <= 0, "gcs_group_act_cnf() retruned %zd (%s)",
              ret, strerror (-ret));
     fail_if (ret != act->buf_len);
-    fail_if (proto_ver != 0 /* current version */, "proto_ver = %d", proto_ver);
+    fail_if (proto_ver != 1 /* current version */, "proto_ver = %d", proto_ver);
     const gcs_act_cchange conf(act->buf, act->buf_len);
     int const my_idx(rcvd.id);
     fail_if (my_idx != 1);
