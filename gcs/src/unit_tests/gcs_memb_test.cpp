--- conflicted
+++ resolved
@@ -1,9 +1,5 @@
 /*
-<<<<<<< HEAD
- * Copyright (C) 2011-2019 Codership Oy <info@codership.com>
-=======
  * Copyright (C) 2011-2020 Codership Oy <info@codership.com>
->>>>>>> 1953458c
  *
  * $Id$
  */
@@ -20,378 +16,6 @@
 
 using namespace gcs_test;
 
-<<<<<<< HEAD
-struct node
-{
-    GcsGroup group;
-    char     id[GCS_COMP_MEMB_ID_MAX_LEN + 1]; /// ID assigned by the backend
-};
-
-#define MAX_NODES 10
-
-struct group
-{
-    struct node* nodes[MAX_NODES];
-    int          nodes_num;
-};
-
-/* delivers new component message to all memebers */
-static int
-deliver_component_msg (struct group* group, bool prim)
-{
-    int i;
-
-    for (i = 0; i < group->nodes_num; i++) {
-        gcs_comp_msg_t* msg = gcs_comp_msg_new (prim, false, i,
-                                                group->nodes_num, 0);
-        if (msg) {
-            int j;
-
-            for (j = 0; j < group->nodes_num; j++) {
-                const struct node* const node = group->nodes[j];
-                long ret = gcs_comp_msg_add (msg, node->id, j);
-                fail_if (j != ret, "Failed to add %d member: %ld (%s)",
-                         j, ret, strerror(-ret));
-            }
-
-            /* check component message */
-            fail_if (i != gcs_comp_msg_self(msg));
-            fail_if (group->nodes_num != gcs_comp_msg_num(msg));
-            for (j = 0; j < group->nodes_num; j++) {
-                const char* const src_id = group->nodes[j]->id;
-                const char* const dst_id = gcs_comp_msg_member(msg, j)->id;
-                fail_if (strcmp(src_id, dst_id),
-                         "%d node id %s, recorded in comp msg as %s",
-                         j, src_id, dst_id);
-                gcs_segment_t const dst_seg(gcs_comp_msg_member(msg,j)->segment);
-                fail_if (j != dst_seg,
-                         "%d node segment %d, recorded in comp msg as %d",
-                         j, j, (int)dst_seg);
-            }
-
-            mark_point();
-
-            gcs_group_state_t ret =
-                gcs_group_handle_comp_msg (group->nodes[i]->group(), msg);
-
-            fail_if (ret != GCS_GROUP_WAIT_STATE_UUID);
-
-            gcs_comp_msg_delete (msg);
-
-            /* check that uuids are properly recorded in internal structures */
-            for (j = 0; j < group->nodes_num; j++) {
-                const char* src_id = group->nodes[j]->id;
-                const char* dst_id = group->nodes[i]->group->nodes[j].id;
-                fail_if (strcmp(src_id, dst_id),
-                         "%d node id %s, recorded at node %d as %s",
-                         j, src_id, i, dst_id);
-            }
-        }
-        else {
-            return -ENOMEM;
-        }
-    }
-
-    return 0;
-}
-
-
-static long
-perform_state_exchange (struct group* group)
-{
-    /* first deliver state uuid message */
-    gu_uuid_t state_uuid;
-    gu_uuid_generate (&state_uuid, NULL, 0);
-
-    gcs_recv_msg_t uuid_msg(&state_uuid,
-                            sizeof (state_uuid),
-                            sizeof (state_uuid),
-                            0,
-                            GCS_MSG_STATE_UUID);
-
-    gcs_group_state_t state;
-    int i;
-    for (i = 0; i < group->nodes_num; i++) {
-        state = gcs_group_handle_uuid_msg (group->nodes[i]->group(),&uuid_msg);
-        fail_if (state != GCS_GROUP_WAIT_STATE_MSG,
-                 "Wrong group state after STATE_UUID message. "
-                 "Expected: %d, got: %d", GCS_GROUP_WAIT_STATE_MSG, state);
-    }
-
-    /* complete state message exchange */
-    for (i = 0; i < group->nodes_num; i++)
-    {
-        /* create state message from node i */
-        gcs_state_msg_t* state = gcs_group_get_state(group->nodes[i]->group());
-        fail_if (NULL == state);
-
-        ssize_t state_len = gcs_state_msg_len (state);
-        uint8_t state_buf[state_len];
-        gcs_state_msg_write (state_buf, state);
-
-        gcs_recv_msg_t state_msg(state_buf,
-                                 sizeof (state_buf),
-                                 sizeof (state_buf),
-                                 i,
-                                 GCS_MSG_STATE_MSG);
-
-        /* deliver to each of the nodes */
-        int j;
-        for (j = 0; j < group->nodes_num; j++) {
-            gcs_group_state_t ret =
-                gcs_group_handle_state_msg(group->nodes[j]->group(), &state_msg);
-
-            if (group->nodes_num - 1 == i) { // a message from the last node
-                fail_if (ret != GCS_GROUP_PRIMARY,
-                         "Handling state msg failed: sender %d, receiver %d",
-                         i, j);
-            }
-            else {
-                fail_if (ret != GCS_GROUP_WAIT_STATE_MSG,
-                         "Handling state msg failed: sender %d, receiver %d",
-                         i, j);
-            }
-        }
-
-        gcs_state_msg_destroy (state);
-    }
-
-    return 0;
-}
-
-static int
-group_add_node (struct group* group, struct node* node, bool new_id)
-{
-    if (new_id) {
-        gu_uuid_t node_uuid;
-        gu_uuid_generate (&node_uuid, NULL, 0);
-        gu_uuid_print (&node_uuid, (char*)node->id, sizeof (node->id));
-        gu_debug ("Node %d (%p) UUID: %s", group->nodes_num, node, node->id);
-    }
-
-    group->nodes[group->nodes_num] = node;
-    group->nodes_num++;
-
-    /* check that all node ids are different */
-    int i;
-    for (i = 0; i < group->nodes_num; i++) {
-        int j;
-        for (j = i+1; j < group->nodes_num; j++) {
-            fail_if (!strcmp (group->nodes[i]->id, group->nodes[j]->id),
-                     "%d (%p) and %d (%p) have the same id: %s/%s",
-                     i, group->nodes[i], j,group->nodes[j],
-                     group->nodes[i]->id, group->nodes[j]->id);
-        }
-    }
-
-    /* deliver new component message to all nodes */
-    long ret = deliver_component_msg (group, true);
-    fail_if (ret != 0, "Component message delivery failed: %d (%s)",
-             ret, strerror(-ret));
-
-    /* deliver state exchange uuid */
-    ret = perform_state_exchange (group);
-    fail_if (ret != 0, "State exchange failed: %d (%s)",
-             ret, strerror(-ret));
-
-    return 0;
-}
-
-/* NOTE: this function uses simplified and determinitstic algorithm where
- *       dropped node is always replaced by the last one in group.
- *       For our purposes (reproduction of #465) it fits perfectly. */
-static struct node*
-group_drop_node (struct group* group, int idx)
-{
-    struct node* dropped = group->nodes[idx];
-
-    group->nodes[idx] = group->nodes[group->nodes_num - 1];
-    group->nodes[group->nodes_num - 1] = NULL;
-    group->nodes_num--;
-
-    if (group->nodes_num > 0) {
-        deliver_component_msg (group, true);
-        perform_state_exchange (group);
-    }
-
-    return dropped;
-}
-
-static gcs_node_state_t
-get_node_state (struct node* node)
-{
-    return node->group->nodes[node->group->my_idx].status;
-}
-
-/* for delivery of GCS_MSG_SYNC or GCS_MSG_JOIN msg*/
-static long
-deliver_join_sync_msg (struct group* const group, int const src,
-                       gcs_msg_type_t type)
-{
-    gcs_seqno_t    seqno = group->nodes[src]->group->act_id_;
-    gcs_recv_msg_t msg(&seqno,
-                       sizeof (seqno),
-                       sizeof (seqno),
-                       src,
-                       type);
-
-    long ret = -1;
-    int i;
-    for (i = 0; i < group->nodes_num; i++) {
-        gcs_group_t* const gr(group->nodes[i]->group());
-        switch (type) {
-        case GCS_MSG_JOIN:
-            ret = gcs_group_handle_join_msg(gr, &msg);
-            mark_point();
-            if (i == src) {
-                fail_if (ret != 1,
-                         "%d failed to handle own JOIN message: %d (%s)",
-                         i, ret, strerror (-ret));
-            }
-            else {
-                fail_if (ret != 0,
-                         "%d failed to handle other JOIN message: %d (%s)",
-                         i, ret, strerror (-ret));
-            }
-            break;
-        case GCS_MSG_SYNC:
-            ret = gcs_group_handle_sync_msg(gr, &msg);
-            if (i == src) {
-                fail_if (ret != 1 &&
-                         gr->nodes[src].status == GCS_NODE_STATE_JOINED,
-                         "%d failed to handle own SYNC message: %d (%s)",
-                         i, ret, strerror (-ret));
-            }
-            else {
-                fail_if (ret != 0,
-                         "%d failed to handle other SYNC message: %d (%s)",
-                         i, ret, strerror (-ret));
-            }
-            break;
-        default:
-            fail_if (true, "wrong message type: %d", type);
-        }
-    }
-
-    return ret;
-}
-
-static bool
-verify_node_state_across_group (struct group* group, int const idx,
-                                gcs_node_state_t const check)
-{
-    bool ret = false;
-    int i;
-    for (i = 0; i < group->nodes_num; i++)
-    {
-        gcs_node_state_t state = group->nodes[i]->group->nodes[idx].status;
-        if (check != state) {
-            gu_error("At node %d node's %d status is not %d, but %d",
-                     i, idx, check, state);
-            ret = true;
-        }
-    }
-
-    return ret;
-}
-
-/* start SST on behalf of node idx (joiner) */
-static long
-group_sst_start (struct group* group, int const src_idx, const char* donor)
-{
-    ssize_t const req_len = strlen (donor) + 2;
-    // leave one byte as sst request payload
-
-    int donor_idx = -1;
-    int i;
-    for (i = 0; i < group->nodes_num; i++)
-    {
-        void* req_ptx;
-        void* req_buf = group->nodes[i]->group.gcache()->malloc(req_len,req_ptx);
-        fail_if (NULL == req_buf);
-        fail_if (NULL == req_ptx);
-        sprintf (static_cast<char*>(req_ptx), "%s", donor);
-        mark_point();
-        group->nodes[i]->group.gcache()->drop_plaintext(req_buf);
-
-        /* slave queue */
-
-        struct gcs_act_rcvd req(
-            gcs_act(req_buf, req_len, GCS_ACT_STATE_REQ),
-            NULL,
-            GCS_SEQNO_ILL,
-            src_idx);
-
-        long ret;
-
-        ret = gcs_group_handle_state_request(group->nodes[i]->group(), &req);
-
-        if (ret < 0) { // don't fail here, we may want to test negatives
-            gu_error (ret < 0, "Handling state request to '%s' failed: %d (%s)",
-                      donor, ret, strerror (-ret));
-            return ret;
-        }
-
-        if (i == src_idx) {
-            fail_if (ret != req_len);
-            // passed to joiner
-            group->nodes[i]->group.gcache()->free(req_buf); // discarded
-        }
-        else {
-            if (ret > 0) {
-                if (donor_idx < 0) {
-                    fail_if (req.id != i);
-                    donor_idx = i;
-                    // passed to donor
-                    group->nodes[i]->group.gcache()->get_ro_plaintext(req_buf);
-                    // parsed
-                    group->nodes[i]->group.gcache()->free(req_buf);
-                }
-                else {
-                    fail_if(true,
-                            "More than one donor selected: %d, first donor: %d",
-                            i, donor_idx);
-                }
-            }
-        }
-    }
-
-    fail_if (donor_idx < 0, "Failed to select donor");
-
-    for (i = 0; i < group->nodes_num; i++) {
-        gcs_group_t* const gr(group->nodes[i]->group());
-        gcs_node_t* const donor(&gr->nodes[donor_idx]);
-        gcs_node_state_t state(donor->status);
-
-        fail_if (state != GCS_NODE_STATE_DONOR, "%d is not donor at %d",
-                 donor_idx, i);
-        int dc = donor->desync_count;
-        fail_if (dc < 1, "donor %d at %d has desync_count %d", donor_idx, i,dc);
-
-        gcs_node_t* const joiner = &gr->nodes[src_idx];
-        state = joiner->status;
-        fail_if (state != GCS_NODE_STATE_JOINER, "%d is not joiner at %d",
-                 src_idx, i);
-        dc = joiner->desync_count;
-        fail_if (dc != 0, "joiner %d at %d has desync_count %d",donor_idx,i,dc);
-
-        /* check that donor and joiner point at each other */
-        fail_if (memcmp (gr->nodes[donor_idx].joiner, gr->nodes[src_idx].id,
-                         GCS_COMP_MEMB_ID_MAX_LEN+1),
-                 "Donor points at wrong joiner: expected %s, got %s",
-                 gr->nodes[src_idx].id, gr->nodes[donor_idx].joiner);
-
-        fail_if (memcmp (gr->nodes[src_idx].donor, gr->nodes[donor_idx].id,
-                         GCS_COMP_MEMB_ID_MAX_LEN+1),
-                 "Joiner points at wrong donor: expected %s, got %s",
-                 gr->nodes[donor_idx].id, gr->nodes[src_idx].donor);
-    }
-
-    return 0;
-}
-
-=======
->>>>>>> 1953458c
 /* Thes test was specifically created to reproduce #465 */
 static void
 t465(bool const enc)
@@ -466,29 +90,19 @@
 
     ssize_t ret = gcs_group_act_conf(group1.group(), &rcvd, &proto_ver);
     struct gcs_act* const act(&rcvd.act);
-<<<<<<< HEAD
-    fail_if (ret <= 0, "gcs_group_act_cnf() retruned %zd (%s)",
-             ret, strerror (-ret));
-    fail_if (ret != act->buf_len);
-    fail_if (proto_ver != 1 /* current version */, "proto_ver = %d", proto_ver);
-    const gcs_act_cchange conf(group1.gcache()->get_ro_plaintext(act->buf),
-                               act->buf_len);
-    group1.gcache()->free(const_cast<void*>(act->buf));
-=======
     ck_assert_msg(ret > 0, "gcs_group_act_cnf() retruned %zd (%s)",
                   ret, strerror (-ret));
     ck_assert(ret == act->buf_len);
     ck_assert_msg(proto_ver == 1 /* current version */,
                   "proto_ver = %d", proto_ver);
-    const gcs_act_cchange conf(act->buf, act->buf_len);
->>>>>>> 1953458c
+    const gcs_act_cchange conf(group1.gcache()->get_ro_plaintext(act->buf),
+                               act->buf_len);
+    group1.gcache()->free(const_cast<void*>(act->buf));
     int const my_idx(rcvd.id);
     ck_assert(my_idx == 1);
 
     group.deliver_join_sync_msg(0, GCS_MSG_SYNC); // donor synced
     ck_assert(group.verify_node_state_across(0, GCS_NODE_STATE_SYNCED));
-
-    group.nodes[1]->group.gcache()->free(const_cast<void*>(act->buf));
 
     while (group.nodes_num)
     {
