Source: galera-enterprise-4
Maintainer: Codership Oy <info@codership.com>
Uploaders: Otto Kekäläinen <otto@kekalainen.net>
Section: database
Priority: optional
Standards-Version: 4.5.0
Rules-Requires-Root: no
Build-Depends: check,
               cmake (>= 2.8),
               debhelper (>= 10),
               libasio-dev,
               libboost-dev (>= 1.41),
               libboost-filesystem-dev (>= 1.41),
               libboost-program-options-dev (>= 1.41),
               libssl-dev
Homepage: https://www.galeracluster.com/
Vcs-Git: https://github.com/codership/galera.git
Vcs-Browser: https://github.com/codership/galera

Package: galera-enterprise-4
Architecture: any
Section: libs
Depends: ${misc:Depends},
         ${shlibs:Depends}
Conflicts: galera-3,
	   galera-4,
           garbd-2,
           garbd-3,
           garbd2,
           garbd3,
           percona-galera-3,
           percona-galera-4,
           percona-xtradb-cluster-galera,
           percona-xtradb-cluster-galera-2.x,
           percona-xtradb-cluster-galera-3.x,
           percona-xtradb-cluster-galera-4.x,
           percona-xtradb-cluster-garbd-2.x,
           percona-xtradb-cluster-garbd-3.x
Breaks: galera
Replaces: galera
Provides: galera,
          galera4,
	  galera-enterprise-4,
          percona-xtradb-cluster-galera-26,
          wsrep
Description: Replication framework for transactional applications
 Galera is a fast synchronous multimaster wsrep provider (replication engine)
 for transactional databases and similar applications. For more information
 about wsrep API see https://github.com/codership/wsrep-API. For a description
 of Galera replication engine see http://galeracluster.com.
 .
 This package contains the Galera library/plugin.

<<<<<<< HEAD
Package: galera-4-dbg
Architecture: any
Section: debug
Priority: extra
Depends: galera-4 (= ${binary:Version}), ${misc:Depends}
Description: debugging symbols for galera-4
 This package contains the debugging symbols for galera-4.

Package: galera-arbitrator-4
=======
Package: galera-enterprise-arbitrator-4
>>>>>>> cf109c4a
Architecture: any
Conflicts: galera-arbitrator-3,
	   galera-arbitrator-4,
           garbd-2,
           garbd2,
           percona-galera-arbitrator-3,
           percona-galera-arbitrator-4,
           percona-xtradb-cluster-garbd-2.x
Breaks: percona-xtradb-cluster-galera-2.x
Replaces: percona-xtradb-cluster-galera-2.x
Depends: lsb-base (>= 3.0-6),
         ${misc:Depends},
         ${shlibs:Depends}
Description: Galera arbitrator daemon
 Galera is a fast synchronous multimaster wsrep provider (replication engine)
 for transactional databases and similar applications. For more information
 about wsrep API see https://github.com/codership/wsrep-API. For a description
 of Galera replication engine see http://galeracluster.com.
 .
 This package contains the Galera arbitrator daemon (garbd).

Package: galera-arbitrator-4-dbg
Architecture: any
Section: debug
Priority: extra
Conflicts: percona-xtradb-cluster-galera-2.x-dbg
Depends: galera-arbitrator-4 (= ${binary:Version}), ${misc:Depends}
Description: debugging symbols for galera-arbitrator-4
 This package contains the debugging symbols for galera-arbitrator-4.<|MERGE_RESOLUTION|>--- conflicted
+++ resolved
@@ -51,7 +51,6 @@
  .
  This package contains the Galera library/plugin.
 
-<<<<<<< HEAD
 Package: galera-4-dbg
 Architecture: any
 Section: debug
@@ -60,10 +59,6 @@
 Description: debugging symbols for galera-4
  This package contains the debugging symbols for galera-4.
 
-Package: galera-arbitrator-4
-=======
-Package: galera-enterprise-arbitrator-4
->>>>>>> cf109c4a
 Architecture: any
 Conflicts: galera-arbitrator-3,
 	   galera-arbitrator-4,
