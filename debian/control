Source: galera-4
Maintainer: Codership Oy <info@codership.com>
Uploaders: Otto Kekäläinen <otto@seravo.fi>
Section: database
Priority: optional
Standards-Version: 3.9.6
Build-Depends: check,
               debhelper (>= 9),
               libasio-dev,
               libboost-dev (>= 1.41),
               libboost-program-options-dev (>= 1.41),
               libssl-dev,
               scons (>= 2)
Homepage: http://www.galeracluster.com/
Vcs-Git: git://github.com/codership/galera.git
Vcs-Browser: http://github.com/codership/galera.git

Package: galera-4
Architecture: any
Section: libs
Depends: ${misc:Depends}, ${shlibs:Depends}
Conflicts: garbd-2,
           garbd2,
           garbd-3,
           garbd3,
           percona-galera-3,
           percona-xtradb-cluster-galera,
           percona-xtradb-cluster-galera-2.x,
           percona-xtradb-cluster-galera-3.x,
           percona-xtradb-cluster-galera-4.x,
           percona-xtradb-cluster-garbd-2.x,
<<<<<<< HEAD
           percona-xtradb-cluster-garbd-3.x,
           percona-xtradb-cluster-garbd-4.x
Breaks: galera
Replaces: galera
Provides: galera-4,
          wsrep,
          galera,
          galera4,
          percona-xtradb-cluster-galera-26
=======
           percona-xtradb-cluster-garbd-3.x
Provides: galera, galera3, percona-xtradb-cluster-galera-25, wsrep
Breaks: galera
Replaces: galera
>>>>>>> 84594590
Description: Replication framework for transactional applications
 Galera is a fast synchronous multimaster wsrep provider (replication engine)
 for transactional databases and similar applications. For more information
 about wsrep API see http://launchpad.net/wsrep. For a description of Galera
 replication engine see http://galeracluster.com.
 .
 This package contains the Galera library/plugin.

Package: galera-4-dbg
Architecture: any
Section: debug
Priority: extra
Depends: galera-4 (= ${binary:Version}), ${misc:Depends}
Description: debugging symbols for galera-4
 This package contains the debugging symbols for galera-4.

Package: galera-arbitrator-4
Architecture: any
Conflicts: garbd-2, garbd2, percona-xtradb-cluster-garbd-2.x
Breaks: percona-xtradb-cluster-galera-2.x
Replaces: percona-xtradb-cluster-galera-2.x
Depends: ${misc:Depends}, ${shlibs:Depends}
Description: Galera arbitrator daemon
 Galera is a fast synchronous multimaster wsrep provider (replication engine)
 for transactional databases and similar applications. For more information
 about wsrep API see http://launchpad.net/wsrep. For a description of Galera
 replication engine see http://galeracluster.com.
 .
 This package contains the Galera arbitrator daemon (garbd).

Package: galera-arbitrator-4-dbg
Architecture: any
Section: debug
Priority: extra
Conflicts: percona-xtradb-cluster-galera-2.x-dbg
Depends: galera-arbitrator-4 (= ${binary:Version}), ${misc:Depends}
Description: debugging symbols for galera-arbitrator-4
 This package contains the debugging symbols for galera-arbitrator-4.<|MERGE_RESOLUTION|>--- conflicted
+++ resolved
@@ -29,7 +29,6 @@
            percona-xtradb-cluster-galera-3.x,
            percona-xtradb-cluster-galera-4.x,
            percona-xtradb-cluster-garbd-2.x,
-<<<<<<< HEAD
            percona-xtradb-cluster-garbd-3.x,
            percona-xtradb-cluster-garbd-4.x
 Breaks: galera
@@ -39,12 +38,6 @@
           galera,
           galera4,
           percona-xtradb-cluster-galera-26
-=======
-           percona-xtradb-cluster-garbd-3.x
-Provides: galera, galera3, percona-xtradb-cluster-galera-25, wsrep
-Breaks: galera
-Replaces: galera
->>>>>>> 84594590
 Description: Replication framework for transactional applications
  Galera is a fast synchronous multimaster wsrep provider (replication engine)
  for transactional databases and similar applications. For more information
