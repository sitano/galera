<<<<<<< HEAD
galera-enterprise-4 (26.4.16) UNRELEASED; urgency=medium
=======
galera-4 (26.4.17) UNRELEASED; urgency=medium
>>>>>>> b6cd015f

  * Galera Enterprise 4 release

<<<<<<< HEAD
 -- Codership Oy <info@codership.com>  Mon, 14 Aug 2023 15:06:13 +0300
=======
 -- Codership Oy <info@codership.com>  Fri, 29 Dec 2023 19:44:46 +0200
>>>>>>> b6cd015f
<|MERGE_RESOLUTION|>--- conflicted
+++ resolved
@@ -1,13 +1,5 @@
-<<<<<<< HEAD
-galera-enterprise-4 (26.4.16) UNRELEASED; urgency=medium
-=======
-galera-4 (26.4.17) UNRELEASED; urgency=medium
->>>>>>> b6cd015f
+galera-enterprise-4 (26.4.17) UNRELEASED; urgency=medium
 
   * Galera Enterprise 4 release
 
-<<<<<<< HEAD
- -- Codership Oy <info@codership.com>  Mon, 14 Aug 2023 15:06:13 +0300
-=======
- -- Codership Oy <info@codership.com>  Fri, 29 Dec 2023 19:44:46 +0200
->>>>>>> b6cd015f
+ -- Codership Oy <info@codership.com>  Fri, 29 Dec 2023 19:44:46 +0200