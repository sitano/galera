--- conflicted
+++ resolved
@@ -1,8 +1,4 @@
-<<<<<<< HEAD
-galera-enterprise-4 (26.4.11) unstable; urgency=medium
-=======
-galera-4 (26.4.12) UNRELEASED; urgency=medium
->>>>>>> 63116854
+galera-enterprise-4 (26.4.12) UNRELEASED; urgency=medium
 
   * Galera Enterprise 4 release
 
