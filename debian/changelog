--- conflicted
+++ resolved
@@ -1,13 +1,5 @@
-<<<<<<< HEAD
-galera-4 (26.4.14-22.10) 22.10; urgency=medium
-=======
-galera-enterprise-4 (26.4.14) UNRELEASED; urgency=medium
->>>>>>> 91c685ce
+galera-4 (26.4.14) UNRELEASED; urgency=medium
 
   * Galera 4 release
 
-<<<<<<< HEAD
- -- Codership Oy <info@codership.com>  Thu, 26 Jan 2023 12:09:08 +0200
-=======
- -- Codership Oy <info@codership.com>  Thu, 26 Jan 2023 09:31:00 +0200
->>>>>>> 91c685ce
+ -- Codership Oy <info@codership.com>  Thu, 26 Jan 2023 09:31:00 +0200