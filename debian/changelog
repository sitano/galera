<<<<<<< HEAD
galera-4 (26.4.13) UNRELEASED; urgency=medium
=======
galera-enterprise-4 (26.4.14) UNRELEASED; urgency=medium
>>>>>>> a95675fd

  * Galera 4 release
  * Version upgrade

<<<<<<< HEAD
 -- Codership Oy <info@codership.com>  Mon, 04 Jul 2022 14:56:52 +0300
=======
 -- Codership Oy <info@codership.com>  Mon, 23 Jan 2023 19:49:05 +0200
>>>>>>> a95675fd
<|MERGE_RESOLUTION|>--- conflicted
+++ resolved
@@ -1,14 +1,6 @@
-<<<<<<< HEAD
-galera-4 (26.4.13) UNRELEASED; urgency=medium
-=======
 galera-enterprise-4 (26.4.14) UNRELEASED; urgency=medium
->>>>>>> a95675fd
 
   * Galera 4 release
   * Version upgrade
 
-<<<<<<< HEAD
- -- Codership Oy <info@codership.com>  Mon, 04 Jul 2022 14:56:52 +0300
-=======
- -- Codership Oy <info@codership.com>  Mon, 23 Jan 2023 19:49:05 +0200
->>>>>>> a95675fd
+ -- Codership Oy <info@codership.com>  Mon, 23 Jan 2023 19:49:05 +0200