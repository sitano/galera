--- conflicted
+++ resolved
@@ -1,8 +1,4 @@
-<<<<<<< HEAD
-galera-enterprise-4 (26.4.19) UNRELEASED; urgency=medium
-=======
-galera-4 (26.4.20) UNRELEASED; urgency=medium
->>>>>>> fed86127
+galera-enterprise-4 (26.4.20) UNRELEASED; urgency=medium
 
   * Galera Enterprise 4 release
 
