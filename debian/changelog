--- conflicted
+++ resolved
@@ -1,9 +1,5 @@
-<<<<<<< HEAD
-galera-enterprise-4 (26.4.14) UNRELEASED; urgency=medium
-=======
-galera-4 (26.4.16) UNRELEASED; urgency=medium
->>>>>>> c333b191
+galera-enterprise-4 (26.4.16) UNRELEASED; urgency=medium
 
   * Galera Enterprise 4 release
 
- -- Codership Oy <info@codership.com>  Mon, 14 Aug 2023 15:02:38 +0300+ -- Codership Oy <info@codership.com>  Mon, 14 Aug 2023 15:06:13 +0300