--- conflicted
+++ resolved
@@ -556,12 +556,9 @@
             // 100 secs after zero, this should give enough headroom
             // for all tests.
             gu::datetime::SimClock::init(100*gu::datetime::Sec);
-<<<<<<< HEAD
-=======
             // Uncomment this to get logs with simulated timestamps.
             // The low will be written into stderr.
             // gu_log_cb = check_trace_log_cb;
->>>>>>> 7983edf6
         }
         ~PropagationMatrix();
 
