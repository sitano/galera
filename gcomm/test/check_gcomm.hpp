--- conflicted
+++ resolved
@@ -35,10 +35,7 @@
 Suite* pc_suite();
 /* PC nondeterministic tests */
 Suite* pc_nondet_suite();
-<<<<<<< HEAD
-=======
 /* Fair send queue suite */
 Suite* fair_send_queue_suite();
->>>>>>> 7983edf6
 
 #endif // CHECK_GCOMM_HPP