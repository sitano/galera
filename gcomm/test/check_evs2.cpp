--- conflicted
+++ resolved
@@ -2263,8 +2263,6 @@
 
 struct TwoNodeFixture
 {
-<<<<<<< HEAD
-=======
     struct Configs
     {
         Configs()
@@ -2596,7 +2594,6 @@
 
 Suite* evs2_suite()
 {
->>>>>>> 7983edf6
     Suite* s = suite_create("gcomm::evs");
     TCase* tc;
 
@@ -2633,13 +2630,9 @@
     tcase_add_test(tc, test_input_map_random_insert);
     suite_add_tcase(s, tc);
 
-<<<<<<< HEAD
-=======
     tc = tcase_create("test_input_map_gap_range_list");
     tcase_add_test(tc, test_input_map_gap_range_list);
     suite_add_tcase(s, tc);
-
->>>>>>> 7983edf6
     tc = tcase_create("test_proto_single_join");
     tcase_add_test(tc, test_proto_single_join);
     suite_add_tcase(s, tc);
@@ -2772,8 +2765,6 @@
     tc = tcase_create("test_gal_521");
     tcase_add_test(tc, test_gal_521);
     suite_add_tcase(s, tc);
-<<<<<<< HEAD
-=======
 
     tc = tcase_create("test_gap_rate_limit");
     tcase_add_test(tc, test_gap_rate_limit);
@@ -2790,7 +2781,6 @@
     tc = tcase_create("test_representative_incarnation_change");
     tcase_add_test(tc, test_representative_incarnation_change);
     suite_add_tcase(s, tc);
->>>>>>> 7983edf6
 
     return s;
 }