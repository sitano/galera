/*
 * Copyright (C) 2009-2014 Codership Oy <info@codership.com>
 */

#include "check_gcomm.hpp"
#include "gcomm/protostack.hpp"
#include "gcomm/conf.hpp"

#include "gmcast.hpp"
#include "gmcast_message.hpp"

using namespace std;
using namespace gcomm;
using namespace gcomm::gmcast;
using namespace gu;
using namespace gu::datetime;

#include <check.h>

// Note: Not all tests are run by default as they require default port to be
// used or listen port to be known beforehand.
static bool run_all_tests(false);
// Note: Multicast test(s) not run by default.
static bool test_multicast(false);
string mcast_param("gmcast.mcast_addr=239.192.0.11&gmcast.mcast_port=4567");


START_TEST(test_gmcast_multicast)
{

    string uri1("gmcast://?gmcast.group=test&gmcast.mcast_addr=239.192.0.11");
    gu::Config conf;
    gcomm::Conf::register_params(conf);
    auto_ptr<Protonet> pnet(Protonet::create(conf));
    Transport* gm1(Transport::create(*pnet, uri1));

    gm1->connect();
    gm1->close();

    delete gm1;
}
END_TEST


START_TEST(test_gmcast_w_user_messages)
{
    class User : public Toplay
    {
        Transport* tp_;
        size_t recvd_;
        Protostack pstack_;
        explicit User(const User&);
        void operator=(User&);

    public:

        User(Protonet& pnet,
             const std::string& listen_addr,
             const std::string& remote_addr) :
            Toplay(pnet.conf()),
            tp_(0),
            recvd_(0),
            pstack_()
        {
            string uri("gmcast://");
            uri += remote_addr; // != 0 ? remote_addr : "";
            uri += "?";
            uri += "tcp.non_blocking=1";
            uri += "&";
            uri += "gmcast.group=testgrp";
            uri += "&gmcast.time_wait=PT0.5S";
            if (test_multicast == true)
            {
                uri += "&" + mcast_param;
            }
            uri += "&gmcast.listen_addr=tcp://";
            uri += listen_addr;

            tp_ = Transport::create(pnet, uri);
        }

        ~User()
        {
            delete tp_;
        }

        void start(const std::string& peer = "")
        {
            if (peer == "")
            {
                tp_->connect();
            }
            else
            {
                tp_->connect(peer);
            }
            pstack_.push_proto(tp_);
            pstack_.push_proto(this);
        }


        void stop()
        {
            pstack_.pop_proto(this);
            pstack_.pop_proto(tp_);
            tp_->close();
        }

        void handle_timer()
        {
            byte_t buf[16];
            memset(buf, 0xa5, sizeof(buf));

            Datagram dg(Buffer(buf, buf + sizeof(buf)));

            send_down(dg, ProtoDownMeta());
        }

        void handle_up(const void* cid, const Datagram& rb,
                       const ProtoUpMeta& um)
        {
            if (rb.len() < rb.offset() + 16)
            {
                gu_throw_fatal << "offset error";
            }
            char buf[16];
            memset(buf, 0xa5, sizeof(buf));
            // cppcheck-suppress uninitstring
            if (memcmp(buf, &rb.payload()[0] + rb.offset(), 16) != 0)
            {
                gu_throw_fatal << "content mismatch";
            }
            recvd_++;
        }

        size_t recvd() const
        {
            return recvd_;
        }

        void set_recvd(size_t val)
        {
            recvd_ = val;
        }


        Protostack& pstack() { return pstack_; }

        std::string listen_addr() const
        {
            return tp_->listen_addr();
        }

    };

    log_info << "START";
    gu::Config conf;
    gcomm::Conf::register_params(conf);
    mark_point();
    auto_ptr<Protonet> pnet(Protonet::create(conf));
    mark_point();
    User u1(*pnet, "127.0.0.1:0", "");
    pnet->insert(&u1.pstack());

    log_info << "u1 start";
    u1.start();

    pnet->event_loop(Sec/10);

    fail_unless(u1.recvd() == 0);

    log_info << "u2 start";
    User u2(*pnet, "127.0.0.1:0",
            u1.listen_addr().erase(0, strlen("tcp://")));
    pnet->insert(&u2.pstack());

    u2.start();

    while (u1.recvd() <= 50 || u2.recvd() <= 50)
    {
        u1.handle_timer();
        u2.handle_timer();
        pnet->event_loop(Sec/10);
    }

    log_info << "u3 start";
    User u3(*pnet, "127.0.0.1:0",
            u2.listen_addr().erase(0, strlen("tcp://")));
    pnet->insert(&u3.pstack());
    u3.start();

    while (u3.recvd() <= 50)
    {
        u1.handle_timer();
        u2.handle_timer();
        pnet->event_loop(Sec/10);
    }

    log_info << "u4 start";
    User u4(*pnet, "127.0.0.1:0",
            u2.listen_addr().erase(0, strlen("tcp://")));
    pnet->insert(&u4.pstack());
    u4.start();

    while (u4.recvd() <= 50)
    {
        u1.handle_timer();
        u2.handle_timer();
        pnet->event_loop(Sec/10);
    }

    log_info << "u1 stop";
    u1.stop();
    pnet->erase(&u1.pstack());

    pnet->event_loop(3*Sec);

    log_info << "u1 start";
    pnet->insert(&u1.pstack());
    u1.start(u2.listen_addr());

    u1.set_recvd(0);
    u2.set_recvd(0);
    u3.set_recvd(0);
    u4.set_recvd(0);

    for (size_t i(0); i < 30; ++i)
    {
        u1.handle_timer();
        u2.handle_timer();
        pnet->event_loop(Sec/10);
    }

    fail_unless(u1.recvd() != 0);
    fail_unless(u2.recvd() != 0);
    fail_unless(u3.recvd() != 0);
    fail_unless(u4.recvd() != 0);

    pnet->erase(&u4.pstack());
    pnet->erase(&u3.pstack());
    pnet->erase(&u2.pstack());
    pnet->erase(&u1.pstack());

    u1.stop();
    u2.stop();
    u3.stop();
    u4.stop();

    pnet->event_loop(0);

}
END_TEST


// not run by default, hard coded port
START_TEST(test_gmcast_auto_addr)
{
    log_info << "START";
    gu::Config conf;
    gcomm::Conf::register_params(conf);
    auto_ptr<Protonet> pnet(Protonet::create(conf));
    Transport* tp1 = Transport::create(*pnet, "gmcast://?gmcast.group=test");
    Transport* tp2 = Transport::create(*pnet, "gmcast://127.0.0.1:4567"
              "?gmcast.group=test&gmcast.listen_addr=tcp://127.0.0.1:10002");

    pnet->insert(&tp1->pstack());
    pnet->insert(&tp2->pstack());

    tp1->connect();
    tp2->connect();

    pnet->event_loop(Sec);

    pnet->erase(&tp2->pstack());
    pnet->erase(&tp1->pstack());

    tp1->close();
    tp2->close();

    delete tp1;
    delete tp2;

    pnet->event_loop(0);

}
END_TEST



START_TEST(test_gmcast_forget)
{
    gu_conf_self_tstamp_on();
    log_info << "START";
    gu::Config conf;
    gcomm::Conf::register_params(conf);
    auto_ptr<Protonet> pnet(Protonet::create(conf));
    Transport* tp1 = Transport::create(*pnet, "gmcast://"
                    "?gmcast.group=test&gmcast.listen_addr=tcp://127.0.0.1:0");
    pnet->insert(&tp1->pstack());
    tp1->connect();

    Transport* tp2 = Transport::create(*pnet,
                                       std::string("gmcast://")
                                       + tp1->listen_addr().erase(
                                           0, strlen("tcp://"))
                  + "?gmcast.group=test&gmcast.listen_addr=tcp://127.0.0.1:0");
    Transport* tp3 = Transport::create(*pnet,
                                       std::string("gmcast://")
                                       + tp1->listen_addr().erase(
                                           0, strlen("tcp://"))
                  + "?gmcast.group=test&gmcast.listen_addr=tcp://127.0.0.1:0");


    pnet->insert(&tp2->pstack());
    pnet->insert(&tp3->pstack());

    tp2->connect();
    tp3->connect();

    pnet->event_loop(Sec);

    UUID uuid1 = tp1->uuid();

    tp1->close();
    tp2->close(uuid1);
    tp3->close(uuid1);
    pnet->event_loop(10*Sec);
    tp1->connect();
    // @todo Implement this using User class above and verify that
    // tp2 and tp3 communicate with each other but now with tp1
    log_info << "####";
    pnet->event_loop(Sec);

    pnet->erase(&tp3->pstack());
    pnet->erase(&tp2->pstack());
    pnet->erase(&tp1->pstack());

    tp1->close();
    tp2->close();
    tp3->close();
    delete tp1;
    delete tp2;
    delete tp3;

    pnet->event_loop(0);

}
END_TEST


// not run by default, hard coded port
START_TEST(test_trac_380)
{
    gu_conf_self_tstamp_on();
    log_info << "START";
    gu::Config conf;
    gcomm::Conf::register_params(conf);
    std::auto_ptr<gcomm::Protonet> pnet(gcomm::Protonet::create(conf));

    // caused either assertion or exception
    gcomm::Transport* tp1(gcomm::Transport::create(
                              *pnet,
                              "gmcast://127.0.0.1:4567?"
                              "gmcast.group=test"));
    pnet->insert(&tp1->pstack());
    tp1->connect();
    try
    {
        pnet->event_loop(Sec);
    }
    catch (gu::Exception& e)
    {
        fail_unless(e.get_errno() == EINVAL,
                    "unexpected errno: %d, cause %s",
                    e.get_errno(), e.what());
    }
    pnet->erase(&tp1->pstack());
    tp1->close();
    delete tp1;
    pnet->event_loop(0);
}
END_TEST
<<<<<<< HEAD
=======

>>>>>>> b0398f99

START_TEST(test_trac_828)
{
    gu_conf_self_tstamp_on();
    log_info << "START (test_trac_828)";
    gu::Config conf;
    gcomm::Conf::register_params(conf);
    std::auto_ptr<gcomm::Protonet> pnet(gcomm::Protonet::create(conf));

<<<<<<< HEAD
START_TEST(test_trac_828)
{
    gu_conf_self_tstamp_on();
    log_info << "START (test_trac_828)";
    gu::Config conf;
    std::auto_ptr<gcomm::Protonet> pnet(gcomm::Protonet::create(conf));

=======
>>>>>>> b0398f99
    // If the bug is present, this will throw because of own address being
    // in address list.
    try
    {
        Transport* tp(gcomm::Transport::create(
                          *pnet,
                          "gmcast://127.0.0.1:4567?"
                          "gmcast.group=test&"
                          "gmcast.listen_addr=tcp://127.0.0.1:4567"));
        delete tp;
    }
    catch (gu::Exception& e)
    {
        fail("test_trac_828, expcetion thrown because of having own address "
             "in address list");
    }
}
END_TEST


Suite* gmcast_suite()
{

    Suite* s = suite_create("gmcast");
    TCase* tc;

    if (test_multicast == true)
    {
        tc = tcase_create("test_gmcast_multicast");
        tcase_add_test(tc, test_gmcast_multicast);
        suite_add_tcase(s, tc);
    }

    tc = tcase_create("test_gmcast_w_user_messages");
    tcase_add_test(tc, test_gmcast_w_user_messages);
    tcase_set_timeout(tc, 30);
    suite_add_tcase(s, tc);

    if (run_all_tests == true)
    {
        // not run by default, hard coded port
        tc = tcase_create("test_gmcast_auto_addr");
        tcase_add_test(tc, test_gmcast_auto_addr);
        suite_add_tcase(s, tc);
    }

    tc = tcase_create("test_gmcast_forget");
    tcase_add_test(tc, test_gmcast_forget);
    tcase_set_timeout(tc, 20);
    suite_add_tcase(s, tc);

    if (run_all_tests == true)
    {
        // not run by default, hard coded port
        tc = tcase_create("test_trac_380");
        tcase_add_test(tc, test_trac_380);
        suite_add_tcase(s, tc);
    }


    tc = tcase_create("test_trac_828");
    tcase_add_test(tc, test_trac_828);
    suite_add_tcase(s, tc);

    return s;

}<|MERGE_RESOLUTION|>--- conflicted
+++ resolved
@@ -380,10 +380,7 @@
     pnet->event_loop(0);
 }
 END_TEST
-<<<<<<< HEAD
-=======
-
->>>>>>> b0398f99
+
 
 START_TEST(test_trac_828)
 {
@@ -393,16 +390,6 @@
     gcomm::Conf::register_params(conf);
     std::auto_ptr<gcomm::Protonet> pnet(gcomm::Protonet::create(conf));
 
-<<<<<<< HEAD
-START_TEST(test_trac_828)
-{
-    gu_conf_self_tstamp_on();
-    log_info << "START (test_trac_828)";
-    gu::Config conf;
-    std::auto_ptr<gcomm::Protonet> pnet(gcomm::Protonet::create(conf));
-
-=======
->>>>>>> b0398f99
     // If the bug is present, this will throw because of own address being
     // in address list.
     try
