--- conflicted
+++ resolved
@@ -917,41 +917,15 @@
         //    member of left set are considered partitioned
         if (mn.operational() == true)
         {
-<<<<<<< HEAD
-            view.add_member(NodeMap::key(i), NodeMap::value(i).segment());
-            if (prev_view.members().find(NodeMap::key(i)) ==
-                prev_view.members().end())
-            {
-                view.add_joined(NodeMap::key(i), NodeMap::value(i).segment());
-=======
-            view.add_member(uuid);
+            view.add_member(uuid, mn.segment());
             if (prev_view.is_member(uuid) == false)
             {
-                view.add_joined(uuid);
->>>>>>> 3e8ae2c5
+                view.add_joined(uuid, mn.segment());
             }
         }
         else if (mn.leaving() == true)
         {
-<<<<<<< HEAD
-            const MessageNodeList& instances = install_message_->node_list();
-            MessageNodeList::const_iterator inst_i;
-            if ((inst_i = instances.find(NodeMap::key(i))) != instances.end())
-            {
-                if (MessageNodeList::value(inst_i).leaving() == true)
-                {
-                    view.add_left(NodeMap::key(i), NodeMap::value(i).segment());
-                }
-                else
-                {
-                    view.add_partitioned(NodeMap::key(i),
-                                         NodeMap::value(i).segment());
-                }
-            }
-            gcomm_assert(NodeMap::key(i) != uuid());
-            gcomm_assert(NodeMap::value(i).operational() == false);
-=======
-            view.add_left(uuid);
+            view.add_left(uuid, mn.segment());
         }
         else
         {
@@ -965,11 +939,11 @@
          i != prev_view.members().end(); ++i)
     {
         const UUID& uuid(NodeList::key(i));
+        const gcomm::Node& mn(NodeList::value(i));
         if (view.is_member(uuid)  == false &&
             view.is_leaving(uuid) == false)
         {
-            view.add_partitioned(uuid);
->>>>>>> 3e8ae2c5
+            view.add_partitioned(uuid, mn.segment());
         }
     }
 
@@ -1011,59 +985,21 @@
         if (curr_view.id()            == mn.view_id() &&
             curr_view.is_member(uuid) == true)
         {
-<<<<<<< HEAD
-            view.add_member(NodeMap::key(i), NodeMap::value(i).segment());
-        }
-        else if (inst.installed() == false)
-        {
-            if (local == false)
-            {
-                const MessageNodeList& instances(install_message_->node_list());
-                MessageNodeList::const_iterator inst_i;
-                if ((inst_i = instances.find(NodeMap::key(i))) != instances.end())
-                {
-                    if (MessageNodeList::value(inst_i).leaving())
-                    {
-                        view.add_left(NodeMap::key(i),
-                                      NodeMap::value(i).segment());
-                    }
-                    else
-                    {
-                        view.add_partitioned(NodeMap::key(i),
-                                             NodeMap::value(i).segment());
-                    }
-                }
-                else if (current_view_.is_member(NodeMap::key(i)) == true)
-                {
-                    view.add_partitioned(NodeMap::key(i),
-                                         NodeMap::value(i).segment());
-                }
-            }
-            else
-            {
-                // Just assume others have partitioned, it does not matter
-                // for leaving node anyway and it is not guaranteed if
-                // the others get the leave message, so it is not safe
-                // to assume then as left.
-                view.add_partitioned(NodeMap::key(i),
-                                     NodeMap::value(i).segment());
-=======
             // 1) Operational nodes go to next view
             // 2) Leaving nodes go to left set
             // 3) All other nodes present in previous view but not in
             //    member of left set are considered partitioned
             if (mn.operational() == true)
             {
-                view.add_member(uuid);
+                view.add_member(uuid, mn.segment());
             }
             else if (mn.leaving() == true)
             {
-                view.add_left(uuid);
+                view.add_left(uuid, mn.segment());
             }
             else
             {
                 // Partitioned set is constructed after this loop
->>>>>>> 3e8ae2c5
             }
         }
     }
@@ -1074,10 +1010,12 @@
          i != curr_view.members().end(); ++i)
     {
         const UUID& uuid(NodeList::key(i));
+        const gcomm::Node& mn(NodeList::value(i));
+
         if (view.is_member(uuid)  == false &&
             view.is_leaving(uuid) == false)
         {
-            view.add_partitioned(uuid);
+            view.add_partitioned(uuid, mn.segment());
         }
     }
 
@@ -2286,6 +2224,7 @@
             std::make_pair(uuid(),
                            MessageNode(true,
                                        false,
+                                       NodeMap::value(self_i_).segment(),
                                        -1,
                                        current_view_.id(),
                                        input_map_->safe_seq(
@@ -2425,14 +2364,8 @@
                                             << " not found from known map";
             if (n.operational() == true)
             {
-<<<<<<< HEAD
-                gu_trace(current_view_.add_member(NodeMap::key(i),
-                                                  NodeMap::value(i).segment()));
-                NodeMap::value(i).set_index(idx++);
-=======
-                current_view_.add_member(uuid);
+                current_view_.add_member(uuid, NodeMap::value(nmi).segment());
                 NodeMap::value(nmi).set_index(idx++);
->>>>>>> 3e8ae2c5
             }
             else
             {
