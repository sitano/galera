--- conflicted
+++ resolved
@@ -1534,11 +1534,8 @@
                 const MessageNode& mn(MessageNodeList::value(jm->node_list().find_checked(node_uuid)));
                 mnode = MessageNode(node.operational(),
                                     node.is_suspected(),
-<<<<<<< HEAD
                                     node.segment(),
-=======
                                     is_fenced(node_uuid),
->>>>>>> 7f1120af
                                     -1,
                                     jm->source_view_id(),
                                     (nsv == current_view_.id() ?
@@ -1553,11 +1550,8 @@
                 const ViewId& nsv(lm->source_view_id());
                 mnode = MessageNode(node.operational(),
                                     node.is_suspected(),
-<<<<<<< HEAD
                                     node.segment(),
-=======
                                     is_fenced(node_uuid),
->>>>>>> 7f1120af
                                     lm->seq(),
                                     nsv,
                                     (nsv == current_view_.id() ?
@@ -1571,11 +1565,8 @@
             {
                 mnode = MessageNode(node.operational(),
                                     node.is_suspected(),
-<<<<<<< HEAD
                                     node.segment(),
-=======
                                     is_fenced(node_uuid),
->>>>>>> 7f1120af
                                     -1,
                                     current_view_.id(),
                                     input_map_->safe_seq(node.index()),
@@ -1586,11 +1577,8 @@
         {
             mnode = MessageNode(true,
                                 false,
-<<<<<<< HEAD
                                 node.segment(),
-=======
                                 is_fenced(node_uuid),
->>>>>>> 7f1120af
                                 -1,
                                 current_view_.id(),
                                 input_map_->safe_seq(node.index()),
@@ -2381,11 +2369,8 @@
             std::make_pair(uuid(),
                            MessageNode(true,
                                        false,
-<<<<<<< HEAD
                                        NodeMap::value(self_i_).segment(),
-=======
                                        false,
->>>>>>> 7f1120af
                                        -1,
                                        current_view_.id(),
                                        input_map_->safe_seq(
