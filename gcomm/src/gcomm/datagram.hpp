--- conflicted
+++ resolved
@@ -211,16 +211,6 @@
                    dgram.header_len());
         }
 
-<<<<<<< HEAD
-        Datagram& operator=(const Datagram& other)
-        {
-            header_offset_ = other.header_offset_;
-            ::memcpy(header_ + header_offset_,
-                     other.header_ + other.header_offset_,
-                     other.header_len());
-            payload_ = other.payload_;
-            offset_ = other.offset_;
-=======
         friend void swap(Datagram& lhs, Datagram& rhs)
         {
             using std::swap;
@@ -233,7 +223,6 @@
         Datagram& operator=(Datagram other)
         {
             swap(*this, other);
->>>>>>> 5f154f59
             return *this;
         }
 
