--- conflicted
+++ resolved
@@ -1,8 +1,4 @@
-<<<<<<< HEAD
-/* Copyright (C) 2011-2013 Codership Oy <info@codership.com> */
-=======
 /* Copyright (C) 2011-2014 Codership Oy <info@codership.com> */
->>>>>>> 89509aa2
 
 #include "garb_recv_loop.hpp"
 
@@ -25,15 +21,10 @@
 RecvLoop::RecvLoop (const Config& config)
     :
     config_(config),
-<<<<<<< HEAD
-    gconf_ (config_.options()),
-    gcs_   (gconf_, config_.name(), config_.address(), config_.group())
-=======
     gconf_ (),
     params_(gconf_),
     parse_ (gconf_, config_.options()),
-    gcs_   (gconf_, config_.address(), config_.group())
->>>>>>> 89509aa2
+    gcs_   (gconf_, config_.name(), config_.address(), config_.group())
 {
     /* set up signal handlers */
     global_gcs = &gcs_;
