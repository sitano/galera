--- conflicted
+++ resolved
@@ -143,15 +143,11 @@
     strip_quotes(cfg_);
 
     if (options_.length() > 0) options_ += "; ";
-<<<<<<< HEAD
     options_ += "gcs.fc_limit=9999999; gcs.fc_factor=1.0; gcs.fc_single_primary=yes";
-=======
-    options_ += "gcs.fc_limit=9999999; gcs.fc_factor=1.0; gcs.fc_master_slave=yes;";
     if (!workdir_.empty())
     {
         options_ += " base_dir=" + workdir_ + ";";
     }
->>>>>>> 29d906e6
 
     // this block must be the very last.
     gu_conf_self_tstamp_on();
