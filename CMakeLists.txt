#
# Copyright (C) 2020 Codership Oy <info@codership.com>
#

message(STATUS "CMake version ${CMAKE_VERSION}")
cmake_minimum_required(VERSION 2.8)
project(galera-4)

include(CheckCCompilerFlag)
include(CheckCXXCompilerFlag)
include(CheckIncludeFile)
include(CheckIncludeFileCXX)
include(CheckCXXCompilerFlag)
include(CheckLibraryExists)

include_directories(
  ${CMAKE_SOURCE_DIR}
  ${CMAKE_SOURCE_DIR}/common
  ${CMAKE_SOURCE_DIR}/galerautils/src
  ${CMAKE_SOURCE_DIR}/gcomm/src
  ${CMAKE_SOURCE_DIR}/gcache/src
  ${CMAKE_SOURCE_DIR}/gcs/src
  ${CMAKE_SOURCE_DIR}/wsrep/src
  )

# Options to control compiler options and error behavior.
option(GALERA_MAINTAINER_MODE "Fail compilation on warnings" OFF)

# Galera library options.
option(GALERA_WITH_SSL "Compile Galera with SSL" ON)
option(GALERA_VERSION_SCRIPT "Limit symbols visible from Galera DSO" ON)
option(GALERA_STATIC "Build statically linked binaries" OFF)
option(GALERA_SOURCE
  "Configure for source package only, skipping build configuration" OFF)

# Developer options and instrumentation.
option(GALERA_WITH_ASAN "Enable ASAN instrumentation" OFF)
option(GALERA_WITH_VALGRIND "Optionally run tests with valgrind" OFF)
option(GALERA_WITH_COVERAGE "Compile with coverage instrumentation" OFF)
option(GALERA_GCS_SM_DEBUG
  "Enable dumping of send monitor state and history" OFF)
option(GALERA_GU_DEBUG_MUTEX "Enable mutex debug instrumentation" OFF)
option(GALERA_GU_DBUG_ON "Enable sync point macros (ON for Debug builds)" OFF)

#
# Set cmake policies before doing any checks.
#

# In CMake 3.12 and above, the
#
# * ``check_include_file`` macro in the ``CheckIncludeFile`` module, the
# * ``check_include_file_cxx`` macro in the
#   ``CheckIncludeFileCXX`` module, and the
# * ``check_include_files`` macro in the ``CheckIncludeFiles`` module
#
# now prefer to link the check executable to the libraries listed in the
# ``CMAKE_REQUIRED_LIBRARIES`` variable.  This policy provides compatibility
# with projects that have not been updated to expect this behavior.
if (POLICY CMP0075)
  CMAKE_POLICY(SET CMP0075 OLD)
endif()

# Determine version first to have it near the top of build log.
include(cmake/version.cmake)
include(cmake/package.cmake)

# Do not execute other configuration steps if building source only.
if (GALERA_SOURCE)
  return()
endif()

# Source compiler/OS settings first as it sets used C/C++ standards,
# common compiler flags and include/link paths.
include(cmake/compiler.cmake)
include(cmake/os.cmake)
# Instrumentation.
include(cmake/asan.cmake)

# Common definitions for all modues.
include(cmake/common.cmake)

# Libraries, language library features.
include(cmake/ssl.cmake)
include(cmake/asio.cmake)
include(cmake/array.cmake)
include(cmake/boost.cmake)
include(cmake/crc32c.cmake)
include(cmake/endian.cmake)
include(cmake/shared_ptr.cmake)
include(cmake/unordered.cmake)
include(cmake/check.cmake)
include(cmake/memorycheck.cmake)
include(cmake/coverage.cmake)
# Keep the maintainer mode as last to avoid feature checks failing
# in compiler warnings.
include(cmake/maintainer_mode.cmake)

include(CTest)
enable_testing()
add_subdirectory(galerautils)
add_subdirectory(gcomm)
add_subdirectory(gcache)
add_subdirectory(gcs)
add_subdirectory(garb)
add_subdirectory(galera)
add_subdirectory(scripts/packages)
add_subdirectory(wsrep/tests)

<<<<<<< HEAD
install(FILES
  ${CMAKE_SOURCE_DIR}/AUTHORS
  ${CMAKE_SOURCE_DIR}/COPYING
  ${CMAKE_SOURCE_DIR}/README
  DESTINATION doc)
install(FILES ${CMAKE_SOURCE_DIR}/asio/LICENSE_1_0.txt
  DESTINATION doc
  RENAME LICENSE.asio)
=======
if (NOT ${CMAKE_SYSTEM_NAME} MATCHES ".*BSD")
  install(FILES
    ${CMAKE_SOURCE_DIR}/AUTHORS
    ${CMAKE_SOURCE_DIR}/COPYING
    ${CMAKE_SOURCE_DIR}/README
    DESTINATION doc)
  install(FILES ${CMAKE_SOURCE_DIR}/asio/LICENSE_1_0.txt
    DESTINATION doc
    RENAME LICENSE.asio)
  install(FILES ${CMAKE_SOURCE_DIR}/chromium/LICENSE
    DESTINATION doc
    RENAME LICENSE.chromium)
endif()
>>>>>>> 280d2efb

message(STATUS "")
message(STATUS "CMAKE_BUILD_TYPE: ${CMAKE_BUILD_TYPE}")
get_directory_property(DirDefs COMPILE_DEFINITIONS)
message(STATUS "COMPILE_DEFINITIONS: ${DirDefs}")
message(STATUS "CMAKE_C_FLAGS: ${CMAKE_C_FLAGS}")
message(STATUS "CMAKE_CXX_FLAGS: ${CMAKE_CXX_FLAGS}")
message(STATUS "CMAKE_EXE_LINKER_FLAGS: ${CMAKE_EXE_LINKER_FLAGS}")
message(STATUS "GALERA_SYSTEM_LIBS: ${GALERA_SYSTEM_LIBS}")
message(STATUS "GALERA_UNIT_TEST_LIBS: ${GALERA_UNIT_TEST_LIBS}")
message(STATUS "")<|MERGE_RESOLUTION|>--- conflicted
+++ resolved
@@ -106,16 +106,6 @@
 add_subdirectory(scripts/packages)
 add_subdirectory(wsrep/tests)
 
-<<<<<<< HEAD
-install(FILES
-  ${CMAKE_SOURCE_DIR}/AUTHORS
-  ${CMAKE_SOURCE_DIR}/COPYING
-  ${CMAKE_SOURCE_DIR}/README
-  DESTINATION doc)
-install(FILES ${CMAKE_SOURCE_DIR}/asio/LICENSE_1_0.txt
-  DESTINATION doc
-  RENAME LICENSE.asio)
-=======
 if (NOT ${CMAKE_SYSTEM_NAME} MATCHES ".*BSD")
   install(FILES
     ${CMAKE_SOURCE_DIR}/AUTHORS
@@ -125,11 +115,7 @@
   install(FILES ${CMAKE_SOURCE_DIR}/asio/LICENSE_1_0.txt
     DESTINATION doc
     RENAME LICENSE.asio)
-  install(FILES ${CMAKE_SOURCE_DIR}/chromium/LICENSE
-    DESTINATION doc
-    RENAME LICENSE.chromium)
 endif()
->>>>>>> 280d2efb
 
 message(STATUS "")
 message(STATUS "CMAKE_BUILD_TYPE: ${CMAKE_BUILD_TYPE}")
