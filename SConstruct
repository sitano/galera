--- conflicted
+++ resolved
@@ -99,20 +99,7 @@
 build_dir    = ''
 
 # Version script file
-<<<<<<< HEAD
-galera_script = File('#/galera-sym.map').abspath
-with open(galera_script, 'w') as f:
-    f.write('''{
-    global: wsrep_loader;
-            wsrep_interface_version;
-            wsrep_init_thread_service_v1;
-    local:  *;
-};
-''')
-
-=======
 galera_script = File('#/galera/src/galera-sym.map').abspath
->>>>>>> c40a63bb
 
 #
 # Read commandline options
