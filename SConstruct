###################################################################
#
# Copyright (C) 2010-2014 Codership Oy <info@codership.com>
#
# SCons build script to build galera libraries
#
# Script structure:
# - Help message
# - Default parameters
# - Read commandline options
# - Set up and configure default build environment
# - Set up and configure check unit test build environment
# - Run root SConscript with variant_dir
#
####################################################################

import os
import platform
import string

sysname = os.uname()[0].lower()
machine = platform.machine()
bits = ARGUMENTS.get('bits', platform.architecture()[0])
print 'Host: ' + sysname + ' ' + machine + ' ' + bits

x86 = any(arch in machine for arch in [ 'x86', 'i686', 'i386' ])

if bits == '32bit':
    bits = 32
elif bits == '64bit':
    bits = 64

#
# Print Help
#

Help('''
Build targets:  build tests check install all
Default target: all

Commandline Options:
    debug=n             debug build with optimization level n
    build_dir=dir       build directory, default: '.'
    boost=[0|1]         disable or enable boost libraries
    boost_pool=[0|1]    use or not use boost pool allocator
    revno=XXXX          source code revision number
    bpostatic=path      a path to static libboost_program_options.a
    extra_sysroot=path  a path to extra development environment (Fink, Homebrew, MacPorts, MinGW)
<<<<<<< HEAD
    version=X.X.X       galera version
=======
    bits=[32bit|64bit]
>>>>>>> 9921e73c
''')
# bpostatic option added on Percona request

#
# Default params
#

build_target = 'all'

# Optimization level
opt_flags    = ' -g -O3 -DNDEBUG'

# Architecture (defaults to build host type)
compile_arch = ''
link_arch    = ''

# Build directory
build_dir    = ''


#
# Read commandline options
#

build_dir = ARGUMENTS.get('build_dir', '')

# Debug/dbug flags
debug = ARGUMENTS.get('debug', -1)
dbug  = ARGUMENTS.get('dbug', False)

debug_lvl = int(debug)
if debug_lvl >= 0 and debug_lvl < 3:
    opt_flags = ' -g -O%d -fno-inline' % debug_lvl
    dbug = True
elif debug_lvl == 3:
    opt_flags = ' -g -O3'

if dbug:
    opt_flags = opt_flags + ' -DGU_DBUG_ON'

<<<<<<< HEAD

if x86 == 32:
    compile_arch = ' -m32 -march=i686'
    link_arch    = compile_arch
    if sysname == 'linux':
        link_arch = link_arch + ' -Wl,-melf_i386'
elif x86 == 64:
    if sysname == 'linux':
        if machine == 'ppc64':
            compile_arch = ' -mtune=native'
            link_arch = link_arch + ' -Wl,-melf64ppc'
        elif machine == 'ppc64le':
            compile_arch = ' -mtune=native'
            link_arch = link_arch + ' -Wl,-melf64lppc'
        else:
            compile_arch = ' -m64'
            link_arch = link_arch + ' -Wl,-melf_x86_64'
    elif sysname == 'sunos':
        compile_arch = ' -mtune=native'
        link_arch    = ''
    else:
        compile_arch = ''
        link_arch    = ''
=======
if sysname == 'sunos':
    compile_arch = ' -mtune=native'
    link_arch    = ''
elif x86:
    if bits == 32:
        compile_arch = ' -m32 -march=i686'
        link_arch    = compile_arch
        if sysname == 'linux':
            link_arch = link_arch + ' -Wl,-melf_i386'
    else:
        compile_arch = ' -m64'
        link_arch    = compile_arch
        if sysname == 'linux':
            link_arch = link_arch + ' -Wl,-melf_x86_64'
elif machine == 's390x':
    compile_arch = ' -mzarch -march=z196 -mtune=zEC12'
    link_arch    = ''
    if bits == 32:
        compile_arch += ' -m32'
else:
    compile_arch = ' -mtune=native'
    link_arch    = ''
>>>>>>> 9921e73c


boost      = int(ARGUMENTS.get('boost', 1))
boost_pool = int(ARGUMENTS.get('boost_pool', 0))
ssl        = int(ARGUMENTS.get('ssl', 1))
tests      = int(ARGUMENTS.get('tests', 1))
strict_build_flags = int(ARGUMENTS.get('strict_build_flags', 1))


<<<<<<< HEAD
GALERA_VER = ARGUMENTS.get('version', 'X.X')
=======
GALERA_VER = ARGUMENTS.get('version', '3.12')
>>>>>>> 9921e73c
GALERA_REV = ARGUMENTS.get('revno', 'XXXX')

# Attempt to read from file if not given
if GALERA_REV == "XXXX" and os.path.isfile("GALERA_REVISION"):
    f = open("GALERA_REVISION", "r")
    try:
        GALERA_REV = f.readline().rstrip("\n")
    finally:
        f.close()

# export to any module that might have use of those
Export('GALERA_VER', 'GALERA_REV')
print 'Signature: version: ' + GALERA_VER + ', revision: ' + GALERA_REV

LIBBOOST_PROGRAM_OPTIONS_A = ARGUMENTS.get('bpostatic', '')
LIBBOOST_SYSTEM_A = string.replace(LIBBOOST_PROGRAM_OPTIONS_A, 'boost_program_options', 'boost_system')

#
# Set up and export default build environment
#

env = Environment(ENV = {'PATH' : os.environ['PATH'], 'HOME' : os.environ['HOME']})

# Set up environment for ccache and distcc
#env['ENV']['HOME']          = os.environ['HOME']
#env['ENV']['DISTCC_HOSTS']  = os.environ['DISTCC_HOSTS']
#env['ENV']['CCACHE_PREFIX'] = os.environ['CCACHE_PREFIX']
if 'CCACHE_DIR' in os.environ:
    env['ENV']['CCACHE_DIR'] = os.environ['CCACHE_DIR']
if 'CCACHE_CPP2' in os.environ:
    env['ENV']['CCACHE_CPP2'] = os.environ['CCACHE_CPP2']

# Set CC and CXX compilers
cc = os.getenv('CC', 'default')
if cc != 'default':
    env.Replace(CC = cc)
cxx = os.getenv('CXX', 'default')
if cxx != 'default':
    env.Replace(CXX = cxx)
link = os.getenv('LINK', 'default')
if link != 'default':
    env.Replace(LINK = link)

# Initialize CPPFLAGS and LIBPATH from environment to get user preferences
env.Replace(CPPFLAGS = os.getenv('CPPFLAGS', ''))
env.Replace(LIBPATH = [os.getenv('LIBPATH', '')])

# Set -pthread flag explicitly to make sure that pthreads are
# enabled on all platforms.
env.Append(CPPFLAGS = ' -pthread')

# Freebsd ports are installed under /usr/local
if sysname == 'freebsd' or sysname == 'sunos':
    env.Append(LIBPATH  = ['/usr/local/lib'])
    env.Append(CPPFLAGS = ' -I/usr/local/include ')
if sysname == 'sunos':
    env.Replace(SHLINKFLAGS = '-shared ')
if sysname == 'linux' and (machine == 'ppc64' or machine == 'ppc64le'):
    env.Append(LIBPATH = ['/opt/at7.1/lib64/'])

# Add paths is extra_sysroot argument was specified
extra_sysroot = ARGUMENTS.get('extra_sysroot', '')
if sysname == 'darwin' and extra_sysroot == '':
    # common developer environments and paths
    if os.system('which -s port') == 0 and os.path.isfile('/opt/local/bin/port'):
        extra_sysroot = '/opt/local'
    elif os.system('which -s brew') == 0 and os.path.isfile('/usr/local/bin/brew'):
        extra_sysroot = '/usr/local'
    elif os.system('which -s fink') == 0 and os.path.isfile('/sw/bin/fink'):
        extra_sysroot = '/sw'
if extra_sysroot != '':
    env.Append(LIBPATH = [extra_sysroot + '/lib'])
    env.Append(CPPFLAGS = ' -I' + extra_sysroot + '/include')

# print env.Dump()

# Preprocessor flags
if sysname != 'sunos' and sysname != 'darwin' and sysname != 'freebsd':
    env.Append(CPPFLAGS = ' -D_XOPEN_SOURCE=600')
if sysname == 'sunos':
    env.Append(CPPFLAGS = ' -D__EXTENSIONS__')
env.Append(CPPFLAGS = ' -DHAVE_COMMON_H')

# Common C/CXX flags
# These should be kept minimal as they are appended after C/CXX specific flags
env.Replace(CCFLAGS = opt_flags + compile_arch +
                      ' -Wall -Wextra -Wno-unused-parameter')

# C-specific flags
env.Replace(CFLAGS = ' -std=c99 -fno-strict-aliasing -pipe')

# CXX-specific flags
# Note: not all 3rd-party libs like '-Wold-style-cast -Weffc++'
#       adding those after checks
env.Replace(CXXFLAGS = ' -Wno-long-long -Wno-deprecated -ansi')
if sysname != 'sunos':
    env.Append(CXXFLAGS = ' -pipe')


# Linker flags
# TODO: enable '-Wl,--warn-common -Wl,--fatal-warnings' after warnings from
# static linking have beed addressed
#
env.Append(LINKFLAGS = link_arch)

#
# Check required headers and libraries (autoconf functionality)
#

conf = Configure(env)

# System headers and libraries

if not conf.CheckLib('pthread'):
    print 'Error: pthread library not found'
    Exit(1)

# libatomic may be needed on some 32bit platforms (and 32bit userland PPC64)
# for 8 byte atomics but not generally required
if not x86:
    conf.CheckLib('atomic')

if sysname != 'darwin':
    if not conf.CheckLib('rt'):
        print 'Error: rt library not found'
        Exit(1)

if sysname == 'freebsd':
    if not conf.CheckLib('execinfo'):
        print 'Error: execinfo library not found'
        Exit(1)

if sysname == 'sunos':
    if not conf.CheckLib('socket'):
        print 'Error: socket library not found'
        Exit(1)
    if not conf.CheckLib('crypto'):
        print 'Error: crypto library not found'
        Exit(1)
    if not conf.CheckLib('nsl'):
        print 'Error: nsl library not found'
        Exit(1)

if conf.CheckHeader('sys/epoll.h'):
    conf.env.Append(CPPFLAGS = ' -DGALERA_USE_GU_NETWORK')

if conf.CheckHeader('byteswap.h'):
    conf.env.Append(CPPFLAGS = ' -DHAVE_BYTESWAP_H')

if conf.CheckHeader('endian.h'):
    conf.env.Append(CPPFLAGS = ' -DHAVE_ENDIAN_H')
elif conf.CheckHeader('sys/endian.h'):
    conf.env.Append(CPPFLAGS = ' -DHAVE_SYS_ENDIAN_H')
elif conf.CheckHeader('sys/byteorder.h'):
    conf.env.Append(CPPFLAGS = ' -DHAVE_SYS_BYTEORDER_H')
elif sysname != 'darwin':
    print 'can\'t find byte order information'
    Exit(1)

# Additional C headers and libraries

# boost headers

if not conf.CheckCXXHeader('boost/shared_ptr.hpp'):
    print 'boost/shared_ptr.hpp not found or not usable'
    Exit(1)
conf.env.Append(CPPFLAGS = ' -DHAVE_BOOST_SHARED_PTR_HPP')

if conf.CheckCXXHeader('unordered_map'):
    conf.env.Append(CPPFLAGS = ' -DHAVE_UNORDERED_MAP')
elif conf.CheckCXXHeader('tr1/unordered_map'):
    conf.env.Append(CPPFLAGS = ' -DHAVE_TR1_UNORDERED_MAP')
else:
    if conf.CheckCXXHeader('boost/unordered_map.hpp'):
        conf.env.Append(CPPFLAGS = ' -DHAVE_BOOST_UNORDERED_MAP_HPP')
    else:
        print 'no unordered map header available'
        Exit(1)

# pool allocator
if boost == 1:
    # Default suffix for boost multi-threaded libraries
    if sysname == 'darwin':
        boost_library_suffix = '-mt'
    else:
        boost_library_suffix = ''
    if sysname == 'darwin' and extra_sysroot != '':
        boost_library_path = extra_sysroot + '/lib'
    else:
        boost_library_path = ''
    # Use nanosecond time precision
    conf.env.Append(CPPFLAGS = ' -DBOOST_DATE_TIME_POSIX_TIME_STD_CONFIG=1')

    # Common procedure to find boost static library
    if bits == 64:
        boost_libpaths = [ boost_library_path, '/usr/lib64', '/usr/local/lib64' ]
    else:
        boost_libpaths = [ boost_library_path, '/usr/local/lib', '/usr/lib' ]

    def check_boost_library(libBaseName, header, configuredLibPath, autoadd = 1):
        libName = libBaseName + boost_library_suffix
        if configuredLibPath != '' and not os.path.isfile(configuredLibPath):
            print "Error: file '%s' does not exist" % configuredLibPath
            Exit(1)
        if configuredLibPath == '':
           for libpath in boost_libpaths:
               libname = libpath + '/lib%s.a' % libName
               if os.path.isfile(libname):
                   configuredLibPath = libname
                   break
        if configuredLibPath != '':
            if not conf.CheckCXXHeader(header):
                print "Error: header '%s' does not exist" % header
                Exit (1)
            if autoadd:
                conf.env.Append(LIBS=File(configuredLibPath))
            else:
                return File(configuredLibPath)
        else:
            if not conf.CheckLibWithHeader(libs=[libName],
                                           header=header,
                                           language='CXX',
                                           autoadd=autoadd):
                print 'Error: library %s does not exist' % libName
                Exit (1)
            return [libName]

    # Required boost headers/libraries
    #
    if boost_pool == 1:
        if conf.CheckCXXHeader('boost/pool/pool_alloc.hpp'):
            print 'Using boost pool alloc'
            conf.env.Append(CPPFLAGS = ' -DGALERA_USE_BOOST_POOL_ALLOC=1')
            # due to a bug in boost >= 1.50 we need to link with boost_system
            # - should be a noop with no boost_pool.
            if sysname == 'darwin':
                if conf.CheckLib('boost_system' + boost_library_suffix):
                    conf.env.Append(LIBS=['boost_system' + boost_library_suffix])
            check_boost_library('boost_system',
                                'boost/system/error_code.hpp',
                                LIBBOOST_SYSTEM_A)
        else:
            print 'Error: boost/pool/pool_alloc.hpp not found or not usable'
            Exit(1)

    libboost_program_options = check_boost_library('boost_program_options',
                                                   'boost/program_options.hpp',
                                                   LIBBOOST_PROGRAM_OPTIONS_A,
                                                   autoadd = 0)
else:
    print 'Not using boost'

# asio
cpppath_saved = conf.env.get('CPPPATH')

conf.env.Append(CPPPATH = [ '#/asio' ])
if conf.CheckCXXHeader('asio.hpp'):
    conf.env.Append(CPPFLAGS = ' -DHAVE_ASIO_HPP')
else:
    print 'asio headers not found or not usable'
    Exit(1)

# asio/ssl
if ssl == 1:
    if conf.CheckCXXHeader('asio/ssl.hpp'):
        conf.env.Append(CPPFLAGS = ' -DHAVE_ASIO_SSL_HPP')
    else:
        print 'ssl support required but asio/ssl.hpp not found or not usable'
        print 'compile with ssl=0 or check that openssl devel headers are usable'
        Exit(1)
    if conf.CheckLib('ssl'):
        conf.CheckLib('crypto')
    else:
        print 'ssl support required but openssl library not found'
        print 'compile with ssl=0 or check that openssl library is usable'
        Exit(1)
conf.env['CPPPATH'] = cpppath_saved

# these will be used only with our softaware
if strict_build_flags == 1:
    conf.env.Append(CPPFLAGS = ' -Werror')
    conf.env.Append(CCFLAGS  = ' -pedantic')
    if 'clang' not in conf.env['CXX']:
        conf.env.Append(CXXFLAGS = ' -Weffc++ -Wold-style-cast')
    else:
        conf.env.Append(CPPFLAGS = ' -Wno-self-assign')
        if 'ccache' in conf.env['CXX']:
            conf.env.Append(CPPFLAGS = ' -Qunused-arguments')

env = conf.Finish()
<<<<<<< HEAD
Export('x86', 'env', 'sysname', 'machine', 'libboost_program_options')
=======

Export('x86', 'bits', 'env', 'sysname', 'libboost_program_options')
>>>>>>> 9921e73c

#
# Actions to build .dSYM directories, containing debugging information for Darwin
#

if sysname == 'darwin' and int(debug) >= 0 and int(debug) < 3:
    env['LINKCOM'] = [env['LINKCOM'], 'dsymutil $TARGET']
    env['SHLINKCOM'] = [env['SHLINKCOM'], 'dsymutil $TARGET']

#
# Set up and export environment for check unit tests
#

# Clone base from default environment
check_env = env.Clone()

conf = Configure(check_env)

# Check header and library

if not conf.CheckHeader('check.h'):
    print 'Error: check header file not found or not usable'
    Exit(1)

if not conf.CheckLib('check'):
    print 'Error: check library not found or not usable'
    Exit(1)

if not conf.CheckLib('m'):
    print 'Error: math library not found or not usable'
    Exit(1)

if sysname != 'darwin':
    if not conf.CheckLib('rt'):
        print 'Error: realtime library not found or not usable'
        Exit(1)

conf.Finish()

#
# this follows recipes from http://www.scons.org/wiki/UnitTests
#

def builder_unit_test(target, source, env):
    app = str(source[0].abspath)
    if os.spawnl(os.P_WAIT, app, app)==0:
        open(str(target[0]),'w').write("PASSED\n")
    else:
        return 1

def builder_unit_test_dummy(target, source, env):
    return 0

# Create a builder for tests
if tests == 1:
    bld = Builder(action = builder_unit_test)
else:
    bld = Builder(action = builder_unit_test_dummy) 
check_env.Append(BUILDERS = {'Test' :  bld})

Export('check_env')

#
# Run root SConscript with variant_dir
#
SConscript('SConscript', variant_dir=build_dir)<|MERGE_RESOLUTION|>--- conflicted
+++ resolved
@@ -46,11 +46,8 @@
     revno=XXXX          source code revision number
     bpostatic=path      a path to static libboost_program_options.a
     extra_sysroot=path  a path to extra development environment (Fink, Homebrew, MacPorts, MinGW)
-<<<<<<< HEAD
     version=X.X.X       galera version
-=======
     bits=[32bit|64bit]
->>>>>>> 9921e73c
 ''')
 # bpostatic option added on Percona request
 
@@ -91,31 +88,6 @@
 if dbug:
     opt_flags = opt_flags + ' -DGU_DBUG_ON'
 
-<<<<<<< HEAD
-
-if x86 == 32:
-    compile_arch = ' -m32 -march=i686'
-    link_arch    = compile_arch
-    if sysname == 'linux':
-        link_arch = link_arch + ' -Wl,-melf_i386'
-elif x86 == 64:
-    if sysname == 'linux':
-        if machine == 'ppc64':
-            compile_arch = ' -mtune=native'
-            link_arch = link_arch + ' -Wl,-melf64ppc'
-        elif machine == 'ppc64le':
-            compile_arch = ' -mtune=native'
-            link_arch = link_arch + ' -Wl,-melf64lppc'
-        else:
-            compile_arch = ' -m64'
-            link_arch = link_arch + ' -Wl,-melf_x86_64'
-    elif sysname == 'sunos':
-        compile_arch = ' -mtune=native'
-        link_arch    = ''
-    else:
-        compile_arch = ''
-        link_arch    = ''
-=======
 if sysname == 'sunos':
     compile_arch = ' -mtune=native'
     link_arch    = ''
@@ -126,9 +98,16 @@
         if sysname == 'linux':
             link_arch = link_arch + ' -Wl,-melf_i386'
     else:
-        compile_arch = ' -m64'
-        link_arch    = compile_arch
-        if sysname == 'linux':
+        if machine == 'ppc64':
+          compile_arch = ' -mtune=native'
+          link_arch = link_arch + ' -Wl,-melf64ppc'
+        elif machine == 'ppc64le':
+          compile_arch = ' -mtune=native'
+          link_arch = link_arch + ' -Wl,-melf64lppc'
+        else:
+          compile_arch = ' -m64'
+          link_arch    = compile_arch
+          if sysname == 'linux':
             link_arch = link_arch + ' -Wl,-melf_x86_64'
 elif machine == 's390x':
     compile_arch = ' -mzarch -march=z196 -mtune=zEC12'
@@ -138,7 +117,6 @@
 else:
     compile_arch = ' -mtune=native'
     link_arch    = ''
->>>>>>> 9921e73c
 
 
 boost      = int(ARGUMENTS.get('boost', 1))
@@ -148,11 +126,7 @@
 strict_build_flags = int(ARGUMENTS.get('strict_build_flags', 1))
 
 
-<<<<<<< HEAD
 GALERA_VER = ARGUMENTS.get('version', 'X.X')
-=======
-GALERA_VER = ARGUMENTS.get('version', '3.12')
->>>>>>> 9921e73c
 GALERA_REV = ARGUMENTS.get('revno', 'XXXX')
 
 # Attempt to read from file if not given
@@ -443,12 +417,8 @@
             conf.env.Append(CPPFLAGS = ' -Qunused-arguments')
 
 env = conf.Finish()
-<<<<<<< HEAD
-Export('x86', 'env', 'sysname', 'machine', 'libboost_program_options')
-=======
 
 Export('x86', 'bits', 'env', 'sysname', 'libboost_program_options')
->>>>>>> 9921e73c
 
 #
 # Actions to build .dSYM directories, containing debugging information for Darwin
