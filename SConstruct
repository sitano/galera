--- conflicted
+++ resolved
@@ -390,20 +390,21 @@
     context.Result(result)
     return result
 
-<<<<<<< HEAD
 def CheckStdSeedSeq(context):
     test_source = """
 #include <random>
 int main() { std::seed_seq seeds{1, 2}; }
 """
     context.Message('Checking for std::seed_seq ...')
-=======
+    result = context.TryLink(test_source, '.cpp')
+    context.Result(result)
+    return result
+
 def CheckVersionScript(context):
     test_source = """
 int main() { return 0; }
 """
     context.Message('Checking for --version-script linker option ... ')
->>>>>>> a6fab2f6
     result = context.TryLink(test_source, '.cpp')
     context.Result(result)
     return result
