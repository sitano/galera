--- conflicted
+++ resolved
@@ -129,11 +129,7 @@
 strict_build_flags = int(ARGUMENTS.get('strict_build_flags', 1))
 
 
-<<<<<<< HEAD
 GALERA_VER = ARGUMENTS.get('version', '4.dev')
-=======
-GALERA_VER = ARGUMENTS.get('version', '3.21')
->>>>>>> 86785384
 GALERA_REV = ARGUMENTS.get('revno', 'XXXX')
 
 # Attempt to read from file if not given
