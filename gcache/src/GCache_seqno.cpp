/*
 * Copyright (C) 2009-2016 Codership Oy <info@codership.com>
 */

#include "gcache_bh.hpp"
#include "GCache.hpp"

#include <cerrno>
#include <cassert>

#include <sched.h> // sched_yeild()

namespace gcache
{
    /*!
     * Clears seqno->ptr map in case of history gap (after SST or such).
     */
    void
    GCache::seqno_reset (const gu::GTID& gtid)
    {
        gu::Lock lock(mtx);

        assert(seqno2ptr.empty() || seqno_max == seqno2ptr.rbegin()->first);

        if (gtid.uuid() == gid && gtid.seqno() == seqno_max) return;

<<<<<<< HEAD
        log_info << "GCache history reset: old(" << gu::GTID(gid, seqno_max)
                 << ") -> new(" << gtid << ")";
=======
        log_info << "GCache history reset: " << gid << ':' << seqno_max
                 << " -> " << g << ':' << s;
>>>>>>> bcfcd5a7

        seqno_released = SEQNO_NONE;
        gid = gtid.uuid();

        /* order is significant here */
        rb.seqno_reset();
        mem.seqno_reset();

        seqno2ptr.clear();
        seqno_max = SEQNO_NONE;
    }

    /*!
     * Assign sequence number to buffer pointed to by ptr
     */
    void
    GCache::seqno_assign (const void* const ptr,
                          int64_t     const seqno_g,
                          uint8_t     const type,
                          bool        const skip)
    {
        gu::Lock lock(mtx);

        BufferHeader* bh = ptr2BH(ptr);

        assert (SEQNO_NONE == bh->seqno_g);
        assert (seqno_g > 0);
        assert (!BH_is_released(bh));

        if (gu_likely(seqno_g > seqno_max))
        {
            seqno2ptr.insert (seqno2ptr.end(), seqno2ptr_pair_t(seqno_g, ptr));
            seqno_max = seqno_g;
        }
        else
        {
            // this should never happen. seqnos should be assinged in TO.
            const std::pair<seqno2ptr_iter_t, bool>& res(
                seqno2ptr.insert (seqno2ptr_pair_t(seqno_g, ptr)));

            if (false == res.second)
            {
                assert(0);
                gu_throw_fatal <<"Attempt to reuse the same seqno: " << seqno_g
                               <<". New ptr = " << ptr << ", previous ptr = "
                               << res.first->second;
            }
        }

        bh->seqno_g = seqno_g;
        bh->flags  |= (BUFFER_SKIPPED * skip);
        bh->type    = type;

    }

    /*!
     * Mark buffer to be skipped
     */
    void
    GCache::seqno_skip (const void* const ptr,
                        int64_t     const seqno_g,
                        uint8_t     const type)
    {
        gu::Lock lock(mtx);

        BufferHeader* const bh(ptr2BH(ptr));
        seqno2ptr_iter_t p = seqno2ptr.find(seqno_g);

        /* sanity checks */
        int reason(0);
        std::ostringstream msg;

        if (seqno_g <= 0) {
            msg << "invalid seqno: " << seqno_g;
            reason = 1;
        }
        else if (seqno_g != bh->seqno_g) {
            msg << "seqno " << seqno_g << " does not match ptr seqno "
                << bh->seqno_g;
            reason = 2;
        }
        else if (type != bh->type) {
             msg << "type " << type << " does not match ptr type "
                 << bh->type;
            reason = 3;
        }
        else if (p == seqno2ptr.end()) {
            msg << "seqno " << seqno_g << " not found in the map";
            reason = 4;
        }
        else if (ptr != p->second) {
             msg << "ptr " << seqno_g << " does not match mapped ptr "
                 << p->second;
            reason = 5;
        }

        assert(0 == reason);
        if (0 != reason)
        {
            gu_throw_fatal << "Skipping seqno sanity check failed: " << msg.str()
                           << " (reason " << reason << ")";
        }

        assert (!BH_is_released(bh));
        assert (!BH_is_skipped(bh));

        bh->flags |= BUFFER_SKIPPED;
    }

    void
    GCache::seqno_release (int64_t const seqno)
    {
        assert (seqno > 0);
        /* The number of buffers scheduled for release is unpredictable, so
         * we want to allow some concurrency in cache access by releasing
         * buffers in small batches */
        static int const min_batch_size(32);

        /* Although extremely unlikely, theoretically concurrent access may
         * lead to elements being added faster than released. The following is
         * to control and possibly disable concurrency in that case. We start
         * with min_batch_size and increase it if necessary. */
        size_t old_gap(-1);
        int    batch_size(min_batch_size);

        bool   loop(seqno >= seqno_released);

        while(loop)
        {
            gu::Lock lock(mtx);

            seqno2ptr_iter_t it(seqno2ptr.upper_bound(seqno_released));

            if (gu_unlikely(it == seqno2ptr.end()))
            {
                /* This means that there are no element with
                 * seqno following seqno_released - and this should not
                 * generally happen. But it looks like stopcont test does it. */
                if (SEQNO_NONE != seqno_released)
                {
                    log_debug << "Releasing seqno " << seqno << " before "
                              << seqno_released + 1 << " was assigned.";
                }
                return;
            }

            assert(seqno_max >= seqno_released);

            /* here we check if (seqno_max - seqno_released) is decreasing
             * and if not - increase the batch_size (linearly) */
            size_t const new_gap(seqno_max - seqno_released);
            batch_size += (new_gap >= old_gap) * min_batch_size;
            old_gap = new_gap;

            int64_t const start(it->first - 1);
            int64_t const end  (seqno - start >= 2*batch_size ?
                                start + batch_size : seqno);
#if 0
            log_info << "############ releasing " << (seqno - start)
                     << " buffers, batch_size: " << batch_size
                     << ", end: " << end;
#endif
            for (;(loop = (it != seqno2ptr.end())) && it->first <= end;)
            {
                assert(it->first != SEQNO_NONE);
                BufferHeader* const bh(ptr2BH(it->second));
                assert (bh->seqno_g == it->first);
#ifndef NDEBUG
                if (!(seqno_released < it->first ||
                      seqno_released == SEQNO_NONE))
                {
                    log_info << "seqno_released: " << seqno_released
                             << "; it->first: " << it->first
                             << "; seqno2ptr.begin: " <<seqno2ptr.begin()->first
                             << "\nstart: " << start << "; end: " << end
                             << " batch_size: " << batch_size << "; gap: "
                             << new_gap << "; seqno_max: " << seqno_max;
                    assert(seqno_released < it->first ||
                           seqno_released == SEQNO_NONE);
                }
#endif
                ++it; /* free_common() below may erase current element,
                       * so advance iterator before calling free_common()*/
                if (gu_likely(!BH_is_released(bh))) free_common(bh);
            }

            assert (loop || seqno == seqno_released);

            loop = (end < seqno) && loop;

            /* if we're doing this loop repeatedly, allow other threads to run*/
            if (loop) sched_yield();
        }
    }

    /*!
     * Move lock to a given seqno. Throw gu::NotFound if seqno is not in cache.
     * @throws NotFound
     */
    void GCache::seqno_lock (int64_t const seqno_g)
    {
        gu::Lock lock(mtx);

        if (seqno2ptr.find(seqno_g) == seqno2ptr.end()) throw gu::NotFound();

        if (seqno_locked != SEQNO_NONE)
        {
            cond.signal();
        }
        seqno_locked = seqno_g;
    }

    /*!
     * Get pointer to buffer identified by seqno.
     * Moves lock to the given seqno.
     * @throws NotFound
     */
    const void* GCache::seqno_get_ptr (int64_t const seqno_g,
                                       ssize_t&      size)
    {
        const void* ptr(0);

        {
            gu::Lock lock(mtx);

            seqno2ptr_iter_t p = seqno2ptr.find(seqno_g);

            if (p != seqno2ptr.end())
            {
                if (seqno_locked != SEQNO_NONE)
                {
                    cond.signal();
                }
                seqno_locked = seqno_g;

                ptr = p->second;
            }
            else
            {
                throw gu::NotFound();
            }
        }

        assert (ptr);

        const BufferHeader* const bh (ptr2BH(ptr)); // this can result in IO
        size = bh->size - sizeof(BufferHeader);

        return ptr;
    }

    size_t
    GCache::seqno_get_buffers (std::vector<Buffer>& v,
                               int64_t const start)
    {
        size_t const max(v.size());

        assert (max > 0);

        size_t found(0);

        {
            gu::Lock lock(mtx);

            seqno2ptr_iter_t p = seqno2ptr.find(start);

            if (p != seqno2ptr.end())
            {
                if (seqno_locked != SEQNO_NONE)
                {
                    cond.signal();
                }

                seqno_locked = start;

                do {
                    assert (p->first == int64_t(start + found));
                    assert (p->second);
                    v[found].set_ptr(p->second);
                }
                while (++found < max && ++p != seqno2ptr.end() &&
                       p->first == int64_t(start + found));
                /* the latter condition ensures seqno continuty, #643 */
            }
        }

        // the following may cause IO
        for (size_t i(0); i < found; ++i)
        {
            const BufferHeader* const bh (ptr2BH(v[i].ptr()));

            assert (bh->seqno_g == int64_t(start + i));
            Limits::assert_size(bh->size);

            v[i].set_other (bh->seqno_g,
                            bh->size - sizeof(BufferHeader),
                            BH_is_skipped(bh),
                            bh->type);
        }

        return found;
    }

    /*!
     * Releases any history locks present.
     */
    void GCache::seqno_unlock ()
    {
        gu::Lock lock(mtx);
        seqno_locked = SEQNO_NONE;
        cond.signal();
    }
}<|MERGE_RESOLUTION|>--- conflicted
+++ resolved
@@ -24,13 +24,8 @@
 
         if (gtid.uuid() == gid && gtid.seqno() == seqno_max) return;
 
-<<<<<<< HEAD
         log_info << "GCache history reset: old(" << gu::GTID(gid, seqno_max)
-                 << ") -> new(" << gtid << ")";
-=======
-        log_info << "GCache history reset: " << gid << ':' << seqno_max
-                 << " -> " << g << ':' << s;
->>>>>>> bcfcd5a7
+                 << " -> " << gtid;
 
         seqno_released = SEQNO_NONE;
         gid = gtid.uuid();
