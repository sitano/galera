/*
 * Copyright (C) 2009-2020 Codership Oy <info@codership.com>
 */

#include "gcache_bh.hpp"
#include "GCache.hpp"

#include <cerrno>
#include <cassert>

#include <sched.h> // sched_yeild()

namespace gcache
{
    /*!
     * Reinitialize seqno sequence (after SST or such)
     * Clears seqno->ptr map // and sets seqno_min to gtid seqno
     */
    void
    GCache::seqno_reset (const gu::GTID& gtid)
    {
        gu::Lock lock(mtx);

        assert(seqno2ptr.empty() || seqno_max == seqno2ptr.index_back());

        const seqno_t s(gtid.seqno());
        if (gtid.uuid() == gid && s != SEQNO_ILL && seqno_max >= s)
        {
            if (seqno_max > s)
            {
                discard_tail(s);
                seqno_max = s;
                seqno_released = s;
                assert(seqno_max == seqno2ptr.index_back());
            }
            return;
        }

        log_info << "GCache history reset: " << gu::GTID(gid, seqno_max)
                 << " -> " << gtid;

        seqno_released = SEQNO_NONE;
        gid = gtid.uuid();

        /* order is significant here */
        rb.seqno_reset();
        mem.seqno_reset();

        seqno2ptr.clear(SEQNO_NONE);
        seqno_max = SEQNO_NONE;
    }

    /*!
     * Assign sequence number to buffer pointed to by ptr
     */
    void
    GCache::seqno_assign (const void* const ptr,
                          seqno_t     const seqno_g,
                          uint8_t     const type,
                          bool        const skip)
    {
        gu::Lock lock(mtx);

        BufferHeader* bh = get_BH(ptr, true);

        assert (SEQNO_NONE == bh->seqno_g);
        assert (seqno_g > 0);
        assert (!BH_is_released(bh));

#ifndef NDEBUG
        seqno_t const off(seqno_g - seqno_max);
        if (off != 1 && params.debug())
        {
            log_info << "GCache::seqno_assign(seqno: " << seqno_g
                     << ", type: " << int(type) << ", skip: "
                     << (skip ? "yes)" : "no)") << " with offset " << off;
        }
#endif

        if (gu_likely(seqno_g > seqno_max))
        {
<<<<<<< HEAD
            seqno2ptr.insert(seqno2ptr.end(), seqno2ptr_pair_t(seqno_g, ptr));
=======
>>>>>>> 116929f4
            seqno_max = seqno_g;
        }
        else
        {
            seqno2ptr_iter_t const i(seqno2ptr.find(seqno_g));

            if (i != seqno2ptr.end())
            {
                const void* const prev_ptr(*i);

                if (!seqno2ptr_t::not_set(prev_ptr))
                {
                    const BufferHeader* const prev_bh(ptr2BH(prev_ptr));
                    assert(0);
                    gu_throw_fatal << "Attempt to reuse the same seqno: "
                                   << seqno_g <<". New buffer: " << bh
                                   << ", previous buffer: " << prev_bh;
                }
            }

            seqno_released = std::min(seqno_released, seqno_g - 1);
        }

        seqno2ptr.insert(seqno_g, ptr);

        bh->seqno_g = seqno_g;
        bh->flags  |= (BUFFER_SKIPPED * skip);
        bh->type    = type;
    }

    /*!
     * Mark buffer to be skipped
     */
    void
    GCache::seqno_skip (const void* const ptr,
                        seqno_t     const seqno_g,
                        uint8_t     const type)
    {
        gu::Lock lock(mtx);

        BufferHeader* const bh(ptr2BH(ptr));
        seqno2ptr_iter_t p = seqno2ptr.find(seqno_g);

        /* sanity checks */
        int reason(0);
        std::ostringstream msg;

        if (seqno_g <= 0) {
            msg << "invalid seqno: " << seqno_g;
            reason = 1;
        }
        else if (seqno_g != bh->seqno_g) {
            msg << "seqno " << seqno_g << " does not match ptr seqno "
                << bh->seqno_g;
            reason = 2;
        }
        else if (type != bh->type) {
            msg << "type " << type << " does not match ptr type "
                << bh->type;
            reason = 3;
        }
        else if (p == seqno2ptr.end()) {
            msg << "seqno " << seqno_g << " not found in the map";
            reason = 4;
        }
        else if (ptr != *p) {
            msg << "ptr " << seqno_g << " does not match mapped ptr "
                << *p;
            reason = 5;
        }

        assert(0 == reason);
        if (0 != reason)
        {
            gu_throw_fatal << "Skipping seqno sanity check failed: " << msg.str()
                           << " (reason " << reason << ")";
        }

        assert (!BH_is_released(bh));
        assert (!BH_is_skipped(bh));

        bh->flags |= BUFFER_SKIPPED;
    }

    void
    GCache::seqno_release (seqno_t const seqno)
    {
        assert (seqno > 0);
        /* The number of buffers scheduled for release is unpredictable, so
         * we want to allow some concurrency in cache access by releasing
         * buffers in small batches */
        static int const min_batch_size(32);

        /* Although extremely unlikely, theoretically concurrent access may
         * lead to elements being added faster than released. The following is
         * to control and possibly disable concurrency in that case. We start
         * with min_batch_size and increase it if necessary. */
        size_t old_gap(-1);
        int    batch_size(min_batch_size);

        bool   loop(seqno >= seqno_released);

        while(loop)
        {
            gu::Lock lock(mtx);

            assert(seqno >= seqno_released);

            seqno_t idx(seqno2ptr.upper_bound(seqno_released));

            if (gu_unlikely(idx == seqno2ptr.index_end()))
            {
                /* This means that there are no elements with
                 * seqno following seqno_released - and this should not
                 * generally happen. But it looks like stopcont test does it. */
                if (SEQNO_NONE != seqno_released)
                {
                    log_debug << "Releasing seqno " << seqno << " before "
                              << seqno_released + 1 << " was assigned.";
                }
                return;
            }

            assert(seqno_max >= seqno_released);

            /* here we check if (seqno_max - seqno_released) is decreasing
             * and if not - increase the batch_size (linearly) */
            size_t const new_gap(seqno_max - seqno_released);
            batch_size += (new_gap >= old_gap) * min_batch_size;
            old_gap = new_gap;

            seqno_t const start(idx - 1);
            seqno_t const end  (seqno - start >= 2*batch_size ?
                                start + batch_size : seqno);
#ifndef NDEBUG
            if (params.debug())
            {
                log_info << "GCache::seqno_release(" << seqno << "): "
                         << (seqno - start) << " buffers, batch_size: "
                         << batch_size << ", end: " << end;
            }
#endif
<<<<<<< HEAD
            for (;(loop = (it != seqno2ptr.end())) && it->first <= end; ++it)
            {
                assert(it->first != SEQNO_NONE);
                BufferHeader* const bh(get_BH(it->second));
                assert (bh->seqno_g == it->first);
#ifndef NDEBUG
                if (!(seqno_released + 1 == it->first ||
=======
            while((loop = (idx < seqno2ptr.index_end())) && idx <= end)
            {
                assert(idx != SEQNO_NONE);
                BufferHeader* const bh(ptr2BH(seqno2ptr[idx]));
                assert (bh->seqno_g == idx);
#ifndef NDEBUG
                if (!(seqno_released + 1 == idx ||
>>>>>>> 116929f4
                      seqno_released == SEQNO_NONE))
                {
                    log_info << "seqno_released: " << seqno_released
                             << "; idx: " << idx
                             << "; seqno2ptr.begin: " <<seqno2ptr.index_begin()
                             << "\nstart: " << start << "; end: " << end
                             << " batch_size: " << batch_size << "; gap: "
                             << new_gap << "; seqno_max: " << seqno_max;
                    assert(seqno_released + 1 == idx ||
                           seqno_released == SEQNO_NONE);
                    return;
                }
#endif
                if (gu_likely(!BH_is_released(bh)))
                {
                    free_common(bh, it->second);
                }
                else
                {
#ifndef NDEBUG
                    log_info << "GCache::seqno_release(" << seqno
                             << "): unexpectedly released buffer: " << bh;
                    assert(seqno_released + 1 == it->first);
                    assert(0);
#endif
<<<<<<< HEAD
                    seqno_released = it->first;
                }
=======
                if (gu_likely(!BH_is_released(bh))) free_common(bh);
                /* free_common() could modify a map, look for next unreleased
                 * seqno. */
                idx = seqno2ptr.upper_bound(idx);
>>>>>>> 116929f4
            }

            assert (loop || seqno == seqno_released);

            loop = (end < seqno) && loop;

            /* if we're doing this loop repeatedly, allow other threads to run*/
            if (loop) sched_yield();
        }
    }

    /*!
     * Move lock to a given seqno. Throw gu::NotFound if seqno is not in cache.
     * @throws NotFound
     */
    void GCache::seqno_lock (seqno_t const seqno_g)
    {
        gu::Lock lock(mtx);

        if (seqno2ptr.find(seqno_g) == seqno2ptr.end()) throw gu::NotFound();

        if (seqno_locked != SEQNO_NONE)
        {
            cond.signal();
        }
        seqno_locked = seqno_g;
    }

    /*!
     * Get pointer to buffer identified by seqno.
     * Moves lock to the given seqno.
     * @throws NotFound
     */
    const void* GCache::seqno_get_ptr (seqno_t const seqno_g,
                                       ssize_t&      size)
    {
        const void* ptr(0);

        gu::Lock lock(mtx);

        seqno2ptr_iter_t p = seqno2ptr.find(seqno_g);

        if (p != seqno2ptr.end() && *p)
        {
            if (seqno_locked != SEQNO_NONE)
            {
                cond.signal();
            }
            seqno_locked = seqno_g;

            ptr = *p;
        }
        else
        {
            throw gu::NotFound();
        }

        assert (ptr);

        BufferHeader* const bh(get_BH(ptr));
        assert(seqno_g == bh->seqno_g);

        if (BH_is_released(bh)) // repossess and revert the effects of free()
        {
#ifndef NDEBUG
            buf_tracker.insert(ptr);
#endif
            seqno_released = std::min(seqno_released, bh->seqno_g - 1);
            mallocs++; // to match the resulting frees count

            // notify store
            switch (bh->store)
            {
            case BUFFER_IN_MEM:  mem.repossess(bh); break;
            case BUFFER_IN_RB:   rb.repossess (bh); break;
            case BUFFER_IN_PAGE: ps.repossess (bh, ptr); break;
            default: assert(0);
            }

            bh->flags &= ~BUFFER_RELEASED; // clear released flag
        }

        size = bh->size - sizeof(BufferHeader);

        return ptr;
    }

    size_t
    GCache::seqno_get_buffers (std::vector<Buffer>& v,
                               seqno_t const start)
    {
        size_t const max(v.size());

        assert (max > 0);

        size_t found(0);

        {
            gu::Lock lock(mtx);

            seqno2ptr_iter_t p = seqno2ptr.find(start);

            if (p != seqno2ptr.end() && *p)
            {
                if (seqno_locked != SEQNO_NONE)
                {
                    cond.signal();
                }

                seqno_locked = start;

                do {
                    assert(seqno2ptr.index(p) == seqno_t(start + found));
                    assert(*p);
                    v[found].set_ptr(*p);
                }
                while (++found < max && ++p != seqno2ptr.end() && *p);
                /* the last condition ensures seqno continuty, #643 */
            }
        }

        // the following may cause IO
        for (size_t i(0); i < found; ++i)
        {
            const BufferHeader* const bh(get_BH(v[i].ptr()));

            assert (bh->seqno_g == seqno_t(start + i));
            Limits::assert_size(bh->size);

            v[i].set_other (bh->seqno_g,
                            bh->size - sizeof(BufferHeader),
                            BH_is_skipped(bh),
                            bh->type);
        }

        return found;
    }

    /*!
     * Releases any history locks present.
     */
    void GCache::seqno_unlock ()
    {
        gu::Lock lock(mtx);
        seqno_locked = SEQNO_NONE;
        cond.signal();
    }
}<|MERGE_RESOLUTION|>--- conflicted
+++ resolved
@@ -79,10 +79,6 @@
 
         if (gu_likely(seqno_g > seqno_max))
         {
-<<<<<<< HEAD
-            seqno2ptr.insert(seqno2ptr.end(), seqno2ptr_pair_t(seqno_g, ptr));
-=======
->>>>>>> 116929f4
             seqno_max = seqno_g;
         }
         else
@@ -95,7 +91,7 @@
 
                 if (!seqno2ptr_t::not_set(prev_ptr))
                 {
-                    const BufferHeader* const prev_bh(ptr2BH(prev_ptr));
+                    const BufferHeader* const prev_bh(get_BH(prev_ptr));
                     assert(0);
                     gu_throw_fatal << "Attempt to reuse the same seqno: "
                                    << seqno_g <<". New buffer: " << bh
@@ -225,23 +221,14 @@
                          << batch_size << ", end: " << end;
             }
 #endif
-<<<<<<< HEAD
-            for (;(loop = (it != seqno2ptr.end())) && it->first <= end; ++it)
-            {
-                assert(it->first != SEQNO_NONE);
-                BufferHeader* const bh(get_BH(it->second));
-                assert (bh->seqno_g == it->first);
-#ifndef NDEBUG
-                if (!(seqno_released + 1 == it->first ||
-=======
             while((loop = (idx < seqno2ptr.index_end())) && idx <= end)
             {
                 assert(idx != SEQNO_NONE);
-                BufferHeader* const bh(ptr2BH(seqno2ptr[idx]));
+                const void* const ptr(seqno2ptr[idx]);
+                BufferHeader* const bh(get_BH(ptr));
                 assert (bh->seqno_g == idx);
 #ifndef NDEBUG
                 if (!(seqno_released + 1 == idx ||
->>>>>>> 116929f4
                       seqno_released == SEQNO_NONE))
                 {
                     log_info << "seqno_released: " << seqno_released
@@ -257,25 +244,19 @@
 #endif
                 if (gu_likely(!BH_is_released(bh)))
                 {
-                    free_common(bh, it->second);
+                    free_common(bh, ptr);
                 }
                 else
                 {
 #ifndef NDEBUG
                     log_info << "GCache::seqno_release(" << seqno
                              << "): unexpectedly released buffer: " << bh;
-                    assert(seqno_released + 1 == it->first);
                     assert(0);
 #endif
-<<<<<<< HEAD
-                    seqno_released = it->first;
-                }
-=======
-                if (gu_likely(!BH_is_released(bh))) free_common(bh);
-                /* free_common() could modify a map, look for next unreleased
-                 * seqno. */
+                    seqno_released = idx;
+                }
+
                 idx = seqno2ptr.upper_bound(idx);
->>>>>>> 116929f4
             }
 
             assert (loop || seqno == seqno_released);
