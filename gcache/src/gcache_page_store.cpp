--- conflicted
+++ resolved
@@ -1,9 +1,5 @@
 /*
-<<<<<<< HEAD
- * Copyright (C) 2010-2019 Codership Oy <info@codership.com>
-=======
  * Copyright (C) 2010-2022 Codership Oy <info@codership.com>
->>>>>>> cf109c4a
  */
 
 /*! @file page store implementation */
@@ -133,13 +129,10 @@
 gcache::PageStore::set_enc_key (const Page::EncKey& new_key)
 {
     /* on key change create new page (saves current key there) */
-<<<<<<< HEAD
-=======
     if (debug_)
     {
         log_info << "GCache: encryption key rotated, size: " << new_key.size();
     }
->>>>>>> cf109c4a
     new_page(0, new_key);
     enc_key_ = new_key;
 }
