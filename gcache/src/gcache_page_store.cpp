--- conflicted
+++ resolved
@@ -177,11 +177,7 @@
     bh->store   = BUFFER_IN_PAGE;
     BH_release(bh);
 
-<<<<<<< HEAD
-    ::memcpy(bh + 1, enc_key_.data(), enc_key_.size());
-=======
     if (enc_key_.size() != 0) ::memcpy(bh + 1, enc_key_.data(), enc_key_.size());
->>>>>>> a38d4c3d
 
     if (encrypt_cb_)
     {
