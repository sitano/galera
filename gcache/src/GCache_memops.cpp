/*
 * Copyright (C) 2009-2020 Codership Oy <info@codership.com>
 */

#include "GCache.hpp"

#include <cassert>

namespace gcache
{
    void
    GCache::discard_buffer(BufferHeader* bh, const void* ptr)
    {
        assert(bh->seqno_g > 0);

        switch (bh->store)
        {
        case BUFFER_IN_MEM:  mem.discard (bh); break;
        case BUFFER_IN_RB:   rb.discard  (bh); break;
        case BUFFER_IN_PAGE: ps.discard  (bh, ptr); break;
        default:
            log_fatal << "Corrupt buffer header: " << bh;
            abort();
        }
    }

<<<<<<< HEAD
    template <typename T> bool
    GCache::discard (T& cond)
=======
    bool
    GCache::discard_seqno (seqno_t seqno)
>>>>>>> 116929f4
    {
        assert(mtx.locked() && mtx.owned());

#ifndef NDEBUG
<<<<<<< HEAD
        if (params.debug()) cond.debug_begin();
#endif
        for (seqno2ptr_t::iterator i = seqno2ptr.begin();
             i != seqno2ptr.end() && cond.check();)
        {
            const void* const ptr(i->second);
            BufferHeader* const bh(get_BH(ptr));

            if (gu_likely(BH_is_released(bh)))
            {
                assert (bh->seqno_g == i->first);

                cond.update(bh);
                seqno2ptr.erase (i++); // post ++ is significant!
                discard_buffer(bh, ptr);
=======
        seqno_t begin(0);
        if (params.debug())
        {
            begin = (seqno2ptr.empty() ? seqno2ptr.index_begin() : SEQNO_NONE);
            assert(begin > 0);
            log_info << "GCache::discard_seqno(" << begin << " - "
                     << seqno << ")";
        }
#endif
        while (seqno2ptr.index_begin() <= seqno && !seqno2ptr.empty())
        {
            BufferHeader* const bh(ptr2BH(seqno2ptr.front()));

            if (gu_likely(BH_is_released(bh)))
            {
                assert (bh->seqno_g == seqno2ptr.index_begin());
                assert (bh->seqno_g <= seqno);
                discard_buffer(bh);
>>>>>>> 116929f4
            }
            else
            {
#ifndef NDEBUG
                if (params.debug()) cond.debug_fail();
#endif
                assert(cond.check());
                return false;
            }

            seqno2ptr.pop_front();
        }

        return true;
    }

    class DiscardSizeCond
    {
        size_t const upto_;
        size_t       done_;
    public:
        DiscardSizeCond(size_t s) : upto_(s), done_(0) {}
        bool check() const { return done_ < upto_; }
        void update(const BufferHeader* bh) { done_ += bh->size; }
        /* bh->size is actually a conservative freed estimate due to
         * store buffer alignment, which is different for each store
         * type. However it is not necessary to be exact here. Were are
         * just trying to discard some buffers because there are too many
         * allocated */
        void debug_begin()
        {
            log_info << "GCache::discard_size(" << upto_ << ")";
        }
        void debug_fail()
        {
            log_info << "GCache::discard_size() can't discard "
                     << (upto_ - done_) << ", bailing out.";
        }
    };

    bool
    GCache::discard_size(size_t const size)
    {
        DiscardSizeCond cond(size);
        return discard<>(cond);
    }

    class DiscardSeqnoCond
    {
        seqno_t const upto_;
        seqno_t       done_;
    public:
        DiscardSeqnoCond(seqno_t start, seqno_t end)
            : upto_(end), done_(start - 1) {}
        bool check() const { return done_ < upto_; }
        void update(const BufferHeader* bh)
        {
            assert(done_ + 1 == bh->seqno_g);
            done_ = bh->seqno_g;
            }
        void debug_begin()
        {
            log_info << "GCache::discard_seqno(" << done_ + 1 << " - "
                     << upto_ << ")";
        }
        void debug_fail()
        {
            log_info << "GCache::discard_seqno(" << upto_ << "): "
                     << done_ + 1 << " not released, bailing out.";
        }
    };

    bool
    GCache::discard_seqno (seqno_t seqno)
    {

        seqno_t const start(seqno2ptr.begin() != seqno2ptr.end() ?
                            seqno2ptr.begin()->first : 0);
        assert(start > 0);

        DiscardSeqnoCond cond(start, seqno);

        return discard<>(cond);
    }

    void
<<<<<<< HEAD
    GCache::discard_tail (seqno_t seqno)
=======
    GCache::discard_tail (seqno_t const seqno)
>>>>>>> 116929f4
    {
        while (seqno2ptr.index_back() > seqno && !seqno2ptr.empty())
        {
<<<<<<< HEAD
            const void* const ptr(r->second);
            BufferHeader* const bh(get_BH(ptr));
=======
            BufferHeader* bh(ptr2BH(seqno2ptr.back()));
>>>>>>> 116929f4

            assert(BH_is_released(bh));
            assert(bh->seqno_g == seqno2ptr.index_back());

<<<<<<< HEAD
            seqno2ptr.erase(--(seqno2ptr.end()));
            discard_buffer(bh, ptr);
=======
            discard_buffer(bh);
            seqno2ptr.pop_back();
>>>>>>> 116929f4
        }
    }

    void*
    GCache::malloc (ssize_type const s, void*& ptx)
    {
        assert(s >= 0);

        void* ptr(NULL);

        if (gu_likely(s > 0))
        {
            size_type const size(BH_size(s));

            gu::Lock lock(mtx);

            bool const page_cleanup(ps.page_cleanup_needed());
            /* try to discard twice as much as being allocated in order to
             * eventually delete some pages */
            if (page_cleanup) discard_size(2*size);

            mallocs++;

            if (!encrypt_cache)
            {
                ptr = mem.malloc(size);

                if (NULL == ptr)
                {
                    ptr = rb.malloc(size);
                    if (NULL == ptr) ptr = ps.malloc(size, ptx);
                }

                ptx = ptr;
            }
            else /* only page store can be used */
            {
                ptr = ps.malloc(size, ptx);
            }

#ifndef NDEBUG
            if (0 != ptr) buf_tracker.insert (ptr);
#endif
        }
        else ptx = NULL;

        assert((uintptr_t(ptr) % MemOps::ALIGNMENT) == 0);

        return ptr;
    }

    void
    GCache::free_common (BufferHeader* const bh, const void* const ptr)
    {
        assert(bh->seqno_g != SEQNO_ILL);
        BH_release(bh);

        if (gu_likely(SEQNO_NONE != bh->seqno_g))
        {
#ifndef NDEBUG
            if (!(seqno_released + 1 == bh->seqno_g ||
                  SEQNO_NONE == seqno_released))
            {
                log_fatal << "OOO release: seqno_released " << seqno_released
                          << ", releasing " << bh->seqno_g;
                assert(0);
            }
#endif
            seqno_released = bh->seqno_g;
        }
#ifndef NDEBUG
        std::set<const void*>::iterator it = buf_tracker.find(ptr);
        if (it == buf_tracker.end())
        {
            log_fatal << "Have not allocated this ptr: " << ptr;
            abort();
        }
        buf_tracker.erase(it);
#endif
        frees++;

        switch (bh->store)
        {
        case BUFFER_IN_MEM:  mem.free (bh); break;
        case BUFFER_IN_RB:   rb.free  (bh); break;
<<<<<<< HEAD
        case BUFFER_IN_PAGE: ps.free  (bh, ptr); break;
=======
        case BUFFER_IN_PAGE:
            if (gu_likely(bh->seqno_g > 0))
            {
                if (gu_unlikely(!discard_seqno(bh->seqno_g)))
                {
                    new_released = (seqno2ptr.index_begin() - 1);
                    assert(seqno_released <= new_released);
                }
            }
            else
            {
                assert(bh->seqno_g != SEQNO_ILL);
                bh->seqno_g = SEQNO_ILL;
                ps.discard (bh);
            }
            break;
>>>>>>> 116929f4
        }

        rb.assert_size_free();

#ifndef NDEBUG
        if (params.debug())
        {
            log_info << "GCache::free_common(): seqno_released: "
                     << seqno_released;
        }
#endif
    }

    void
    GCache::free (void* ptr)
    {
        if (gu_likely(0 != ptr))
        {
            gu::Lock lock(mtx);
            BufferHeader* const bh(get_BH(ptr));
#ifndef NDEBUG
            assert(bh->store == BUFFER_IN_PAGE || !encrypt_cache);
            if (params.debug()) { log_info << "GCache::free() " << bh; }
#endif
            free_common (bh, ptr);
        }
        else {
            log_warn << "Attempt to free a null pointer";
            assert(0);
        }
    }

    void*
    GCache::realloc (void* const ptr, ssize_type const s, void*& ptx)
    {
        assert(s >= 0);

        if (NULL == ptr)
        {
            return malloc(s, ptx);
        }
        else if (s == 0)
        {
            free (ptr);
            ptx = NULL;
            return NULL;
        }

        assert((uintptr_t(ptr) % MemOps::ALIGNMENT) == 0);

        BufferHeader* const bh(get_BH(ptr));

        if (gu_unlikely(bh->seqno_g > 0)) // sanity check
        {
            log_fatal << "Internal program error: changing size of an "
                "ordered buffer, seqno: " << bh->seqno_g << ". Aborting.";
            abort();
        }

        size_type const size(BH_size(s));

        MemOps* store(NULL);
        switch (bh->store)
        {
        case BUFFER_IN_MEM:  store = &mem; break;
        case BUFFER_IN_RB:   store = &rb;  break;
        case BUFFER_IN_PAGE: store = &ps;  break;
        default:
            log_fatal << "Memory corruption: unrecognized store: "
                      << bh->store;
            abort();
        }
        assert(store);

        void*    new_ptr(NULL);

        reallocs++;

        if (!encrypt_cache)
        {
            /* with non-encrypted cache we may try in-store realloc() */
            gu::Lock lock(mtx);
            new_ptr = store->realloc(ptr, size);
            ptx = new_ptr;
        }
        else
        {
            assert(&ps == store);
        }

        if (NULL == new_ptr)
        {
            /* if in-store realloc() failed or cache is encrypted, we need
             * to resort to malloc() + memcpy() + free() */
            new_ptr = malloc(size, ptx);

            if (NULL != new_ptr)
            {
                assert(NULL != ptx);
                /* bh points to old PLAINTEXT, ptx - to new */
                ::memcpy(ptx, bh + 1, bh->size - sizeof(BufferHeader));
                gu::Lock lock(mtx);
                store->free(bh);
            }
            else
            {
                assert(NULL == ptx);
            }
        }

#ifndef NDEBUG
        if (ptr != new_ptr && NULL != new_ptr)
        {
            gu::Lock lock(mtx);
            std::set<const void*>::iterator it = buf_tracker.find(ptr);

            if (it != buf_tracker.end()) buf_tracker.erase(it);

            it = buf_tracker.find(new_ptr);

        }
#endif
        assert((uintptr_t(new_ptr) % MemOps::ALIGNMENT) == 0);

        return new_ptr;
    }
}<|MERGE_RESOLUTION|>--- conflicted
+++ resolved
@@ -24,53 +24,25 @@
         }
     }
 
-<<<<<<< HEAD
     template <typename T> bool
     GCache::discard (T& cond)
-=======
-    bool
-    GCache::discard_seqno (seqno_t seqno)
->>>>>>> 116929f4
     {
         assert(mtx.locked() && mtx.owned());
 
 #ifndef NDEBUG
-<<<<<<< HEAD
         if (params.debug()) cond.debug_begin();
 #endif
-        for (seqno2ptr_t::iterator i = seqno2ptr.begin();
-             i != seqno2ptr.end() && cond.check();)
-        {
-            const void* const ptr(i->second);
+        while (!seqno2ptr.empty() && cond.check())
+        {
+            const void* const ptr(seqno2ptr.front());
             BufferHeader* const bh(get_BH(ptr));
 
             if (gu_likely(BH_is_released(bh)))
             {
-                assert (bh->seqno_g == i->first);
+                assert (bh->seqno_g == seqno2ptr.index_begin());
 
                 cond.update(bh);
-                seqno2ptr.erase (i++); // post ++ is significant!
                 discard_buffer(bh, ptr);
-=======
-        seqno_t begin(0);
-        if (params.debug())
-        {
-            begin = (seqno2ptr.empty() ? seqno2ptr.index_begin() : SEQNO_NONE);
-            assert(begin > 0);
-            log_info << "GCache::discard_seqno(" << begin << " - "
-                     << seqno << ")";
-        }
-#endif
-        while (seqno2ptr.index_begin() <= seqno && !seqno2ptr.empty())
-        {
-            BufferHeader* const bh(ptr2BH(seqno2ptr.front()));
-
-            if (gu_likely(BH_is_released(bh)))
-            {
-                assert (bh->seqno_g == seqno2ptr.index_begin());
-                assert (bh->seqno_g <= seqno);
-                discard_buffer(bh);
->>>>>>> 116929f4
             }
             else
             {
@@ -147,8 +119,7 @@
     GCache::discard_seqno (seqno_t seqno)
     {
 
-        seqno_t const start(seqno2ptr.begin() != seqno2ptr.end() ?
-                            seqno2ptr.begin()->first : 0);
+        seqno_t const start(seqno2ptr.empty() ? 0 : seqno2ptr.index_begin());
         assert(start > 0);
 
         DiscardSeqnoCond cond(start, seqno);
@@ -157,31 +128,18 @@
     }
 
     void
-<<<<<<< HEAD
-    GCache::discard_tail (seqno_t seqno)
-=======
     GCache::discard_tail (seqno_t const seqno)
->>>>>>> 116929f4
     {
         while (seqno2ptr.index_back() > seqno && !seqno2ptr.empty())
         {
-<<<<<<< HEAD
-            const void* const ptr(r->second);
+            const void* const ptr(seqno2ptr.back());
             BufferHeader* const bh(get_BH(ptr));
-=======
-            BufferHeader* bh(ptr2BH(seqno2ptr.back()));
->>>>>>> 116929f4
 
             assert(BH_is_released(bh));
             assert(bh->seqno_g == seqno2ptr.index_back());
 
-<<<<<<< HEAD
-            seqno2ptr.erase(--(seqno2ptr.end()));
+            seqno2ptr.pop_back();
             discard_buffer(bh, ptr);
-=======
-            discard_buffer(bh);
-            seqno2ptr.pop_back();
->>>>>>> 116929f4
         }
     }
 
@@ -267,26 +225,7 @@
         {
         case BUFFER_IN_MEM:  mem.free (bh); break;
         case BUFFER_IN_RB:   rb.free  (bh); break;
-<<<<<<< HEAD
         case BUFFER_IN_PAGE: ps.free  (bh, ptr); break;
-=======
-        case BUFFER_IN_PAGE:
-            if (gu_likely(bh->seqno_g > 0))
-            {
-                if (gu_unlikely(!discard_seqno(bh->seqno_g)))
-                {
-                    new_released = (seqno2ptr.index_begin() - 1);
-                    assert(seqno_released <= new_released);
-                }
-            }
-            else
-            {
-                assert(bh->seqno_g != SEQNO_ILL);
-                bh->seqno_g = SEQNO_ILL;
-                ps.discard (bh);
-            }
-            break;
->>>>>>> 116929f4
         }
 
         rb.assert_size_free();
