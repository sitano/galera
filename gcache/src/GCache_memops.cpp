--- conflicted
+++ resolved
@@ -55,11 +55,7 @@
             else
             {
 #ifndef NDEBUG
-<<<<<<< HEAD
-                if (params_debug) cond.debug_fail();
-=======
                 if (params_debug) cond.debug_not_released();
->>>>>>> cf109c4a
 #endif
                 assert(cond.check());
                 return false;
@@ -93,17 +89,10 @@
             log_info << "GCache::discard_size(): "
                      << locked << " is locked, bailing out.";
         }
-<<<<<<< HEAD
-        void debug_fail()
-        {
-            log_info << "GCache::discard_size() can't discard "
-                     << (upto_ - done_) << ", bailing out.";
-=======
         void debug_not_released()
         {
             log_info << "GCache::discard_size() can't discard "
                      << (upto_ - done_) << " bytes: not released, bailing out.";
->>>>>>> cf109c4a
         }
     };
 
@@ -137,11 +126,7 @@
             log_info << "GCache::discard_seqno(" << upto_ << "): "
                      << locked << " is locked, bailing out.";
         }
-<<<<<<< HEAD
-        void debug_fail()
-=======
         void debug_not_released()
->>>>>>> cf109c4a
         {
             log_info << "GCache::discard_seqno(" << upto_ << "): "
                      << done_ + 1 << " not released, bailing out.";
