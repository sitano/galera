--- conflicted
+++ resolved
@@ -32,19 +32,7 @@
         bool const params_debug(params.debug());
 
 #ifndef NDEBUG
-<<<<<<< HEAD
         if (params_debug) cond.debug_begin();
-=======
-        seqno_t const begin(params.debug() ?
-                            (seqno2ptr.empty() ?
-                             SEQNO_NONE : seqno2ptr.index_begin()) : SEQNO_NONE);
-        if (params.debug())
-        {
-            assert(begin > 0);
-            log_info << "GCache::discard_seqno(" << begin << " - "
-                     << seqno << ")";
-        }
->>>>>>> e2b8c016
 #endif
         while (!seqno2ptr.empty() && cond.check())
         {
@@ -149,7 +137,8 @@
     GCache::discard_seqno (seqno_t seqno)
     {
 
-        seqno_t const start(seqno2ptr.empty() ? 0 : seqno2ptr.index_begin());
+        seqno_t const start(seqno2ptr.empty() ?
+                            SEQNO_NONE : seqno2ptr.index_begin());
         assert(start > 0);
 
         DiscardSeqnoCond cond(start, seqno);
@@ -259,18 +248,6 @@
         }
 
         rb.assert_size_free();
-
-<<<<<<< HEAD
-#ifndef NDEBUG
-        if (params.debug())
-        {
-            log_info << "GCache::free_common(): seqno_released: "
-                     << seqno_released;
-        }
-#endif
-=======
-        seqno_released = new_released;
->>>>>>> e2b8c016
     }
 
     void
@@ -285,10 +262,7 @@
             if (params.debug()) { log_info << "GCache::free() " << bh; }
             seqno_t const old_sr(seqno_released);
 #endif
-<<<<<<< HEAD
             free_common (bh, ptr);
-=======
-            free_common (bh);
 #ifndef NDEBUG
             if (params.debug())
             {
@@ -296,7 +270,6 @@
                          << old_sr << " -> " << seqno_released;
             }
 #endif
->>>>>>> e2b8c016
         }
         else {
             log_warn << "Attempt to free a null pointer";
