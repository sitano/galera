--- conflicted
+++ resolved
@@ -28,28 +28,23 @@
     };
 
     typedef uint64_t BH_ctx_t;
-    /*! must store pointer on both 32 and 64-bit systems */
 
     struct BufferHeader
     {
         int64_t  seqno_g;
-<<<<<<< HEAD
         BH_ctx_t ctx;
         uint32_t size;  /*! total buffer size, including header */
         uint16_t flags;
         int8_t   store;
         int8_t   type;  /*! arbitrary user defined type */
-=======
-        int64_t  seqno_d;
-        uint64_t size;    /*! total buffer size, including header */
-        MemOps*  ctx;
-        uint32_t flags;
-        int32_t  store;
->>>>>>> 026793e6
     }__attribute__((__packed__));
 
     GU_COMPILE_ASSERT(sizeof(BufferHeader().size) >= sizeof(MemOps::size_type),
                       buffer_header_size_check);
+
+    /*! must store pointer on both 32 and 64-bit systems */
+    GU_COMPILE_ASSERT(sizeof(BufferHeader().ctx) >= sizeof(void*),
+                      buffer_header_ctx_check);
 
 #define BH_cast(ptr) reinterpret_cast<BufferHeader*>(ptr)
 
