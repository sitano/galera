--- conflicted
+++ resolved
@@ -17,13 +17,9 @@
 
 namespace gcache
 {
-<<<<<<< HEAD
     static uint16_t const BUFFER_RELEASED  = 1 << 0;
     static uint16_t const BUFFER_SKIPPED   = 1 << 1;
-=======
-    static uint32_t const BUFFER_RELEASED  = 1 << 0;
-    static uint32_t const BUFFER_FLAGS_MAX = BUFFER_RELEASED;
->>>>>>> 4818105f
+    static uint16_t const BUFFER_FLAGS_MAX = (uint32_t(BUFFER_SKIPPED)<<1) - 1;
 
     enum StorageType
     {
@@ -135,8 +131,6 @@
         {
             return (
                 bh->seqno_g >= SEQNO_ILL &&
-                bh->seqno_d >= SEQNO_ILL &&
-                (bh->seqno_d < bh->seqno_g || bh->seqno_g == SEQNO_ILL) &&
                 int64_t(bh->size) >= int(sizeof(BufferHeader)) &&
                 // ^^^ compare signed values for better certainty ^^^
                 bh->flags   <= BUFFER_FLAGS_MAX &&
