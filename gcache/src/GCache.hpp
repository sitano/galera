--- conflicted
+++ resolved
@@ -305,12 +305,10 @@
         seqno_t         seqno_max;
         seqno_t         seqno_released;
 
-<<<<<<< HEAD
-        bool const      encrypt_cache;
-=======
         seqno_t         seqno_locked;
         int             seqno_locked_count;
->>>>>>> 7e52d120
+
+        bool const      encrypt_cache;
 
 #ifndef NDEBUG
         std::set<const void*> buf_tracker;
