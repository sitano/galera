/*
<<<<<<< HEAD
 * Copyright (C) 2009-2019 Codership Oy <info@codership.com>
=======
 * Copyright (C) 2009-2020 Codership Oy <info@codership.com>
>>>>>>> 116929f4
 */

#ifndef __GCACHE_H__
#define __GCACHE_H__

#include "gcache_seqno.hpp"
#include "gcache_mem_store.hpp"
#include "gcache_rb_store.hpp"
#include "gcache_page_store.hpp"
#include "gcache_types.hpp"

#include <gu_types.hpp>
#include <gu_lock.hpp> // for gu::Mutex and gu::Cond
#include <gu_config.hpp>
#include <gu_gtid.hpp>

#include <wsrep_api.h> // encryption declarations

#include <string>
#include <iostream>
#ifndef NDEBUG
#include <set>
#endif
#include <stdint.h>

namespace gcache
{
    class GCache
    {
    public:

        static const std::string& PARAMS_DIR;

        static void register_params(gu::Config& cfg)
        {
            Params::register_params(cfg);
        }

        /*!
         * Creates a new gcache file in "gcache.name" conf parameter or
         * in data_dir. If file already exists, it gets overwritten.
         */
        GCache (gu::Config&        cfg,
                const std::string& data_dir,
                wsrep_encrypt_cb_t encrypt_cb = NULL,
                void*              app_ctx    = NULL);

        virtual ~GCache();

        /*! prints object properties */
        void  print (std::ostream& os);

        /* Resets storage */
        void  reset();

        /* Sets encryption key */
        void set_enc_key(const wsrep_enc_key_t& key);

        /*!
         * Memory allocation methods
         *
         * malloc() and realloc() allocate space in the cache and return
         * pointers to it. That return value identifies the allocated resource
         * and should be used as an argument to free() to release it, similar
         * to standard libc malloc(), realloc() and free().
         * If cache is encrypted, a corresponding "shadow" plaintext buffer
         * pointer is passed in the ptx argument, otherwise contents of ptx is
         * identical to the return value.
         * In other words, the return value should be used to identify cache
         * resource, whereas the value passed in ptx should be used to read/
         * write to it.
         * Wherever the following methods below take void* as an argument,
         * it is meant to be a return value of malloc()/realloc(), NOT ptx.
         */
        typedef MemOps::ssize_type ssize_type;
        void* malloc  (ssize_type size, void*& ptx);
        void* realloc (void* ptr, ssize_type size, void*& ptx);
        void  free    (void* ptr);

        /*!
         * Retrieve plaintext buffer by pointer to ciphertext.
         * Repeated calls shall return the same pointer, i.e. there is only one
         * plaintext buffer per ciphertext.
         * The plaintext pointer shall be valid at least until drop_plaintext()
         * or free() is called. Subsequent call to get_plaintext() is not
         * guranteed to return the same pointer.
         */
        inline const void* get_ro_plaintext(const void* cphr)
        {
            return get_plaintext(cphr, false);
        }
        inline void* get_rw_plaintext(void* cphr)
        {
            return get_plaintext(cphr, true);
        }

        /*!
         * Allow to drop the plaintext buffer identified by ciphertext pointer
         * from cache
         */
        inline void  drop_plaintext(const void* cphr)
        {
            if (encrypt_cache)
            {
                gu::Lock lock(mtx);
                ps.drop_plaintext(cphr);
            }
        }

        /* Seqno related functions */

        /*!
         * Reinitialize seqno sequence (after SST or such)
         * Clears seqno->ptr map // and sets seqno_min to seqno.
         */
        void seqno_reset (const gu::GTID& gtid);

        /*!
         * Assign sequence number to buffer pointed to by ptr
         */
        void seqno_assign (const void* ptr,
                           seqno_t     seqno_g,
                           uint8_t     type,
                           bool        skip);

        /*!
         * Mark buffer to be skipped
         */
        void seqno_skip (const void* ptr,
                         seqno_t     seqno_g,
                         uint8_t     type);

        /*!
         * Release (free) buffers up to seqno
         */
        void seqno_release (seqno_t seqno);

        /*!
         * Returns smallest seqno present in history
         */
        seqno_t seqno_min() const
        {
            gu::Lock lock(mtx);
            if (gu_likely(!seqno2ptr.empty()))
                return seqno2ptr.index_begin();
            else
                return SEQNO_ILL;
        }

        /*!
         * Move lock to a given seqno.
         * @throws gu::NotFound if seqno is not in the cache.
         */
        void  seqno_lock (seqno_t const seqno_g);

        /*!
         * Get pointer to buffer identified by seqno.
         * Moves lock to the given seqno and clears released flag if any.
         * The buffer will need to be "freed" again.
         * @throws NotFound
         */
        const void* seqno_get_ptr (seqno_t seqno_g, ssize_t& size);

        class Buffer
        {
        public:

            Buffer() : seqno_g_(), ptr_(), size_(), skip_(), type_() { }

            Buffer (const Buffer& other)
                :
                seqno_g_(other.seqno_g_),
                ptr_    (other.ptr_),
                size_   (other.size_),
                skip_   (other.skip_),
                type_   (other.type_)
            { }

            Buffer& operator= (const Buffer& other)
            {
                seqno_g_ = other.seqno_g_;
                ptr_     = other.ptr_;
                size_    = other.size_;
                skip_    = other.skip_;
                type_    = other.type_;
                return *this;
            }

            seqno_t           seqno_g() const { return seqno_g_; }
            const gu::byte_t* ptr()     const { return ptr_;     }
            ssize_type        size()    const { return size_;    }
            bool              skip()    const { return skip_;    }
            uint8_t           type()    const { return type_;    }

        protected:

            void set_ptr   (const void* p)
            {
                ptr_ = reinterpret_cast<const gu::byte_t*>(p);
            }

            void set_other (seqno_t g, ssize_type s, bool skp, uint8_t t)
            {
                assert(s > 0);
                seqno_g_ = g; size_ = s; skip_ = skp, type_ = t;
            }

        private:

            seqno_t           seqno_g_;
            const gu::byte_t* ptr_;
            ssize_type        size_;
            bool              skip_;
            uint8_t           type_;

            friend class GCache;
        };

        /*!
         * Fills a vector with Buffer objects starting with seqno start
         * until either vector length or seqno map is exhausted.
         * Moves seqno lock to start.
         *
         * @retval number of buffers filled (<= v.size())
         */
        size_t seqno_get_buffers (std::vector<Buffer>& v, seqno_t start);

        /*!
         * Releases any seqno locks present.
         */
        void seqno_unlock ();

        /*! @throws NotFound */
        void param_set (const std::string& key, const std::string& val);

        /* prints out buffer metadata */
        std::string meta(const void* ptr);

        static size_t const PREAMBLE_LEN;

    private:

        typedef MemOps::size_type size_type;

        void free_common (BufferHeader*, const void*);

        gu::Config&     config;

        class Params
        {
        public:

            static void register_params(gu::Config&);

            Params(gu::Config&, const std::string&);

            const std::string& rb_name()  const { return rb_name_;  }
            const std::string& dir_name() const { return dir_name_; }

            size_t mem_size()            const { return mem_size_;        }
            size_t rb_size()             const { return rb_size_;         }
            size_t page_size()           const { return page_size_;       }
            size_t keep_pages_size()     const { return keep_pages_size_; }
            size_t keep_plaintext_size() const { return keep_plaintext_size_;}
            int    debug()               const { return debug_;           }
            bool   recover()             const { return recover_;         }

            void mem_size        (size_t s) { mem_size_        = s; }
            void page_size       (size_t s) { page_size_       = s; }
            void keep_pages_size (size_t s) { keep_pages_size_ = s; }
            void keep_plaintext_size (size_t s) { keep_plaintext_size_ = s; }
#ifndef NDEBUG
            void debug           (int    d) { debug_           = d; }
#endif

        private:

            std::string const rb_name_;
            std::string const dir_name_;
            size_t            mem_size_;
            size_t      const rb_size_;
            size_t            page_size_;
            size_t            keep_pages_size_;
            size_t            keep_plaintext_size_;
            int               debug_;
            bool        const recover_;
        }
            params;

        gu::Mutex       mtx;
        gu::Cond        cond;

        seqno2ptr_t     seqno2ptr;
        gu::UUID        gid;

        MemStore        mem;
        RingBuffer      rb;
        PageStore       ps;

        long long       mallocs;
        long long       reallocs;
        long long       frees;

        seqno_t         seqno_locked;
        seqno_t         seqno_max;
        seqno_t         seqno_released;
<<<<<<< HEAD

        bool const      encrypt_cache;
=======
>>>>>>> 116929f4

#ifndef NDEBUG
        std::set<const void*> buf_tracker;
#endif

        template <typename T> /* T assumes void* or const void* */
        T get_plaintext(T const cphr, bool const writable)
        {
            if (encrypt_cache)
            {
                gu::Lock lock(mtx);
                return ps.get_plaintext(cphr, writable);
            }
            else
                return (cphr);
        }

        /* change == true will mark plaintext as changed */
        BufferHeader* get_BH(const void* ptr, bool change = false)
        {
            return encrypt_cache ? ps.get_BH(ptr, change) : ptr2BH(ptr);
        }

        void discard_buffer (BufferHeader* bh, const void* ptr);

        /* discard buffers while condition.check() is true */
        template <typename T>
        bool discard (T& condition);

        /* returns true when successfully discards all seqnos up to s */
        bool discard_seqno (seqno_t s);
<<<<<<< HEAD

        /* returns true when successfully discards at least size of buffers */
        bool discard_size (size_t size);
=======
>>>>>>> 116929f4

        /* discards all seqnos greater than s */
        void discard_tail (seqno_t s);

        // disable copying
        GCache (const GCache&);
        GCache& operator = (const GCache&);
    };
}

#endif /* __GCACHE_H__ */<|MERGE_RESOLUTION|>--- conflicted
+++ resolved
@@ -1,9 +1,5 @@
 /*
-<<<<<<< HEAD
- * Copyright (C) 2009-2019 Codership Oy <info@codership.com>
-=======
  * Copyright (C) 2009-2020 Codership Oy <info@codership.com>
->>>>>>> 116929f4
  */
 
 #ifndef __GCACHE_H__
@@ -310,11 +306,8 @@
         seqno_t         seqno_locked;
         seqno_t         seqno_max;
         seqno_t         seqno_released;
-<<<<<<< HEAD
 
         bool const      encrypt_cache;
-=======
->>>>>>> 116929f4
 
 #ifndef NDEBUG
         std::set<const void*> buf_tracker;
@@ -346,12 +339,9 @@
 
         /* returns true when successfully discards all seqnos up to s */
         bool discard_seqno (seqno_t s);
-<<<<<<< HEAD
 
         /* returns true when successfully discards at least size of buffers */
         bool discard_size (size_t size);
-=======
->>>>>>> 116929f4
 
         /* discards all seqnos greater than s */
         void discard_tail (seqno_t s);
