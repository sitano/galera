/*
 * Copyright (C) 2009-2021 Codership Oy <info@codership.com>
 */

#ifndef __GCACHE_H__
#define __GCACHE_H__

#include "gcache_seqno.hpp"
#include "gcache_mem_store.hpp"
#include "gcache_rb_store.hpp"
#include "gcache_page_store.hpp"
#include "gcache_types.hpp"

#include <gu_types.hpp>
#include <gu_lock.hpp> // for gu::Mutex and gu::Cond
#include <gu_config.hpp>
#include <gu_gtid.hpp>

#include <wsrep_api.h> // encryption declarations

#include <string>
#include <iostream>
#ifndef NDEBUG
#include <set>
#endif
#include <stdint.h>

namespace gcache
{
    class GCache
    {
    public:

        static const std::string& PARAMS_DIR;

        static void register_params(gu::Config& cfg)
        {
            Params::register_params(cfg);
        }

        /*!
         * Creates a new gcache file in "gcache.name" conf parameter or
         * in data_dir. If file already exists, it gets overwritten.
         */
<<<<<<< HEAD
        GCache (gu::Config&        cfg,
=======
        GCache (ProgressCallback*  pcb,
                gu::Config&        cfg,
>>>>>>> da60ce81
                const std::string& data_dir,
                wsrep_encrypt_cb_t encrypt_cb = NULL,
                void*              app_ctx    = NULL);

        virtual ~GCache();

        /*! prints object properties */
        void  print (std::ostream& os);

        /* Resets storage */
        void  reset();

        /* Sets encryption key */
        void set_enc_key(const wsrep_enc_key_t& key);

        /*!
         * Memory allocation methods
         *
         * malloc() and realloc() allocate space in the cache and return
         * pointers to it. That return value identifies the allocated resource
         * and should be used as an argument to free() to release it, similar
         * to standard libc malloc(), realloc() and free().
         * If cache is encrypted, a corresponding "shadow" plaintext buffer
         * pointer is passed in the ptx argument, otherwise contents of ptx is
         * identical to the return value.
         * In other words, the return value should be used to identify cache
         * resource, whereas the value passed in ptx should be used to read/
         * write to it.
         * Wherever the following methods below take void* as an argument,
         * it is meant to be a return value of malloc()/realloc(), NOT ptx.
         */
        typedef MemOps::ssize_type ssize_type;
        void* malloc  (ssize_type size, void*& ptx);
        void* realloc (void* ptr, ssize_type size, void*& ptx);
        void  free    (void* ptr);

        /*!
         * Retrieve plaintext buffer by pointer to ciphertext.
         * Repeated calls shall return the same pointer, i.e. there is only one
         * plaintext buffer per ciphertext.
         * The plaintext pointer shall be valid at least until drop_plaintext()
         * or free() is called. Subsequent call to get_plaintext() is not
         * guranteed to return the same pointer.
         */
        inline const void* get_ro_plaintext(const void* cphr)
        {
            return get_plaintext(cphr, false);
        }
        inline void* get_rw_plaintext(void* cphr)
        {
            return get_plaintext(cphr, true);
        }

        /*!
         * Allow to drop the plaintext buffer identified by ciphertext pointer
         * from cache
         */
        inline void  drop_plaintext(const void* cphr)
        {
            if (encrypt_cache)
            {
                gu::Lock lock(mtx);
                ps.drop_plaintext(cphr);
            }
        }

        /* Seqno related functions */

        /*!
         * Reinitialize seqno sequence (after SST or such)
         * Clears seqno->ptr map // and sets seqno_min to seqno.
         */
        void seqno_reset (const gu::GTID& gtid);

        /*!
         * Assign sequence number to buffer pointed to by ptr
         */
        void seqno_assign (const void* ptr,
                           seqno_t     seqno_g,
                           uint8_t     type,
                           bool        skip);

        /*!
         * Mark buffer to be skipped
         */
        void seqno_skip (const void* ptr,
                         seqno_t     seqno_g,
                         uint8_t     type);

        /*!
         * Release (free) buffers up to seqno
         */
        void seqno_release (seqno_t seqno);

        /*!
         * Returns smallest seqno present in history
         */
        seqno_t seqno_min() const
        {
            gu::Lock lock(mtx);
            if (gu_likely(!seqno2ptr.empty()))
                return seqno2ptr.index_begin();
            else
                return SEQNO_ILL;
        }

        /*!
         * Move lock to a given seqno.
         * @throws gu::NotFound if seqno is not in the cache.
         */
        void  seqno_lock (seqno_t const seqno_g);

        /*!
         * Get pointer to buffer identified by seqno.
         * Moves lock to the given seqno and clears released flag if any.
         * The buffer will need to be "freed" again.
         * @throws NotFound
         */
        const void* seqno_get_ptr (seqno_t seqno_g, ssize_t& size);

        class Buffer
        {
        public:

            Buffer() : seqno_g_(), ptr_(), size_(), skip_(), type_() { }

            Buffer (const Buffer& other)
                :
                seqno_g_(other.seqno_g_),
                ptr_    (other.ptr_),
                size_   (other.size_),
                skip_   (other.skip_),
                type_   (other.type_)
            { }

            Buffer& operator= (const Buffer& other)
            {
                seqno_g_ = other.seqno_g_;
                ptr_     = other.ptr_;
                size_    = other.size_;
                skip_    = other.skip_;
                type_    = other.type_;
                return *this;
            }

            seqno_t           seqno_g() const { return seqno_g_; }
            const gu::byte_t* ptr()     const { return ptr_;     }
            ssize_type        size()    const { return size_;    }
            bool              skip()    const { return skip_;    }
            uint8_t           type()    const { return type_;    }

        protected:

            void set_ptr   (const void* p)
            {
                ptr_ = reinterpret_cast<const gu::byte_t*>(p);
            }

            void set_other (seqno_t g, ssize_type s, bool skp, uint8_t t)
            {
                assert(s > 0);
                seqno_g_ = g; size_ = s; skip_ = skp, type_ = t;
            }

        private:

            seqno_t           seqno_g_;
            const gu::byte_t* ptr_;
            ssize_type        size_;
            bool              skip_;
            uint8_t           type_;

            friend class GCache;
        };

        /*!
         * Fills a vector with Buffer objects starting with seqno start
         * until either vector length or seqno map is exhausted.
         * Moves seqno lock to start.
         *
         * @retval number of buffers filled (<= v.size())
         */
        size_t seqno_get_buffers (std::vector<Buffer>& v, seqno_t start);

        /*!
         * Releases any seqno locks present.
         */
        void seqno_unlock ();

        /*! @throws NotFound */
        void param_set (const std::string& key, const std::string& val);

        /* prints out buffer metadata */
        std::string meta(const void* ptr);

        static size_t const PREAMBLE_LEN;

    private:

        typedef MemOps::size_type size_type;

        void free_common (BufferHeader*, const void*);

        gu::Config&     config;

        class Params
        {
        public:

            static void register_params(gu::Config&);

            Params(gu::Config&, const std::string&);

            const std::string& rb_name()  const { return rb_name_;  }
            const std::string& dir_name() const { return dir_name_; }

            size_t mem_size()            const { return mem_size_;        }
            size_t rb_size()             const { return rb_size_;         }
            size_t page_size()           const { return page_size_;       }
            size_t keep_pages_size()     const { return keep_pages_size_; }
            size_t keep_plaintext_size() const { return keep_plaintext_size_;}
            int    debug()               const { return debug_;           }
            bool   recover()             const { return recover_;         }

            void mem_size        (size_t s) { mem_size_        = s; }
            void page_size       (size_t s) { page_size_       = s; }
            void keep_pages_size (size_t s) { keep_pages_size_ = s; }
            void keep_plaintext_size (size_t s) { keep_plaintext_size_ = s; }
#ifndef NDEBUG
            void debug           (int    d) { debug_           = d; }
#endif

        private:

            std::string const rb_name_;
            std::string const dir_name_;
            size_t            mem_size_;
            size_t      const rb_size_;
            size_t            page_size_;
            size_t            keep_pages_size_;
            size_t            keep_plaintext_size_;
            int               debug_;
            bool        const recover_;
        }
            params;

        gu::Mutex       mtx;

        seqno2ptr_t     seqno2ptr;
        gu::UUID        gid;

        MemStore        mem;
        RingBuffer      rb;
        PageStore       ps;

        long long       mallocs;
        long long       reallocs;
        long long       frees;

        seqno_t         seqno_max;
        seqno_t         seqno_released;

        seqno_t         seqno_locked;
        int             seqno_locked_count;

        bool const      encrypt_cache;

#ifndef NDEBUG
        std::set<const void*> buf_tracker;
#endif

        template <typename T> /* T assumes void* or const void* */
        T get_plaintext(T const cphr, bool const writable)
        {
            if (encrypt_cache)
            {
                gu::Lock lock(mtx);
                return ps.get_plaintext(cphr, writable);
            }
            else
                return (cphr);
        }

        /* change == true will mark plaintext as changed */
        BufferHeader* get_BH(const void* ptr, bool change = false)
        {
            return encrypt_cache ? ps.get_BH(ptr, change) : ptr2BH(ptr);
        }

        void discard_buffer (BufferHeader* bh, const void* ptr);

        /* discard buffers while condition.check() is true */
        template <typename T>
        bool discard (T& condition);

        /* returns true when successfully discards all seqnos up to s */
        bool discard_seqno (seqno_t s);

        /* returns true when successfully discards at least size of buffers */
        bool discard_size (size_t size);

        /* discards all seqnos greater than s */
        void discard_tail (seqno_t s);

        // disable copying
        GCache (const GCache&);
        GCache& operator = (const GCache&);
    };
}

#endif /* __GCACHE_H__ */<|MERGE_RESOLUTION|>--- conflicted
+++ resolved
@@ -42,12 +42,8 @@
          * Creates a new gcache file in "gcache.name" conf parameter or
          * in data_dir. If file already exists, it gets overwritten.
          */
-<<<<<<< HEAD
-        GCache (gu::Config&        cfg,
-=======
         GCache (ProgressCallback*  pcb,
                 gu::Config&        cfg,
->>>>>>> da60ce81
                 const std::string& data_dir,
                 wsrep_encrypt_cb_t encrypt_cb = NULL,
                 void*              app_ctx    = NULL);
