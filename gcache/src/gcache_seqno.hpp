/*
<<<<<<< HEAD
 * Copyright (C) 2016-2018 Codership Oy <info@codership.com>
=======
 * Copyright (C) 2016-2020 Codership Oy <info@codership.com>
>>>>>>> 7e52d120
 */

#ifndef __GCACHE_SEQNO__
#define __GCACHE_SEQNO__

<<<<<<< HEAD
#include <wsrep_api.h>
=======
#include <stdint.h>
#include <limits>
>>>>>>> 7e52d120

namespace gcache
{
    typedef wsrep_seqno_t seqno_t;

    static seqno_t const SEQNO_NONE =  0;
    static seqno_t const SEQNO_ILL  = -1;
    static seqno_t const SEQNO_MAX  = std::numeric_limits<seqno_t>::max();

} /* namespace gcache */

#endif /* __GCACHE_SEQNO__ */<|MERGE_RESOLUTION|>--- conflicted
+++ resolved
@@ -1,20 +1,12 @@
 /*
-<<<<<<< HEAD
- * Copyright (C) 2016-2018 Codership Oy <info@codership.com>
-=======
  * Copyright (C) 2016-2020 Codership Oy <info@codership.com>
->>>>>>> 7e52d120
  */
 
 #ifndef __GCACHE_SEQNO__
 #define __GCACHE_SEQNO__
 
-<<<<<<< HEAD
 #include <wsrep_api.h>
-=======
-#include <stdint.h>
 #include <limits>
->>>>>>> 7e52d120
 
 namespace gcache
 {
