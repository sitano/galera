/*
<<<<<<< HEAD
 * Copyright (C) 2009-2019 Codership Oy <info@codership.com>
=======
 * Copyright (C) 2009-2022 Codership Oy <info@codership.com>
>>>>>>> cf109c4a
 */

#include "GCache.hpp"

static const std::string GCACHE_PARAMS_DIR        ("gcache.dir");
static const std::string GCACHE_DEFAULT_DIR       ("");
static const std::string GCACHE_PARAMS_RB_NAME    ("gcache.name");
static const std::string GCACHE_DEFAULT_RB_NAME   ("galera.cache");
static const std::string GCACHE_PARAMS_MEM_SIZE   ("gcache.mem_size");
static const std::string GCACHE_DEFAULT_MEM_SIZE  ("0");
static const std::string GCACHE_PARAMS_RB_SIZE    ("gcache.size");
static const std::string GCACHE_DEFAULT_RB_SIZE   ("128M");
static const std::string GCACHE_PARAMS_PAGE_SIZE  ("gcache.page_size");
static const std::string GCACHE_DEFAULT_PAGE_SIZE (GCACHE_DEFAULT_RB_SIZE);
static const std::string GCACHE_PARAMS_KEEP_PAGES_SIZE("gcache.keep_pages_size");
static const std::string GCACHE_DEFAULT_KEEP_PAGES_SIZE("0");
static const std::string GCACHE_PARAMS_KEEP_PLAINTEXT_SIZE
    ("gcache.keep_plaintext_size");
#ifndef NDEBUG
static const std::string GCACHE_PARAMS_DEBUG      ("gcache.debug");
static const std::string GCACHE_DEFAULT_DEBUG     ("0");
#endif
static const std::string GCACHE_PARAMS_RECOVER    ("gcache.recover");
static const std::string GCACHE_DEFAULT_RECOVER   ("yes");

const std::string&
gcache::GCache::PARAMS_DIR                 (GCACHE_PARAMS_DIR);

void
gcache::GCache::Params::register_params(gu::Config& cfg)
{
<<<<<<< HEAD
    cfg.add(GCACHE_PARAMS_DIR,             GCACHE_DEFAULT_DIR);
    cfg.add(GCACHE_PARAMS_RB_NAME,         GCACHE_DEFAULT_RB_NAME);
    cfg.add(GCACHE_PARAMS_MEM_SIZE,        GCACHE_DEFAULT_MEM_SIZE);
    cfg.add(GCACHE_PARAMS_RB_SIZE,         GCACHE_DEFAULT_RB_SIZE);
    cfg.add(GCACHE_PARAMS_PAGE_SIZE,       GCACHE_DEFAULT_PAGE_SIZE);
    cfg.add(GCACHE_PARAMS_KEEP_PAGES_SIZE, GCACHE_DEFAULT_KEEP_PAGES_SIZE);
    cfg.add(GCACHE_PARAMS_KEEP_PLAINTEXT_SIZE);
=======
    cfg.add(GCACHE_PARAMS_DIR, GCACHE_DEFAULT_DIR,
            gu::Config::Flag::read_only);
    cfg.add(GCACHE_PARAMS_RB_NAME, GCACHE_DEFAULT_RB_NAME,
            gu::Config::Flag::read_only);
    cfg.add(GCACHE_PARAMS_MEM_SIZE, GCACHE_DEFAULT_MEM_SIZE,
            gu::Config::Flag::type_integer);
    cfg.add(GCACHE_PARAMS_RB_SIZE, GCACHE_DEFAULT_RB_SIZE,
            gu::Config::Flag::read_only | gu::Config::Flag::type_integer);
    cfg.add(GCACHE_PARAMS_PAGE_SIZE, GCACHE_DEFAULT_PAGE_SIZE,
            gu::Config::Flag::type_integer);
    cfg.add(GCACHE_PARAMS_KEEP_PAGES_SIZE, GCACHE_DEFAULT_KEEP_PAGES_SIZE,
            gu::Config::Flag::type_integer);
    cfg.add(GCACHE_PARAMS_KEEP_PLAINTEXT_SIZE,
            gu::Config::Flag::type_integer);
>>>>>>> cf109c4a
#ifndef NDEBUG
    cfg.add(GCACHE_PARAMS_DEBUG,           GCACHE_DEFAULT_DEBUG);
#endif
    cfg.add(GCACHE_PARAMS_RECOVER, GCACHE_DEFAULT_RECOVER,
            gu::Config::Flag::read_only | gu::Config::Flag::type_bool);
}

static const std::string
name_value (gu::Config& cfg, const std::string& data_dir)
{
    std::string dir(cfg.get(GCACHE_PARAMS_DIR));

    /* fallback to data_dir if gcache dir is not set */
    if (GCACHE_DEFAULT_DIR == dir && !data_dir.empty())
    {
        dir = data_dir;
        cfg.set (GCACHE_PARAMS_DIR, dir);
    }

    std::string rb_name(cfg.get (GCACHE_PARAMS_RB_NAME));

    /* prepend directory name to RB file name if the former is not empty and
     * the latter is not an absolute path */
    if ('/' != rb_name[0] && !dir.empty())
    {
        rb_name = dir + '/' + rb_name;
    }

    return rb_name;
}

gcache::GCache::Params::Params (gu::Config& cfg, const std::string& data_dir)
    :
    rb_name_  (name_value (cfg, data_dir)),
    dir_name_ (cfg.get(GCACHE_PARAMS_DIR)),
    mem_size_ (cfg.get<size_t>(GCACHE_PARAMS_MEM_SIZE)),
    rb_size_  (cfg.get<size_t>(GCACHE_PARAMS_RB_SIZE)),
    page_size_(cfg.get<size_t>(GCACHE_PARAMS_PAGE_SIZE)),
    keep_pages_size_(cfg.get<size_t>(GCACHE_PARAMS_KEEP_PAGES_SIZE)),
    keep_plaintext_size_(page_size_), /* default to page_size_ */
#ifndef NDEBUG
    debug_    (cfg.get<int>(GCACHE_PARAMS_DEBUG)),
#else
    debug_    (0),
#endif
    recover_  (cfg.get<bool>(GCACHE_PARAMS_RECOVER))
{
    try
    {
        keep_plaintext_size_ = cfg.get<size_t>
            (GCACHE_PARAMS_KEEP_PLAINTEXT_SIZE);
    }
    catch (gu::NotSet& e)
    {
        assert(page_size_ == keep_plaintext_size_);
        /* update config to reflect the effective value */
        cfg.set<size_t>(GCACHE_PARAMS_KEEP_PLAINTEXT_SIZE,
                        keep_plaintext_size_);
    }
}

void
gcache::GCache::param_set (const std::string& key, const std::string& val)
{
    if (params.debug())
    {
        log_info << "GCache: setting " << key << " to " << val;
    }

    if (key == GCACHE_PARAMS_RB_NAME)
    {
        gu_throw_error(EPERM) << "Can't change ring buffer name in runtime.";
    }
    else if (key == GCACHE_PARAMS_DIR)
    {
        gu_throw_error(EPERM) << "Can't change data dir in runtime.";
    }
    else if (key == GCACHE_PARAMS_MEM_SIZE)
    {
        size_t tmp_size = gu::Config::from_config<size_t>(val);

        gu::Lock lock(mtx);
        /* locking here serves two purposes: ensures atomic setting of config
         * and params.ram_size and syncs with malloc() method */

        config.set<size_t>(key, tmp_size);
        params.mem_size(tmp_size);
        mem.set_max_size(params.mem_size());
    }
    else if (key == GCACHE_PARAMS_RB_SIZE)
    {
        gu_throw_error(EPERM) << "Can't change ring buffer size in runtime.";
    }
    else if (key == GCACHE_PARAMS_PAGE_SIZE)
    {
        size_t tmp_size = gu::Config::from_config<size_t>(val);

        gu::Lock lock(mtx);
        /* locking here serves two purposes: ensures atomic setting of config
         * and params.ram_size and syncs with malloc() method */

        config.set<size_t>(key, tmp_size);
        params.page_size(tmp_size);
        ps.set_page_size(params.page_size());
    }
    else if (key == GCACHE_PARAMS_KEEP_PAGES_SIZE)
    {
        size_t tmp_size = gu::Config::from_config<size_t>(val);

        gu::Lock lock(mtx);
        /* locking here serves two purposes: ensures atomic setting of config
         * and params.ram_size and syncs with malloc() method */

        config.set<size_t>(key, tmp_size);
        params.keep_pages_size(tmp_size);
        ps.set_keep_size(params.keep_pages_size());
    }
    else if (key == GCACHE_PARAMS_KEEP_PLAINTEXT_SIZE)
    {
        size_t tmp_size = gu::Config::from_config<size_t>(val);

        gu::Lock lock(mtx);
        /* locking here serves two purposes: ensures atomic setting of config
         * and params.ram_size and syncs with malloc() method */

        config.set<size_t>(key, tmp_size);
        params.keep_plaintext_size(tmp_size);
<<<<<<< HEAD
        ps.set_plaintext_size(params.keep_plaintext_size());
=======
        ps.set_keep_plaintext_size(params.keep_plaintext_size());
>>>>>>> cf109c4a
    }
    else if (key == GCACHE_PARAMS_RECOVER)
    {
        gu_throw_error(EINVAL) << "'" << key
                               << "' has a meaning only on startup.";
    }
#ifndef NDEBUG
    else if (key == GCACHE_PARAMS_DEBUG)
    {
        int d = gu::Config::from_config<int>(val);

        gu::Lock lock(mtx);
        /* locking here serves two purposes: ensures atomic setting of config
         * and params.ram_size and syncs with malloc() method */

        config.set<int>(key, d);
        params.debug(d);
        mem.set_debug(params.debug());
        rb.set_debug(params.debug());
        ps.set_debug(params.debug());
    }
#endif
    else
    {
        throw gu::NotFound();
    }
}<|MERGE_RESOLUTION|>--- conflicted
+++ resolved
@@ -1,9 +1,5 @@
 /*
-<<<<<<< HEAD
- * Copyright (C) 2009-2019 Codership Oy <info@codership.com>
-=======
  * Copyright (C) 2009-2022 Codership Oy <info@codership.com>
->>>>>>> cf109c4a
  */
 
 #include "GCache.hpp"
@@ -35,15 +31,6 @@
 void
 gcache::GCache::Params::register_params(gu::Config& cfg)
 {
-<<<<<<< HEAD
-    cfg.add(GCACHE_PARAMS_DIR,             GCACHE_DEFAULT_DIR);
-    cfg.add(GCACHE_PARAMS_RB_NAME,         GCACHE_DEFAULT_RB_NAME);
-    cfg.add(GCACHE_PARAMS_MEM_SIZE,        GCACHE_DEFAULT_MEM_SIZE);
-    cfg.add(GCACHE_PARAMS_RB_SIZE,         GCACHE_DEFAULT_RB_SIZE);
-    cfg.add(GCACHE_PARAMS_PAGE_SIZE,       GCACHE_DEFAULT_PAGE_SIZE);
-    cfg.add(GCACHE_PARAMS_KEEP_PAGES_SIZE, GCACHE_DEFAULT_KEEP_PAGES_SIZE);
-    cfg.add(GCACHE_PARAMS_KEEP_PLAINTEXT_SIZE);
-=======
     cfg.add(GCACHE_PARAMS_DIR, GCACHE_DEFAULT_DIR,
             gu::Config::Flag::read_only);
     cfg.add(GCACHE_PARAMS_RB_NAME, GCACHE_DEFAULT_RB_NAME,
@@ -58,7 +45,6 @@
             gu::Config::Flag::type_integer);
     cfg.add(GCACHE_PARAMS_KEEP_PLAINTEXT_SIZE,
             gu::Config::Flag::type_integer);
->>>>>>> cf109c4a
 #ifndef NDEBUG
     cfg.add(GCACHE_PARAMS_DEBUG,           GCACHE_DEFAULT_DEBUG);
 #endif
@@ -186,11 +172,7 @@
 
         config.set<size_t>(key, tmp_size);
         params.keep_plaintext_size(tmp_size);
-<<<<<<< HEAD
-        ps.set_plaintext_size(params.keep_plaintext_size());
-=======
         ps.set_keep_plaintext_size(params.keep_plaintext_size());
->>>>>>> cf109c4a
     }
     else if (key == GCACHE_PARAMS_RECOVER)
     {
