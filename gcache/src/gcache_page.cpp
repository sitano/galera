/*
 * Copyright (C) 2010-2019 Codership Oy <info@codership.com>
 */

/*! @file page file class implementation */

#include "gcache_page.hpp"
#include "gcache_limits.hpp"

#include <gu_throw.hpp>
#include <gu_logger.hpp>

// for posix_fadvise()
#if !defined(_XOPEN_SOURCE)
#define _XOPEN_SOURCE 600
#endif
#include <fcntl.h>

// for nonce initialization
#include <chrono>
#include <random>

gcache::Page::Nonce::Nonce() : d()
{
    std::random_device r;
    uint64_t const seed1(r());

    /* just in case random_device implementation happens to be too
     * determenistic, add a seed based on time. */
    uint64_t const seed2(std::chrono::high_resolution_clock::now()
                         .time_since_epoch().count());
    assert(seed2 != 0);

#ifdef HAVE_STD_SEED_SEQ
    std::seed_seq seeds{ seed1, seed2 };
    std::mt19937 rng(seeds);
#else
    std::mt19937 rng(seed1 ^ seed2);
#endif // HAVE_STD_SEED_SEQ
    for (size_t i(0); i < (sizeof(d.i)/sizeof(d.i[0])); ++i)
    {
        d.i[i] = rng();
    }
}

/* how much to write to buffer given buffer size */
static inline size_t nonce_serial_size(size_t const buf_size)
{
    return std::min(gcache::Page::Nonce::size(), buf_size);
}

gcache::Page::Nonce::Nonce(const void* const ptr, size_t const size) : d()
{
    ::memcpy(&d, ptr, nonce_serial_size(size));
}

size_t
gcache::Page::Nonce::write(void* const ptr, size_t const size) const
{
    size_t const write_size(nonce_serial_size(size));
    ::memcpy(ptr, &d, write_size);
    return write_size;
}

void
gcache::Page::reset ()
{
    if (gu_unlikely (used_ > 0))
    {
        log_fatal << "Attempt to reset a page '" << name()
                  << "' used by " << used_ << " buffers. Aborting.";
        abort();
    }

    /* preserve the nonce */
    size_type const nonce_size(Page::aligned_size(nonce_.write(next_, space_)));
    space_ = mmap_.size - nonce_size;
    next_  = static_cast<uint8_t*>(mmap_.ptr) + nonce_size;
}

void
gcache::Page::drop_fs_cache() const
{
    mmap_.dont_need();

#if !defined(__APPLE__)
    int const err (posix_fadvise (fd_.get(), 0, fd_.size(),
                                  POSIX_FADV_DONTNEED));
    if (err != 0)
    {
        log_warn << "Failed to set POSIX_FADV_DONTNEED on " << fd_.name()
                 << ": " << err << " (" << strerror(err) << ")";
    }
#endif
}

gcache::Page::Page (void*              ps,
                    const std::string& name,
                    const EncKey&      key,
                    const Nonce&       nonce,
                    size_t size,
                    int dbg)
    :
<<<<<<< HEAD
    fd_   (name, aligned_size(size), false, false),
=======
    fd_   (name, size, true, false),
>>>>>>> 57d0c956
    mmap_ (fd_),
    key_  (key),
    nonce_(nonce),
    ps_   (ps),
    next_ (start()),
    space_(mmap_.size),
    used_ (0),
    debug_(dbg)
{
    size_type const nonce_size(Page::aligned_size(nonce_.write(next_, space_)));
    next_  += nonce_size;
    space_ -= nonce_size;

    log_info << "Created page " << name << " of size " << space_
             << " bytes";
}

void
gcache::Page::close()
{
    // write empty header to signify end of chain for subsequent recovery
    if (space_ >= sizeof(BufferHeader)) BH_clear(BH_cast(next_));
}

void*
gcache::Page::malloc (size_type size)
{
    Limits::assert_size(size);
    size_type const alloc_size(aligned_size(size));

    if (alloc_size <= space_)
    {
        void* ret = next_;
        space_ -= alloc_size;
        next_  += alloc_size;
        used_++;

#ifndef NDEBUG
        assert (next_ <= start() + mmap_.size);
        if (debug_)
        {
            const void* const ptr(static_cast<BufferHeader*>(ret) + 1);
            log_info << name() << " allocd ptr: " << ptr
                     << ", size: " << size << '/' << alloc_size;
            log_info << name() << " incremented ref count to " << used_;
        }
#endif
        return ret;
    }
    else
    {
        close(); // this page will not be used any more.
        log_debug << "Failed to allocate " << size << " bytes, space left: "
                  << space_ << " bytes, total allocated: "
                  << next_ - static_cast<uint8_t*>(mmap_.ptr);
        return 0;
    }
}

void*
gcache::Page::realloc (void* ptr, size_type size)
{
    assert(0); // all logic must go to PageStore.
    return NULL;
}

bool
gcache::Page::realloc (void*     const ptr,
                       size_type const old_size,
                       size_type const new_size)
{
    assert(uintptr_t(ptr) % ALIGNMENT == 0);

    uint8_t* p(static_cast<uint8_t*>(ptr));
    assert(p > start());
    assert(p < next_);

    if (p + old_size == next_)
    {
        /* last buffer can shrink/expand */
        diff_type const diff_size(new_size - old_size);
        assert(diff_size % ALIGNMENT == 0);

        if (diff_size < 0 || size_t(diff_size) < space_)
        {
            space_ -= diff_size;
            next_  += diff_size;
            return true;
        }
    }
    return false;
}

void
gcache::Page::xcrypt(wsrep_encrypt_cb_t    const encrypt_cb,
                     void*                 const app_ctx,
                     const void*           const from,
                     void*                 const to,
                     size_type             const size,
                     wsrep_enc_direction_t const dir)
{
    assert(encrypt_cb);

    size_t const offset(dir == WSREP_ENC ?
                        /* writing to page */
                        static_cast<uint8_t*>(to) - start() :
                        /* reading from page */
                        static_cast<const uint8_t*>(from) - start());
    Nonce const nonce(nonce_ + offset);
    wsrep_enc_key_t const enc_key = { key_.data(), key_.size() };
    wsrep_enc_ctx_t       enc_ctx = { &enc_key, nonce.iv(), NULL };
    wsrep_buf_t     const input   = { from, size };

    int const ret
        (encrypt_cb(app_ctx, &enc_ctx, &input, to, dir, true));

    if (gu_unlikely(ret != int(input.len)))
    {
        assert(0);
        gu_throw_fatal << "Encryption callback failed with return value " << ret
                       <<". Page: " << *this
                       << ", offset: " << offset << ", size: " << size
                       << ", direction: " << dir;
    }
}


void gcache::Page::print(std::ostream& os) const
{
    os << "page file: " << name() << ", size: " << size() << ", used bufs: "
       << used_;

#if 0 // disabling until figuring out support for encrypted files
      // most likely this functionality needs to be moved up to PageStorage class
    if (used_ > 0 && debug_ > 0)
    {
        bool was_released(true);
        const uint8_t* const start
            (static_cast<uint8_t*>(mmap_.ptr) + nonce_serial_size(mmpa_.size));
        const uint8_t* p(start);
        assert(p != next_);
        while (p != next_)
        {
            ptrdiff_t const offset(p - start);
            const BufferHeader* const bh(BH_const_cast(p));
            p += bh->size;
            if (!BH_is_released(bh))
            {
                os << "\noff: " << offset << ", " << bh;
                was_released = false;
            }
            else
            {
                if (!was_released && p != next_)
                {
                    os << "\n..."; /* indicate gap */
                }
                was_released = true;
            }
        }
    }
#endif
}<|MERGE_RESOLUTION|>--- conflicted
+++ resolved
@@ -101,11 +101,7 @@
                     size_t size,
                     int dbg)
     :
-<<<<<<< HEAD
-    fd_   (name, aligned_size(size), false, false),
-=======
-    fd_   (name, size, true, false),
->>>>>>> 57d0c956
+    fd_   (name, aligned_size(size), true, false),
     mmap_ (fd_),
     key_  (key),
     nonce_(nonce),
