/*
 * Copyright (C) 2010-2021 Codership Oy <info@codership.com>
 */

#include "gcache_rb_store.hpp"
#include "gcache_page_store.hpp"
#include "gcache_mem_store.hpp"
#include "gcache_limits.hpp"

#include <gu_logger.hpp>
#include <gu_throw.hpp>
#include <gu_progress.hpp>
#include <gu_hexdump.hpp>
#include <gu_hash.h>

#include <cassert>

namespace gcache
{
    static inline size_t check_size (size_t s)
    {
        return s + RingBuffer::pad_size() + sizeof(BufferHeader);
    }

    void
    RingBuffer::reset()
    {
        write_preamble(false);

        first_ = start_;
        next_  = start_;

        BH_clear (BH_cast(next_));

        size_free_ = size_cache_;
        size_used_ = 0;
        size_trail_= 0;

//        mallocs_  = 0;
//        reallocs_ = 0;
    }

    void
    RingBuffer::constructor_common() {}

    RingBuffer::RingBuffer (ProgressCallback*  pcb,
                            const std::string& name,
                            size_t             size,
                            seqno2ptr_t&       seqno2ptr,
                            gu::UUID&          gid,
                            int const          dbg,
                            bool const         recover)
    :
        pcb_       (pcb),
        fd_        (name, check_size(size)),
        mmap_      (fd_),
        preamble_  (static_cast<char*>(mmap_.ptr)),
        header_    (reinterpret_cast<int64_t*>(preamble_ + PREAMBLE_LEN)),
        start_     (reinterpret_cast<uint8_t*>(header_   + HEADER_LEN)),
        end_       (reinterpret_cast<uint8_t*>(preamble_ + mmap_.size)),
        first_     (start_),
        next_      (first_),
        seqno2ptr_ (seqno2ptr),
        gid_       (gid),
        size_cache_(end_ - start_ - sizeof(BufferHeader)),
        size_free_ (size_cache_),
        size_used_ (0),
        size_trail_(0),
//        mallocs_   (0),
//        reallocs_  (0),
        debug_     (dbg & DEBUG),
        open_      (true)
    {
        assert((uintptr_t(start_) % MemOps::ALIGNMENT) == 0);
        constructor_common ();
        open_preamble(recover);
        BH_clear (BH_cast(next_));
    }

    RingBuffer::~RingBuffer ()
    {
        close_preamble();
        open_ = false;
        mmap_.sync();
    }

    static inline void
    empty_buffer(BufferHeader* const bh) //mark buffer as empty
    {
        bh->seqno_g = gcache::SEQNO_ILL;
    }

    bool
    buffer_is_empty(const BufferHeader* const bh)
    {
        return (SEQNO_ILL == bh->seqno_g);
    }

    /* discard all seqnos preceeding and including seqno */
    bool
    RingBuffer::discard_seqnos(seqno2ptr_t::iterator const i_begin,
                               seqno2ptr_t::iterator const i_end)
    {
        for (seqno2ptr_t::iterator i(i_begin); i != i_end;)
        {
            seqno2ptr_t::iterator j(i);

            /* advance i to next set element skipping holes */
            do { ++i; } while ( i != i_end && !*i);

            BufferHeader* const bh(ptr2BH(*j));

            if (gu_likely (BH_is_released(bh)))
            {
                seqno2ptr_.erase (j);

                switch (bh->store)
                {
                case BUFFER_IN_RB:
                    discard(bh);
                    break;
                case BUFFER_IN_MEM:
                {
                    MemStore* const ms(static_cast<MemStore*>(BH_ctx(bh)));
                    ms->discard(bh);
                    break;
                }
                case BUFFER_IN_PAGE:
                {
                    Page*      const page (static_cast<Page*>(BH_ctx(bh)));
                    PageStore* const ps   (PageStore::page_store(page));
                    ps->discard(bh);
                    break;
                }
                default:
                    log_fatal << "Corrupt buffer header: " << bh;
                    abort();
                }
            }
            else
            {
                return false;
            }
        }

        return true;
    }

    // returns pointer to buffer data area or 0 if no space found
    BufferHeader*
    RingBuffer::get_new_buffer (size_type const size)
    {
        assert_size_free();

        BH_assert_clear(BH_cast(next_));

        uint8_t* ret(next_);

        size_type const alloc_size(aligned_size(size));
        size_type const size_next(alloc_size + sizeof(BufferHeader));

        Limits::assert_size(size_next);

        if (ret >= first_) {
            assert (0 == size_trail_);
            // try to find space at the end
            size_t const end_size(end_ - ret);

            if (end_size >= size_next) {
                assert(size_free_ >= alloc_size);
                goto found_space;
            }
            else {
                // no space at the end, go from the start
                size_trail_ = end_size;
                ret = start_;
            }
        }

        assert (ret <= first_);

        if (size_t(first_ - ret) >= size_next)
        {
            assert(size_free_ >= alloc_size);
        }

        while (size_t(first_ - ret) < size_next) {
            // try to discard first buffer to get more space
            BufferHeader* bh = BH_cast(first_);

            if (!BH_is_released(bh) /* true also when first_ == next_ */ ||
                (bh->seqno_g > 0 && !discard_seqno (bh->seqno_g)))
            {
                // can't free any more space, so no buffer, next_ is unchanged
                // and revert size_trail_ if it was set above
                if (next_ >= first_) size_trail_ = 0;
                assert_sizes();
                return 0;
            }

            assert (first_ != next_);
            /* buffer is either discarded already, or it must have seqno */
            assert (SEQNO_ILL == bh->seqno_g);

            first_ += BH_offset(bh);
            assert_size_free();

            if (gu_unlikely(0 == (BH_cast(first_))->size))
            {
                // empty header: check if we fit at the end and roll over if not
                assert(first_ >= next_);
                assert(first_ >= ret);

                first_ = start_;
                assert_size_free();

                if (size_t(end_ - ret) >= size_next)
                {
                    assert(size_free_ >= alloc_size);
                    size_trail_ = 0;
                    goto found_space;
                }
                else
                {
                    size_trail_ = end_ - ret;
                    ret = start_;
                }
            }

            assert(ret <= first_);
        }

        assert (ret <= first_);

#ifndef NDEBUG
        if (size_t(first_ - ret) < size_next) {
            log_fatal << "Assertion ((first - ret) >= size_next) failed: "
                      << std::endl
                      << "first offt = " << (first_ - start_) << '\n'
                      << "next  offt = " << (next_  - start_) << '\n'
                      << "end   offt = " << (end_   - start_) << '\n'
                      << "ret   offt = " << (ret    - start_) << '\n'
                      << "size_next  = " << size_next         << '\n';
            abort();
        }
#endif

    found_space:
        assert((uintptr_t(ret) % MemOps::ALIGNMENT) == 0);
        size_used_ += alloc_size;
        assert (size_used_ <= size_cache_);
        assert (size_free_ >= alloc_size);
        size_free_ -= alloc_size;

        BufferHeader* const bh(BH_cast(ret));
        bh->size    = size;
        bh->seqno_g = SEQNO_NONE;
        bh->flags   = 0;
        bh->store   = BUFFER_IN_RB;
        bh->ctx     = reinterpret_cast<BH_ctx_t>(this);
        next_ = ret + alloc_size;
        assert((uintptr_t(next_) % MemOps::ALIGNMENT) == 0);
        assert (next_ + sizeof(BufferHeader) <= end_);
        BH_clear (BH_cast(next_));
        assert_sizes();

        return bh;
    }

    void*
    RingBuffer::malloc (size_type const size)
    {
        Limits::assert_size(size);

        void* ret(NULL);

        // We can reliably allocate continuous buffer which is 1/2
        // of a total cache space. So compare to half the space
        if (size <= (size_cache_ / 2) && size <= (size_cache_ - size_used_))
        {
            BufferHeader* const bh (get_new_buffer (size));

            BH_assert_clear(BH_cast(next_));
//            mallocs_++;

            if (gu_likely (0 != bh)) ret = bh + 1;
        }

        assert_sizes();

        return ret; // "out of memory"
    }

    void
    RingBuffer::free (BufferHeader* const bh)
    {
        assert(BH_is_released(bh));

        assert(size_used_ >= aligned_size(bh->size));
        size_used_ -= aligned_size(bh->size);

        if (SEQNO_NONE == bh->seqno_g)
        {
            empty_buffer(bh);
            discard (bh);
        }
    }

    void*
    RingBuffer::realloc (void* ptr, size_type const size)
    {
        Limits::assert_size(size);

        assert_sizes();
        assert (NULL != ptr);
        assert (size > 0);

        size_type const new_size(aligned_size(size));
        // We can reliably allocate continuous buffer which is twice as small
        // as total cache area. So compare to half the space
        if (new_size > (size_cache_ / 2)) return 0;

        BufferHeader* const bh(ptr2BH(ptr));
        size_type const bh_offset(BH_offset(bh));

//        reallocs_++;

        // first check if we can grow this buffer by allocating
        // adjacent buffer
        {
            Limits::assert_size(bh->size);
            diff_type const adj_size(new_size - bh_offset);
            if (adj_size <= 0) return ptr;

            assert(adj_size % MemOps::ALIGNMENT == 0);

            uint8_t* const adj_ptr(reinterpret_cast<uint8_t*>(BH_next(bh)));
            if (adj_ptr == next_)
            {
                ssize_type const size_trail_saved(size_trail_);
                void* const adj_buf (get_new_buffer (adj_size));

                BH_assert_clear(BH_cast(next_));

                if (adj_ptr == adj_buf)
                {
                    assert(size <= bh_offset + adj_size);
                    bh->size = size;
                    return ptr;
                }
                else // adjacent buffer allocation failed, return it back
                {
                    next_ = adj_ptr;
                    BH_clear (BH_cast(next_));
                    size_used_ -= adj_size;
                    size_free_ += adj_size;
                    if (next_ < first_) size_trail_ = size_trail_saved;
                }
            }
        }

        BH_assert_clear(BH_cast(next_));
        assert_sizes();

        // find non-adjacent buffer
        void* ptr_new = malloc (size);
        if (ptr_new != 0) {
            memcpy (ptr_new, ptr, bh->size - sizeof(BufferHeader));
            free (bh);
        }

        BH_assert_clear(BH_cast(next_));
        assert_sizes();

        return ptr_new;
    }

    void
    RingBuffer::estimate_space()
    {
        /* Estimate how much space remains */
        if (first_ < next_)
        {
            /* start_  first_      next_    end_
             *   |       |###########|       |
             */
            size_used_ = next_ - first_;
            size_free_ = size_cache_ - size_used_;
            size_trail_ = 0;
        }
        else
        {
            /* start_  next_       first_   end_
             *   |#######|           |#####| |
             *                              ^size_trail_ */
            assert(size_trail_ > 0);
            size_free_ = first_ - next_ + size_trail_ - sizeof(BufferHeader);
            size_used_ = size_cache_ - size_free_;
        }

        assert_sizes();
        assert(size_free_ < size_cache_);
    }

    void
    RingBuffer::seqno_reset()
    {
        write_preamble(false);

        if (size_cache_ == size_free_) return;

        /* Invalidate seqnos for all ordered buffers (so that they can't be
         * recovered on restart. Also find the last seqno'd RB buffer. */
        BufferHeader* bh(0);

        for (seqno2ptr_t::iterator i(seqno2ptr_.begin());
             i != seqno2ptr_.end(); ++i)
        {
            BufferHeader* const b(ptr2BH(*i));
            if (BUFFER_IN_RB == b->store)
            {
#ifndef NDEBUG
                if (!BH_is_released(b))
                {
                    log_fatal << "Buffer " << b << " is not released.";
                    assert(0);
                }
#endif
                b->seqno_g = SEQNO_NONE;
                bh = b;
            }
        }

        if (!bh) return; /* no seqno'd buffers in RB */

        assert(bh->size >= sizeof(BufferHeader));
        assert(BH_is_released(bh));

        /* Seek the first unreleased buffer.
         * This should be called in isolation, when all seqno'd buffers are
         * freed, and the only unreleased buffers should come only from new
         * configuration. There should be no seqno'd buffers after it. */

        size_t const old(size_free_);

        assert (0 == size_trail_ || first_ > next_);
        first_ = reinterpret_cast<uint8_t*>(bh);

        while (BH_is_released(bh)) // next_ is never released - no endless loop
        {
             first_ = reinterpret_cast<uint8_t*>(BH_next(bh));

             if (gu_unlikely (0 == bh->size && first_ != next_))
             {
                 // rollover
                 assert (first_ > next_);
                 first_ = start_;
             }

             bh = BH_cast(first_);
        }

        BH_assert_clear(BH_cast(next_));

        if (first_ == next_)
        {
            log_info << "GCache DEBUG: RingBuffer::seqno_reset(): full reset";
            /* empty RB, reset it completely */
            reset();
            return;
        }

        assert ((BH_cast(first_))->size >= sizeof(BufferHeader));
        assert (first_ != next_);
        assert ((BH_cast(first_))->seqno_g == SEQNO_NONE);
        assert (!BH_is_released(BH_cast(first_)));

        estimate_space();

        log_info << "GCache DEBUG: RingBuffer::seqno_reset(): discarded "
                 << (size_free_ - old) << " bytes";

        /* There is a small but non-0 probability that some released buffers
         * are locked within yet unreleased aborted local actions.
         * Seek all the way to next_, invalidate seqnos and update size_free_ */

        assert(first_ != next_);
        assert(bh == BH_cast(first_));

        long total(1);
        long locked(0);

        bh = BH_next(bh);

        while (bh != BH_cast(next_))
        {
            if (gu_likely (bh->size > 0))
            {
                assert(bh->size >= sizeof(BufferHeader));
                total++;

                if (bh->seqno_g != SEQNO_NONE)
                {
                    // either released or already discarded buffer
                    assert (BH_is_released(bh));
                    empty_buffer(bh);
                    discard (bh);
                    locked++;
                }
                else
                {
                    assert(!BH_is_released(bh));
                }

                bh = BH_next(bh);
            }
            else // rollover
            {
                assert (BH_cast(next_) < bh);
                bh = BH_cast(start_);
            }
        }

        log_info << "GCache DEBUG: RingBuffer::seqno_reset(): found "
                 << locked << '/' << total << " locked buffers";

        assert_sizes();

        if (next_ > first_ && first_ > start_) BH_clear(BH_cast(start_));
        /* this is needed to avoid rescanning from start_ on recovery */
    }

    void
    RingBuffer::print (std::ostream& os) const
    {
        os  << "\nstart_ : " << reinterpret_cast<void*>(start_)
            << "\nend_   : " << reinterpret_cast<void*>(end_)
            << "\nfirst  : " << first_ - start_
            << "\nnext   : " << next_  - start_
            << "\nsize   : " << size_cache_
            << "\nfree   : " << size_free_
            << "\nused   : " << size_used_;
    }

    std::string const RingBuffer::PR_KEY_VERSION   = "Version:";
    std::string const RingBuffer::PR_KEY_GID       = "GID:";
    std::string const RingBuffer::PR_KEY_SEQNO_MAX = "seqno_max:";
    std::string const RingBuffer::PR_KEY_SEQNO_MIN = "seqno_min:";
    std::string const RingBuffer::PR_KEY_OFFSET    = "offset:";
    std::string const RingBuffer::PR_KEY_SYNCED    = "synced:";

    void
    RingBuffer::write_preamble(bool const synced)
    {
        uint8_t* const preamble(reinterpret_cast<uint8_t*>(preamble_));

        std::ostringstream os;

        os << PR_KEY_VERSION << ' ' << VERSION << '\n';
        os << PR_KEY_GID << ' ' << gid_ << '\n';

        if (synced)
        {
            if (!seqno2ptr_.empty())
            {
                os << PR_KEY_SEQNO_MIN << ' '
                   << seqno2ptr_.index_front() << '\n';

                os << PR_KEY_SEQNO_MAX << ' '
                   << seqno2ptr_.index_back() << '\n';

                os << PR_KEY_OFFSET << ' ' << first_ - preamble << '\n';
            }
            else
            {
                os << PR_KEY_SEQNO_MIN << ' ' << SEQNO_ILL << '\n';
                os << PR_KEY_SEQNO_MAX << ' ' << SEQNO_ILL << '\n';
            }
        }

        os << PR_KEY_SYNCED << ' ' << synced << '\n';
        os << '\n';

        ::memset(preamble_, '\0', PREAMBLE_LEN);

        size_t copy_len(os.str().length());
        if (copy_len >= PREAMBLE_LEN) copy_len = PREAMBLE_LEN - 1;

        ::memcpy(preamble_, os.str().c_str(), copy_len);

        mmap_.sync(preamble_, copy_len);
    }

    void
    RingBuffer::open_preamble(bool const do_recover)
    {
        int version(0); // used only for recovery on upgrade
        uint8_t* const preamble(reinterpret_cast<uint8_t*>(preamble_));
        long long seqno_max(SEQNO_ILL);
        long long seqno_min(SEQNO_ILL);
        off_t offset(-1);
        bool  synced(false);

        {
            std::istringstream iss(preamble_);

            if (iss.fail())
                gu_throw_error(EINVAL) << "Failed to open preamble.";

            std::string line;
            while (getline(iss, line), iss.good())
            {
                std::istringstream istr(line);
                std::string key;

                istr >> key;

                if ('#' == key[0]) { /* comment line */ }
                else if (PR_KEY_VERSION   == key) istr >> version;
                else if (PR_KEY_GID       == key) istr >> gid_;
                else if (PR_KEY_SEQNO_MAX == key) istr >> seqno_max;
                else if (PR_KEY_SEQNO_MIN == key) istr >> seqno_min;
                else if (PR_KEY_OFFSET    == key) istr >> offset;
                else if (PR_KEY_SYNCED    == key) istr >> synced;
            }
        }

        if (version < 0 || version > 16)
        {
           log_warn << "Bogus version in GCache ring buffer preamble: "
                    << version << ". Assuming 0.";
           version = 0;
        }

        if (offset < -1 ||
            (preamble + offset + sizeof(BufferHeader)) > end_ ||
            (version >= 2 && offset >= 0 && (offset % MemOps::ALIGNMENT)))
        {
           log_warn << "Bogus offset in GCache ring buffer preamble: "
                    << offset << ". Assuming unknown.";
           offset = -1;
        }

        log_info << "GCache DEBUG: opened preamble:"
                 << "\nVersion: " << version
                 << "\nUUID: " << gid_
                 << "\nSeqno: " << seqno_min << " - " << seqno_max
                 << "\nOffset: " << offset
                 << "\nSynced: " << synced;

        if (do_recover)
        {
            if (gid_ != gu::UUID())
            {
                log_info << "Recovering GCache ring buffer: version: " <<version
                         << ", UUID: " << gid_ << ", offset: " << offset;

                try
                {
                    recover(offset - (start_ - preamble), version);
                }
                catch (gu::Exception& e)
                {
                    log_warn << "Failed to recover GCache ring buffer: "
                             << e.what();
                    reset();
                }
            }
            else
            {
                log_info << "Skipped GCache ring buffer recovery: could not "
                    "determine history UUID.";
            }
        }

        write_preamble(false);
    }

    void
    RingBuffer::close_preamble()
    {
        write_preamble(true);
    }

    /* Helper callback class to specilize for different progress types */
    template <typename T>
    class recover_progress_callback : public gu::Progress<T>::Callback
    {
    public:
        recover_progress_callback(gcache::ProgressCallback* pcb)
            : pcb_(pcb)
        {}
        ~recover_progress_callback() {}
        void operator()(T const total, T const done)
        {
            if (pcb_) (*pcb_)(total, done);
        }
    private:
        recover_progress_callback(const recover_progress_callback&);
        recover_progress_callback& operator=(recover_progress_callback);
        ProgressCallback* pcb_;
    };

    seqno_t
    RingBuffer::scan(off_t const offset, int const scan_step)
    {
        int segment_scans(0);
        seqno_t seqno_max(SEQNO_ILL);
        uint8_t* ptr;
        BufferHeader* bh;
        size_t collision_count(0);
        seqno_t erase_up_to(-1);
        uint8_t* segment_start(start_);
        uint8_t* segment_end(end_ - sizeof(BufferHeader));

        /* start at offset (first segment) if we know it and it is valid */
        if (offset >= 0)
        {
            assert(0 == (offset % scan_step));

            if (start_ + offset + sizeof(BufferHeader) < segment_end)
                /* we know exaclty where the first segment starts */
                segment_start = start_ + offset;
            else
                /* first segment is completely missing, advance scan count */
                segment_scans = 1;
        }

        recover_progress_callback<ptrdiff_t> scan_progress_callback(pcb_);
        gu::Progress<ptrdiff_t> progress(&scan_progress_callback,
                                         "GCache::RingBuffer initial scan",
                                         " bytes", end_ - start_, 1<<22/*4Mb*/);

        while (segment_scans < 2)
        {
            segment_scans++;

            ptr = segment_start;
            bh = BH_cast(ptr);
            size_type bh_offset(BH_offset(bh));

#define GCACHE_SCAN_BUFFER_TEST                                 \
            (BH_test(bh) && bh->size > 0 &&                     \
             ptr + bh_offset <= segment_end &&                  \
             BH_test(BH_cast(ptr + bh_offset)))

            while (GCACHE_SCAN_BUFFER_TEST)
            {
                assert((uintptr_t(bh) % scan_step) == 0);

                bh->flags |= BUFFER_RELEASED;
                bh->ctx    = uint64_t(this);

                seqno_t const seqno_g(bh->seqno_g);

                if (gu_likely(seqno_g > 0))
                {
                    bool const collision(
                        seqno_g <= seqno_max &&
                        seqno_g >= seqno2ptr_.index_begin() &&
                        seqno2ptr_[seqno_g] != seqno2ptr_t::null_value());

                    if (gu_unlikely(collision))
                    {
                        collision_count++;

                        /* compare two buffers */
                        seqno2ptr_t::const_reference old_ptr
                            (seqno2ptr_[seqno_g]);
                        BufferHeader* const old_bh
                            (old_ptr ? ptr2BH(old_ptr) : NULL);

                        bool const same_meta(NULL != old_bh &&
                            bh->seqno_g == old_bh->seqno_g  &&
                            bh->size    == old_bh->size     &&
                            bh->flags   == old_bh->flags);

                        const void* const new_ptr(static_cast<void*>(bh+1));

                        uint8_t cs_old[16] = { 0, };
                        uint8_t cs_new[16] = { 0, };
                        if (same_meta)
                        {
                            gu_fast_hash128(old_ptr,
                                            old_bh->size - sizeof(BufferHeader),
                                            cs_old);
                            gu_fast_hash128(new_ptr,
                                            bh->size - sizeof(BufferHeader),
                                            cs_new);
                        }

                        bool const same_data(same_meta &&
                                             !::memcmp(cs_old, cs_new,
                                                       sizeof(cs_old)));
                        std::ostringstream msg;

                        msg << "Attempt to reuse the same seqno: " << seqno_g
                            << ". New ptr = " << new_ptr << ", " << bh
                            << ", cs: " << gu::Hexdump(cs_new, sizeof(cs_new))
                            << ", previous ptr = " << old_ptr;

                        empty_buffer(bh); // this buffer is unusable
                        assert(BH_is_released(bh));

                        if (old_bh != NULL)
                        {
                            msg << ", " << old_bh << ", cs: "
                                << gu::Hexdump(cs_old,sizeof(cs_old));

                            if (!same_data) // no way to choose which is correct
                            {
                                empty_buffer(old_bh);
                                assert(BH_is_released(old_bh));

                                if (erase_up_to < seqno_g) erase_up_to = seqno_g;
                            }
                        }

                        log_info << msg.str();

                        if (same_data) {
                            log_info << "Contents are the same, discarding "
                                     << new_ptr;
                        } else {
                            log_info << "Contents differ. Discarding both.";
                        }
                    }
                    else
                    {
                        try
                        {
                            seqno2ptr_.insert(seqno_g, bh + 1);
                        }
                        catch (std::exception& e)
                        {
                            seqno_t const sb(seqno2ptr_.empty() ? SEQNO_ILL :
                                             seqno2ptr_.index_begin());
                            seqno_t const se(seqno2ptr_.empty() ? SEQNO_ILL :
                                             seqno2ptr_.index_end());
                            log_warn << "Exception while mapping writeset "
                                     << seqno_g << " into [" << sb << ", " << se
                                     << "): '" << e.what()
                                     << "'. Aborting GCache recovery.";
                            goto out;
                        }
                        seqno_max = std::max(seqno_g, seqno_max);
                    }
                }

                progress.update(bh_offset);
                ptr += bh_offset;
                bh = BH_cast(ptr);
                bh_offset = BH_offset(bh);
            }

            if (!BH_is_clear(bh))
            {
                if (start_ == segment_start && ptr != first_)
                {
                    log_warn << "Failed to scan the last segment to the end. "
                            "Last events may be missing. Last recovered event: "
                             << gid_ << ':' << seqno_max;
                }

                /* end of file, do best effort */
                if (end_ - sizeof(BufferHeader) == segment_end) BH_clear(bh);
            }

            if (offset > 0 && segment_start == start_ + offset)
            {
                /* started with the first segment, jump to the second one */
                assert(1 == segment_scans);
                first_ = segment_start;
                size_trail_ = end_ - ptr;
                segment_end = segment_start;
                segment_start = start_;
            }
            else if (offset < 0 && segment_start == start_)
            {
                /* started with the second segment, try to find the first one */
                assert(1 == segment_scans);
                next_ = ptr;

                while (!GCACHE_SCAN_BUFFER_TEST &&
                       ptr + sizeof(BufferHeader) < end_)
                {
                    progress.update(scan_step);
                    ptr += scan_step;
                    bh = BH_cast(ptr);
                }

                if (GCACHE_SCAN_BUFFER_TEST)
                {
                    segment_start = ptr;
                    first_ = segment_start;
                }
                else if (ptr + sizeof(BufferHeader) >= end_)
                {
                    /* perhaps it was a single segment starting at start_ */
                    first_ = start_;
                    break;
                }
                else
                {
                    assert(0);
                }
            }
            else if (offset == 0 && segment_start == start_)
            {
                /* single segment case */
                assert(1 == segment_scans ||
                       segment_start + sizeof(BufferHeader) > segment_end);
                first_ = segment_start;
                next_ = ptr;
                break;
            }
            else
            {
                assert(2 == segment_scans);
                assert(offset != 0);

                if (offset >= 0) next_ = ptr; /* end of the second segment */

                assert(first_ >= start_ && first_ < end_);
                assert(next_  >= start_ && next_  < end_);

                if (offset < 0 && segment_start > start_)
                {
                    /* first (end) segment was scanned last, estimate trail */
                    size_trail_ = end_ - ptr;
                }
                else if (offset > 0 && next_ > first_)
                {
                    size_trail_ = 0;
                }
            }
#undef GCACHE_SCAN_BUFFER_TEST
        } // while (segment_scans < 2)
    out:
        progress.finish();

        return erase_up_to;
    }

    static bool assert_ptr_seqno(seqno2ptr_t& map,
                                 const void* const ptr,
                                 seqno_t     const seqno)
    {
        const BufferHeader* const bh(ptr2BH(ptr));
        if (bh->seqno_g != seqno)
        {
            assert(0);
            map.clear(SEQNO_NONE);
            return true;
        }
        return false;
    }

    void
    RingBuffer::recover(off_t const offset, int version)
    {
        static const char* const diag_prefix = "Recovering GCache ring buffer: ";

        /* scan the buffer and populate seqno2ptr map */
        seqno_t const lowest(scan(offset, version > 0 ? MemOps::ALIGNMENT : 1)
                             + 1);
        /* lowest is the lowest valid seqno based on collisions during scan */

        if (!seqno2ptr_.empty())
        {
            assert(next_ <= first_ || size_trail_ == 0);
            assert(next_ >  first_ || size_trail_ >  0);

            /* find the last gapless seqno sequence */
            seqno2ptr_t::reverse_iterator r(seqno2ptr_.rbegin());
            assert(*r);
            seqno_t const seqno_max(seqno2ptr_.index_back());
            seqno_t       seqno_min(seqno2ptr_.index_front());

            /* need to search for seqno gaps */
            assert(seqno_max >= lowest);
            if (lowest == seqno_max)
            {
                seqno2ptr_.clear(SEQNO_NONE);
                goto full_reset;
            }

            seqno_min = seqno_max;
            if (assert_ptr_seqno(seqno2ptr_, *r, seqno_min)) goto full_reset;

            /* At this point r and seqno_min both point at the last element in
             * the map. Scan downwards and bail out on the first hole.*/
            ++r;
            for (; r != seqno2ptr_.rend() && *r && seqno_min > lowest; ++r)
            {
                --seqno_min;
                if (assert_ptr_seqno(seqno2ptr_, *r, seqno_min)) goto full_reset;
            }
            /* At this point r points to one below seqno_min */

            log_info << diag_prefix << "found gapless sequence " << seqno_min
                     << '-' << seqno_max;

            if (r != seqno2ptr_.rend())
            {
                assert(seqno_min > seqno2ptr_.index_begin());
                log_info << diag_prefix << "discarding seqnos "
                         << seqno2ptr_.index_begin() << '-' << seqno_min - 1;

                /* clear up seqno2ptr map */
                for (; r != seqno2ptr_.rend(); ++r)
                {
                    if (*r) empty_buffer(ptr2BH(*r));
                }
                seqno2ptr_.erase(seqno2ptr_.begin(), seqno2ptr_.find(seqno_min));
            }
            assert(seqno2ptr_.size() > 0);

            /* trim first_: start with the current first_ and scan forward to
             * the first non-empty buffer. */
            BufferHeader* bh(BH_cast(first_));
            while (bh->seqno_g == SEQNO_ILL)
            {
                assert(bh->size >= sizeof(BufferHeader));

                bh = BH_next(bh);

                if (gu_unlikely(0 == bh->size)) // rollover
                    bh = BH_cast(start_);
            }
            assert(bh->size >= sizeof(BufferHeader));
            first_ = reinterpret_cast<uint8_t*>(bh);

            /* trim next_: start with the last seqno and scan forward up to the
             * current next_. Update to the end of the last non-empty buffer. */
            bh = ptr2BH(seqno2ptr_.back());
            BufferHeader* last_bh(bh);
            while (bh != BH_cast(next_))
            {
                if (gu_likely(bh->size) > 0)
                {
                    assert(bh->size >= sizeof(BufferHeader));

                    if (bh->seqno_g > 0) last_bh = bh;

                    bh = BH_next(bh);
                }
                else
                {
                    bh = BH_cast(start_); // rollover
                }
            }
            next_ = reinterpret_cast<uint8_t*>(BH_next(last_bh));
#if 0 //remove
            /* Even if previous buffers were not aligned, make sure from
             * now on they are - adjust next_ pointer and last buffer size */
            if (uintptr_t(next_) % MemOps::ALIGNMENT)
            {
                uint8_t* const n(MemOps::align_ptr(next_));
                assert(n > next_);
                size_type const size_diff(n - next_);
                assert(size_diff < MemOps::ALIGNMENT);
                assert(last_bh->size > 0);
                last_bh->size += size_diff;
                next_ = n;
                assert(BH_next(last_bh) == BH_cast(next_));
            }
#endif
            assert((uintptr_t(next_) % MemOps::ALIGNMENT) == 0);
            BH_clear(BH_cast(next_));

            /* at this point we must have at least one seqno'd buffer */
            assert(next_ != first_);

            /* as a result of trimming, trailing space may be gone */
            if (first_ < next_) size_trail_ = 0;
            else assert(size_trail_ >= sizeof(BufferHeader));

            estimate_space();

            /* now discard all the locked-in buffers (see seqno_reset()) */
            size_t total(0);
            size_t locked(0);

            {
<<<<<<< HEAD
                progress.update(aligned_size(bh->size));

                if (gu_likely(bh->size > 0))
=======
                recover_progress_callback<size_t>
                    unused_progress_callback(pcb_);
                gu::Progress<size_t> progress(
                    &unused_progress_callback,
                    "GCache::RingBuffer unused buffers scan",
                    " bytes", size_used_, 1<<22 /* 4Mb */);

                bh = BH_cast(first_);
                while (bh != BH_cast(next_))
>>>>>>> c84a309c
                {
                    if (gu_likely(bh->size > 0))
                    {
                        total++;

                        if (gu_likely(bh->seqno_g > 0))
                        {
                            free(bh); // on recovery no buffer is used
                        }
                        else
                        {
                            /* anything that is not ordered must be discarded */
                            assert(SEQNO_NONE == bh->seqno_g ||
                                   SEQNO_ILL  == bh->seqno_g);
                            locked++;
                            empty_buffer(bh);
                            discard(bh);
                            size_used_ -= bh->size;
                            // size_free_ is taken care of in discard()
                        }

                        bh = BH_next(bh);
                    }
                    else
                    {
<<<<<<< HEAD
                        /* anything that is not ordered must be discarded */
                        assert(SEQNO_NONE == bh->seqno_g ||
                               SEQNO_ILL  == bh->seqno_g);
                        locked++;
                        empty_buffer(bh);
                        discard(bh);
                        size_used_ -= aligned_size(bh->size);
                        // size_free_ is taken care of in discard()
=======
                        bh = BH_cast(start_); // rollover
>>>>>>> c84a309c
                    }

                    progress.update(bh->size);
                }
<<<<<<< HEAD
=======

                progress.finish();
>>>>>>> c84a309c
            }

            /* No buffers on recovery should be in used state */
            assert(0 == size_used_);

            log_info << "GCache DEBUG: RingBuffer::recover(): found "
                     << locked << '/' << total << " locked buffers";
            log_info << "GCache DEBUG: RingBuffer::recover(): free space: "
                     << size_free_ << '/' << size_cache_;

            assert_sizes();
        }
        else
        {
        full_reset:
            log_info << diag_prefix << "didn't recover any events.";
            reset();
        }
    }

} /* namespace gcache */<|MERGE_RESOLUTION|>--- conflicted
+++ resolved
@@ -1083,11 +1083,6 @@
             size_t locked(0);
 
             {
-<<<<<<< HEAD
-                progress.update(aligned_size(bh->size));
-
-                if (gu_likely(bh->size > 0))
-=======
                 recover_progress_callback<size_t>
                     unused_progress_callback(pcb_);
                 gu::Progress<size_t> progress(
@@ -1097,8 +1092,9 @@
 
                 bh = BH_cast(first_);
                 while (bh != BH_cast(next_))
->>>>>>> c84a309c
-                {
+                {
+                    progress.update(aligned_size(bh->size));
+
                     if (gu_likely(bh->size > 0))
                     {
                         total++;
@@ -1123,27 +1119,11 @@
                     }
                     else
                     {
-<<<<<<< HEAD
-                        /* anything that is not ordered must be discarded */
-                        assert(SEQNO_NONE == bh->seqno_g ||
-                               SEQNO_ILL  == bh->seqno_g);
-                        locked++;
-                        empty_buffer(bh);
-                        discard(bh);
-                        size_used_ -= aligned_size(bh->size);
-                        // size_free_ is taken care of in discard()
-=======
                         bh = BH_cast(start_); // rollover
->>>>>>> c84a309c
                     }
-
-                    progress.update(bh->size);
-                }
-<<<<<<< HEAD
-=======
+                }
 
                 progress.finish();
->>>>>>> c84a309c
             }
 
             /* No buffers on recovery should be in used state */
