--- conflicted
+++ resolved
@@ -1,9 +1,5 @@
 /*
-<<<<<<< HEAD
- * Copyright (C) 2010-2019 Codership Oy <info@codership.com>
-=======
  * Copyright (C) 2010-2020 Codership Oy <info@codership.com>
->>>>>>> acf05c08
  */
 
 /*! @file ring buffer storage class */
@@ -135,21 +131,19 @@
 
         void set_debug(int const dbg) { debug_ = dbg & DEBUG; }
 
-<<<<<<< HEAD
-        static const size_type ALIGNEMENT = GU_MIN_ALIGNMENT;
-
-        static inline size_type aligned_size(size_type s)
-        {
-            return GU_ALIGN(s, ALIGNMENT);
-        }
-=======
 #ifdef GCACHE_RB_UNIT_TEST
         ptrdiff_t offset(const void* const ptr) const
         {
             return static_cast<const uint8_t*>(ptr) - start_;
         }
 #endif
->>>>>>> acf05c08
+
+        static const size_type ALIGNEMENT = GU_MIN_ALIGNMENT;
+
+        static inline size_type aligned_size(size_type s)
+        {
+            return GU_ALIGN(s, ALIGNMENT);
+        }
 
     private:
 
