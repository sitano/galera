--- conflicted
+++ resolved
@@ -139,16 +139,14 @@
         }
 #endif
 
-<<<<<<< HEAD
         static const size_type ALIGNEMENT = GU_MIN_ALIGNMENT;
 
         static inline size_type aligned_size(size_type s)
         {
             return GU_ALIGN(s, ALIGNMENT);
         }
-=======
+
         void dump_map() const;
->>>>>>> 7aa6da3d
 
     private:
 
