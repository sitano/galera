--- conflicted
+++ resolved
@@ -1,9 +1,5 @@
 /*
-<<<<<<< HEAD
- * Copyright (C) 2010-2019 Codership Oy <info@codership.com>
-=======
  * Copyright (C) 2010-2020 Codership Oy <info@codership.com>
->>>>>>> 1953458c
  *
  * $Id$
  */
@@ -71,69 +67,51 @@
 
     ps.set_enc_key(key);
 
-<<<<<<< HEAD
     get_BH const BH(ps, enc);
-=======
-    ck_assert(0 != buf);
-    ck_assert_msg(ps.count()       == 1,"expected count 1, got %zu",ps.count());
-    ck_assert_msg(ps.total_pages() == 1,"expected 1 pages, got %zu",ps.total_pages());
->>>>>>> 1953458c
 
     char data[3] = { 1, 2, 3 };
     void* ptx;
     size_t size(sizeof(data) + bh_size);
     void* buf(ps.malloc(size, ptx));
 
-<<<<<<< HEAD
-    fail_if(NULL == buf);
-    fail_if(NULL == ptx);
-    fail_if(ps.count()       != 1,"expected count 1, got %zu",ps.count());
-    fail_if(ps.total_pages() != 1,"expected 1 pages, got %zu",ps.total_pages());
-=======
-    ck_assert(buf == tmp);
+    ck_assert(NULL != buf);
+    ck_assert(NULL != ptx);
     ck_assert_msg(ps.count()       == 1,"expected count 1, got %zu",ps.count());
     ck_assert_msg(ps.total_pages() == 1,"expected 1 pages, got %zu",ps.total_pages());
->>>>>>> 1953458c
 
     ::memset(buf, 0, sizeof(data));/* initialize just for the sake of the test */
     ::memcpy(ptx, data, sizeof(data));
 
-<<<<<<< HEAD
     if (!enc) // in-place realloc is not supported for encryuption
     {
-        fail_if(buf != ptx);
+        ck_assert(buf == ptx);
 
         size -= 1;
         void* tmp = ps.realloc (buf, size);
-=======
-    ck_assert(0   != tmp);
-    ck_assert(buf != tmp);
-    ck_assert_msg(ps.count()       == 2,"expected count 2, got %zu",ps.count());
-    ck_assert_msg(ps.total_pages() == 1,"expected 1 pages, got %zu",ps.total_pages());
->>>>>>> 1953458c
-
-        fail_if(buf != tmp);
-        fail_if(ps.count()       != 1,"expected count 1, got %zu",ps.count());
-        fail_if(ps.total_pages() != 1,
-                "expected 1 pages, got %zu", ps.total_pages());
-
-<<<<<<< HEAD
+
+        ck_assert(buf == tmp);
+        ck_assert_msg(ps.count()       == 1,
+                      "expected count 1, got %zu", ps.count());
+        ck_assert_msg(ps.total_pages() == 1,
+                      "expected 1 pages, got %zu", ps.total_pages());
+
         size += gcache::Page::ALIGNMENT;
         // the following should fail as new page needs to be allocated
         tmp = ps.realloc (buf, size);
 
-        fail_if(0   != tmp);
-        fail_if(buf == tmp);
-        fail_if(ps.count()       != 1,"expected count 1, got %zu",ps.count());
-        fail_if(ps.total_pages() != 1,
-                "expected 1 pages, got %zu", ps.total_pages());
+        ck_assert(0   == tmp);
+        ck_assert(buf != tmp);
+        ck_assert_msg(ps.count()       == 1,
+                      "expected count 1, got %zu", ps.count());
+        ck_assert_msg(ps.total_pages() == 1,
+                      "expected 1 pages, got %zu", ps.total_pages());
     }
     else
     {
-        fail_if(buf == ptx);
+        ck_assert(buf != ptx);
         /* the following has a probability of failure 1/16M due to a certain
          * randomization in PageStore constructor... */
-        fail_if(!::memcmp(buf, ptx, sizeof(data)));
+        ck_assert(0 != ::memcmp(buf, ptx, sizeof(data)));
     }
 
     BH(buf)->seqno_g = 1; // prevent ditching the buffer and the page on free
@@ -148,22 +126,17 @@
     if (enc)
     {
         const void* ptc(ps.get_plaintext(buf));
-        fail_if(!::memcmp(buf, ptc, sizeof(data)));
-        fail_if(::memcmp(data, ptc, sizeof(data)));
+        ck_assert(0 != ::memcmp(buf,  ptc, sizeof(data)));
+        ck_assert(0 == ::memcmp(data, ptc, sizeof(data)));
         ps.drop_plaintext(buf);
     }
     mark_point();
     ps.discard (BH(buf), buf);
     mark_point();
 
-    fail_if(ps.count()       != 1,"expected count 1, got %zu",ps.count());
-    fail_if(ps.total_pages() != 0,"expected 0 pages, got %zu",ps.total_pages());
-    fail_if(ps.total_size()  != 0,"expected size 0, got %zu", ps.total_size());
-=======
-    ck_assert_msg(ps.count()       == 2,"expected count 2, got %zu",ps.count());
+    ck_assert_msg(ps.count()       == 1,"expected count 1, got %zu",ps.count());
     ck_assert_msg(ps.total_pages() == 0,"expected 0 pages, got %zu",ps.total_pages());
     ck_assert_msg(ps.total_size()  == 0,"expected size 0, got %zu", ps.total_size());
->>>>>>> 1953458c
 }
 
 START_TEST(test1)
@@ -200,19 +173,15 @@
 
     void* ptx;
     uint8_t* buf1 = static_cast<uint8_t*>(ps.malloc(buf_size, ptx));
-    fail_if (0 == buf1);
-    fail_if (0 == ptx);
-    if (enc) { fail_if(ptx == buf1); } else { fail_if(ptx != buf1); }
-
-<<<<<<< HEAD
+    ck_assert(0 != buf1);
+    ck_assert(0 != ptx);
+    if (enc) { ck_assert(ptx != buf1); } else { ck_assert(ptx == buf1); }
+
     uint64_t const b1(gu::FastHash::digest<uint64_t>(ptr2BH(buf1), alloc_size));
 
     for (int i(0); i < payload_size; ++i) { static_cast<char*>(ptx)[i] = i; }
     uint64_t const p1(gu::FastHash::digest<uint64_t>(ptx, payload_size));
     mark_point();
-=======
-    ck_assert(0 != buf);
->>>>>>> 1953458c
 
     if (enc) ps.drop_plaintext(buf1);
     uint64_t const b2(gu::FastHash::digest<uint64_t>(ptr2BH(buf1), alloc_size));
@@ -221,18 +190,18 @@
         /* should not flush plaintext yet:
          * plaintext size limit set at page_size/2 - greater than currently
          * allocated size  */
-        fail_if(b1 != b2);
+        ck_assert(b1 == b2);
     }
     else
     {
         /* should write directly to mmapped buffer */
-        fail_if(b1 == b2);
+        ck_assert(b1 != b2);
     }
 
     uint8_t* buf2 = static_cast<uint8_t*>(ps.malloc(buf_size, ptx));
-    fail_if (0 == buf2);
-    fail_if (0 == ptx);
-    if (enc) { fail_if(ptx == buf2); } else { fail_if(ptx != buf2); }
+    ck_assert(0 != buf2);
+    ck_assert(0 != ptx);
+    if (enc) { ck_assert(ptx != buf2); } else { ck_assert(ptx == buf2); }
 
     uint64_t const b3(gu::FastHash::digest<uint64_t>(ptr2BH(buf2), alloc_size));
 
@@ -242,32 +211,32 @@
 
     if (enc) ps.drop_plaintext(buf2);
     uint64_t const b4(gu::FastHash::digest<uint64_t>(ptr2BH(buf2), alloc_size));
-    fail_if(b3 == b4, "this time ptx should have been flushed");
+    ck_assert_msg(b3 != b4, "this time ptx should have been flushed");
 
     /* slave queue */
 
     const void* ptc(enc ? ps.get_plaintext(buf1) : buf1);
     uint64_t const p3(gu::FastHash::digest<uint64_t>(ptc, payload_size));
-    fail_if(p1 != p3);
+    ck_assert(p1 == p3);
 
     BufferHeader* const bh1(BH(buf1));
     ps_free(ps, bh1, buf1); /* ptx should be flushed, and buf1 discarded
                              * but the page stays and buf1 is still accessible */
     uint64_t const b5(gu::FastHash::digest<uint64_t>(ptr2BH(buf1), alloc_size));
-    fail_if(b5 == b2);
-    fail_if(0 == ps.total_pages(), "1");
+    ck_assert(b5 != b2);
+    ck_assert_msg(0 != ps.total_pages(), "1");
     // ps.discard (bh1, buf1); discard happens only for ordered buffers
-    fail_if(0 == ps.total_pages(), "2");
+    ck_assert_msg(0 != ps.total_pages(), "2");
 
     ptc = enc ? ps.get_plaintext(buf2) : buf2;
     uint64_t const p4(gu::FastHash::digest<uint64_t>(ptc, payload_size));
-    fail_if(p2 != p4);
+    ck_assert(p2 == p4);
 
     BufferHeader* const bh2(enc ? ps.get_BH(buf2, true) : ptr2BH(buf2));
     bh2->seqno_g = 1; /* assigned seqno to prevent free() from discarding buf2 */
     ps_free(ps, bh2, buf2); /* BH should be marked released */
     uint64_t const b6(gu::FastHash::digest<uint64_t>(ptr2BH(buf2), alloc_size));
-    fail_if(b6 == b4);
+    ck_assert(b6 != b4);
     ps.discard (bh2, buf2);
 }
 
@@ -302,20 +271,12 @@
     /* exactly half of the payload */
     assert(ptr_size == gcache::Page::aligned_size(ptr_size));
 
-<<<<<<< HEAD
     void* ptx;
     void* ptr1 = ps.malloc(ptr_size, ptx);
-    fail_if (0 == ptr1);
+    ck_assert(0 != ptr1);
 
     void* ptr2 = ps.malloc(ptr_size, ptx);
-    fail_if (0 == ptr2);
-=======
-    void* ptr1 = ps.malloc (ptr_size);
-    ck_assert(0 != ptr1);
-
-    void* ptr2 = ps.malloc (ptr_size);
     ck_assert(0 != ptr2);
->>>>>>> 1953458c
 
     ck_assert_msg(ps.count() == 1, "ps.count() = %zd, expected 1", ps.count());
 
@@ -352,107 +313,121 @@
 
     gcache::PageStore ps(dir_name, cb, app_ctx, keep_size, page_size, page_size,
                          PageStore::DEBUG, false);
-    fail_if(ps.count() != 0);
-    fail_if(ps.total_pages() != 0);
+    ck_assert(ps.count() == 0);
+    ck_assert(ps.total_pages() == 0);
 
     get_BH BH(ps, enc);
 
     ps.set_enc_key(key); /* key change should allocate new page */
-    fail_if(ps.count() != 1);
-    fail_if(ps.total_pages() != 1);
+    ck_assert(ps.count() == 1);
+    ck_assert(ps.total_pages() == 1);
 
     void* ptx1;
     void* ptr1(ps.malloc(alloc_size, ptx1));
-    fail_if(NULL == ptx1);
-    fail_if(NULL == ptr1);
+    ck_assert(NULL != ptx1);
+    ck_assert(NULL != ptr1);
     expect = 1;
-    fail_if(ps.total_pages() != expect, "Expected total_pages() = %d, got %d",
-            expect, ps.total_pages());
+    ck_assert_msg(ps.total_pages() == expect,
+                  "Expected total_pages() = %d, got %d",
+                  expect, ps.total_pages());
 
     void* ptx2;
     void* ptr2(ps.malloc(alloc_size, ptx2));
-    fail_if(NULL == ptx2);
-    fail_if(NULL == ptr2);
+    ck_assert(NULL != ptx2);
+    ck_assert(NULL != ptr2);
     expect = 2;
-    fail_if(ps.total_pages() != expect, "Expected total_pages() = %d, got %d",
-            expect, ps.total_pages());
+    ck_assert_msg(ps.total_pages() == expect,
+                  "Expected total_pages() = %d, got %d",
+                  expect, ps.total_pages());
 
     void* ptx3;
     void* ptr3(ps.malloc(alloc_size, ptx3));
-    fail_if(NULL == ptx3);
-    fail_if(NULL == ptr3);
+    ck_assert(NULL != ptx3);
+    ck_assert(NULL != ptr3);
     expect = 3;
-    fail_if(ps.total_pages() != expect, "Expected total_pages() = %d, got %d",
-            expect, ps.total_pages());
+    ck_assert_msg(ps.total_pages() == expect,
+                  "Expected total_pages() = %d, got %d",
+                  expect, ps.total_pages());
 
     void* ptx4;
     void* ptr4(ps.malloc(alloc_size, ptx4));
-    fail_if(NULL == ptx4);
-    fail_if(NULL == ptr4);
+    ck_assert(NULL != ptx4);
+    ck_assert(NULL != ptr4);
     expect = 4;
-    fail_if(ps.total_pages() != expect, "Expected total_pages() = %d, got %d",
-            expect, ps.total_pages());
+    ck_assert_msg(ps.total_pages() == expect,
+                  "Expected total_pages() = %d, got %d",
+                  expect, ps.total_pages());
 
     ps_free(ps, BH(ptr1), ptr1);
     expect = keep_pages;
-    fail_if(ps.total_pages() != expect, "Expected total_pages() = %d, got %d",
-            expect, ps.total_pages());
+    ck_assert_msg(ps.total_pages() == expect,
+                  "Expected total_pages() = %d, got %d",
+                  expect, ps.total_pages());
 
     ps_free(ps, BH(ptr2), ptr2);
     expect = keep_pages;
-    fail_if(ps.total_pages() != expect, "Expected total_pages() = %d, got %d",
-            expect, ps.total_pages());
+    ck_assert_msg(ps.total_pages() == expect,
+                  "Expected total_pages() = %d, got %d",
+                  expect, ps.total_pages());
 
     void* ptx5;
     void* ptr5(ps.malloc(alloc_size, ptx5));
-    fail_if(NULL == ptx5);
-    fail_if(NULL == ptr5);
+    ck_assert(NULL != ptx5);
+    ck_assert(NULL != ptr5);
     expect = 3;
-    fail_if(ps.total_pages() != expect, "Expected total_pages() = %d, got %d",
-            expect, ps.total_pages());
+    ck_assert_msg(ps.total_pages() == expect,
+                  "Expected total_pages() = %d, got %d",
+                  expect, ps.total_pages());
 
     ps_free(ps, BH(ptr5), ptr5);
     expect = 3;
-    fail_if(ps.total_pages() != expect, "Expected total_pages() = %d, got %d",
-            expect, ps.total_pages());
+    ck_assert_msg(ps.total_pages() == expect,
+                  "Expected total_pages() = %d, got %d",
+                  expect, ps.total_pages());
 
     ps_free(ps, BH(ptr4), ptr4);
     expect = 3;
-    fail_if(ps.total_pages() != expect, "Expected total_pages() = %d, got %d",
-            expect, ps.total_pages());
+    ck_assert_msg(ps.total_pages() == expect,
+                  "Expected total_pages() = %d, got %d",
+                  expect, ps.total_pages());
 
     void* ptx6;
     void* ptr6(ps.malloc(alloc_size, ptx6));
-    fail_if(NULL == ptx6);
-    fail_if(NULL == ptr6);
+    ck_assert(NULL != ptx6);
+    ck_assert(NULL != ptr6);
     expect = 4; // page 3 is still locked
-    fail_if(ps.total_pages() != expect, "Expected total_pages() = %d, got %d",
-            expect, ps.total_pages());
+    ck_assert_msg(ps.total_pages() == expect,
+                  "Expected total_pages() = %d, got %d",
+                  expect, ps.total_pages());
 
     ps_free(ps, BH(ptr6), ptr6);
     expect = 4; // page 3 is still locked
-    fail_if(ps.total_pages() != expect, "Expected total_pages() = %d, got %d",
-            expect, ps.total_pages());
+    ck_assert_msg(ps.total_pages() == expect,
+                  "Expected total_pages() = %d, got %d",
+                  expect, ps.total_pages());
 
     void* ptx7;
     void* ptr7(ps.malloc(alloc_size, ptx7));
-    fail_if(NULL == ptx7);
-    fail_if(NULL == ptr7);
+    ck_assert(NULL != ptx7);
+    ck_assert(NULL != ptr7);
     expect = 5;
-    fail_if(ps.total_pages() != expect, "Expected total_pages() = %d, got %d",
-            expect, ps.total_pages());
+    ck_assert_msg(ps.total_pages() == expect,
+                  "Expected total_pages() = %d, got %d",
+                  expect, ps.total_pages());
 
     ps_free(ps, BH(ptr7), ptr7);
     expect = 5;
-    fail_if(ps.total_pages() != expect, "Expected total_pages() = %d, got %d",
-            expect, ps.total_pages());
+    ck_assert_msg(ps.total_pages() == expect,
+                  "Expected total_pages() = %d, got %d",
+                  expect, ps.total_pages());
 
     ps_free(ps, BH(ptr3), ptr3);
     expect = keep_pages;
-    fail_if(ps.total_pages() != expect, "Expected total_pages() = %d, got %d",
-            expect, ps.total_pages());
-
-    fail_if(ps.count() != 7);
+    ck_assert_msg(ps.total_pages() == expect,
+                  "Expected total_pages() = %d, got %d",
+                  expect, ps.total_pages());
+
+    ck_assert(ps.count() == 7);
 }
 
 START_TEST(test4) // check that pages linger correctly and get deleted as they
