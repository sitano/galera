/*
 * Copyright (C) 2011-2020 Codership Oy <info@codership.com>
 *
 * $Id$
 */

#define GCACHE_RB_UNIT_TEST

#include "gcache_rb_store.hpp"
#include "gcache_bh.hpp"
#include "gcache_rb_test.hpp"

#include <gu_logger.hpp>
#include <gu_throw.hpp>

using namespace gcache;

static gu::UUID    const GID(NULL, 0);
static std::string const RB_NAME("rb_test");

typedef MemOps::size_type size_type;

static size_type ALLOC_SIZE(size_type s)
{
    return gcache::RingBuffer::aligned_size(BH_size(s));
}

START_TEST(test1)
{
    ::unlink(RB_NAME.c_str());

    size_t const rb_size(ALLOC_SIZE(2) * 2);

    seqno2ptr_t s2p(SEQNO_NONE);
    gu::UUID   gid(GID);
    RingBuffer rb(RB_NAME, rb_size, s2p, gid, 0, false);

    ck_assert_msg(rb.size() == rb_size,
                  "Expected %zd, got %zd", rb_size, rb.size());

    if (gid != GID)
    {
        std::ostringstream os;
        os << "Expected GID: " << GID << ", got: " << gid;
        ck_abort_msg(os.str().c_str());
    }

<<<<<<< HEAD
    void* buf1 = rb.malloc (rb_size/2 + 1);
    fail_if (NULL != buf1); // > 1/2 size
=======
    void* buf1 = rb.malloc (MemOps::align_size(rb_size/2 + 1));
    ck_assert(NULL == buf1); // > 1/2 size
>>>>>>> 1953458c

    buf1 = rb.malloc (ALLOC_SIZE(1));
    ck_assert(NULL != buf1);

    BufferHeader* bh1(ptr2BH(buf1));
    ck_assert(bh1->seqno_g == SEQNO_NONE);
    ck_assert(!BH_is_released(bh1));

    void* buf2 = rb.malloc (ALLOC_SIZE(2));
    ck_assert(NULL != buf2);
    ck_assert(!BH_is_released(bh1));

    BufferHeader* bh2(ptr2BH(buf2));
    ck_assert(bh2->seqno_g == SEQNO_NONE);
    ck_assert(!BH_is_released(bh2));

    void* tmp = rb.realloc (buf1, ALLOC_SIZE(2));
    // anything <= MemOps::ALIGNMENT should fit into original buffer
    ck_assert(tmp == buf1 && MemOps::ALIGNMENT > 1);

    tmp = rb.realloc (buf1, ALLOC_SIZE(MemOps::ALIGNMENT + 1));
    // should require new buffer for which there's no space
    ck_assert(bh2->seqno_g == SEQNO_NONE);
    ck_assert(NULL == tmp);

    BH_release(bh2);
    rb.free (bh2);

    tmp = rb.realloc (buf1, ALLOC_SIZE(3));
    if (MemOps::ALIGNMENT > 2)
    {
        ck_assert(NULL != tmp);
        ck_assert(buf1 == tmp);
    }
    else
    {
        ck_assert(NULL == tmp);
    }

    BH_release(bh1);
    rb.free (bh1);
    ck_assert(BH_is_released(bh1));

    buf1 = rb.malloc(ALLOC_SIZE(1));
    ck_assert(NULL != buf1);

    tmp = rb.realloc (buf1, ALLOC_SIZE(2));
    ck_assert(NULL != tmp);
    ck_assert(tmp  == buf1);

    buf2 = rb.malloc (ALLOC_SIZE(1));
    ck_assert(NULL != buf2);

    tmp = rb.realloc (buf2, ALLOC_SIZE(2));
    ck_assert(NULL != tmp);
    ck_assert(tmp  == buf2);

    tmp = rb.malloc (ALLOC_SIZE(1));
    ck_assert(NULL == tmp);

    BH_release(ptr2BH(buf1));
    rb.free(ptr2BH(buf1));

    BH_release(ptr2BH(buf2));
    rb.free(ptr2BH(buf2));

    tmp = rb.malloc (ALLOC_SIZE(2));
    ck_assert(NULL != tmp);

    mark_point();
}
END_TEST

START_TEST(recovery)
{
    struct msg
    {
        char    msg;
        seqno_t g;
        seqno_t d;

        size_t size() const { return sizeof(msg); }
    };

#define MAX_MSGS 10
    struct msg msgs[MAX_MSGS] =
    {
        { '0',         1,         0 },
        { '1',         2,         0 },
        { '2',         4,         1 },
        { '3', SEQNO_ILL, SEQNO_ILL },
        { '4',         3,         1 },
        { '5', SEQNO_ILL, SEQNO_ILL },
        { '6',         5, SEQNO_ILL },
        { '7', SEQNO_ILL, SEQNO_ILL },
        { '8',         6,         4 },
        { '9',         7,         4 }
    };

    size_type const msg_size(ALLOC_SIZE(sizeof(reinterpret_cast<msg*>(0)->msg)));

    struct rb_ctx
    {
        size_t const size;
        seqno2ptr_t  s2p;
        gu::UUID     gid;
        RingBuffer   rb;

        rb_ctx(size_t s, bool recover = true) :
            size(s), s2p(SEQNO_NONE), gid(GID),
            rb(RB_NAME, size, s2p, gid, 0, recover)
        {}

        void seqno_assign (seqno2ptr_t& s2p, void* const ptr,
                           seqno_t const g, seqno_t const d)
        {
            s2p.insert(g, ptr);

            BufferHeader* bh(ptr2BH(ptr));
            bh->seqno_g = g;
            if (d < 0) bh->flags |= BUFFER_SKIPPED;
        }

        void* add_msg(struct msg& m)
        {
            void* ret(rb.malloc(ALLOC_SIZE(m.size())));

            if (ret)
            {
                ::memcpy(ret, &m.msg, m.size());

                if (m.g > 0) seqno_assign(s2p, ret, m.g, m.d);

                BH_release(ptr2BH(ret));
                rb.free(ptr2BH(ret));
            }

            return ret;
        }

        void print_map()
        {
            std::ostringstream os;
            os << "S2P map:\n";
            for (seqno2ptr_t::iterator i = s2p.begin(); i != s2p.end(); ++i)
            {
                log_info << "\tseqno: " << s2p.index(i) << ", msg: "
                         << reinterpret_cast<const char*>(*i) << "\n";
            }

            log_info << os.str();
        }
    };

    seqno_t seqno_min, seqno_max;
    size_t const rb_5size(msg_size*5);

    {
        rb_ctx ctx(rb_5size);

        ck_assert_msg(ctx.rb.size() == ctx.size,
                      "Expected %zd, got %zd", ctx.size, ctx.rb.size());

        if (ctx.gid != GID)
        {
            std::ostringstream os;
            os << "Expected GID: " << GID << ", got: " << ctx.gid;
            ck_abort_msg(os.str().c_str());
        }

        ck_assert(ctx.s2p.empty());

        void* m(ctx.add_msg(msgs[0]));
        ck_assert(NULL != m);
        ck_assert(*ctx.s2p.find(msgs[0].g) == m);

        m = ctx.add_msg(msgs[1]);
        ck_assert(NULL != m);
        ck_assert(*ctx.s2p.find(msgs[1].g) == m);

        m = ctx.add_msg(msgs[2]);
        ck_assert(NULL != m);
        ck_assert(*ctx.s2p.find(msgs[2].g) == m);

        m = ctx.add_msg(msgs[3]);
        ck_assert(NULL != m);
        ck_assert(msgs[3].g <= 0);
        ck_assert(ctx.s2p.find(msgs[3].g) == ctx.s2p.end());

        seqno_min = ctx.s2p.index_front();
        seqno_max = ctx.s2p.index_back();
    }

    /* What we have now is |111222444***|----| */
    /* Reopening of the file should:
     * 1) discard messages 1, 2 since there is a hole at 3. Only 4 should remain
     * 2) trim the trailing unordered message
     */
    {
        rb_ctx ctx(rb_5size);

        ck_assert_msg(ctx.rb.size() == ctx.size,
                      "Expected %zd, got %zd", ctx.size, ctx.rb.size());

        if (ctx.gid != GID)
        {
            std::ostringstream os;
            os << "Expected GID: " << GID << ", got: " << ctx.gid;
            ck_abort_msg(os.str().c_str());
        }

        ck_assert(!ctx.s2p.empty());
        ck_assert(ctx.s2p.size() == 1);
        ck_assert(ctx.s2p.index_front() != seqno_min);
        ck_assert(ctx.s2p.index_front() == seqno_max);

        void* m(ctx.add_msg(msgs[4]));
        ck_assert(NULL != m);
        ck_assert(*ctx.s2p.find(msgs[4].g) == m);

        m = ctx.add_msg(msgs[5]);
        ck_assert(NULL != m);
        ck_assert(msgs[5].g <= 0);
        ck_assert(ctx.s2p.find(msgs[5].g) == ctx.s2p.end());

        m = ctx.add_msg(msgs[6]);
        ck_assert(NULL != m);
        ck_assert(*ctx.s2p.find(msgs[6].g) <= m);
        // here we should have rollover
        ck_assert(ptr2BH(m) == BH_cast(ctx.rb.start()));

        seqno_min = ctx.s2p.index_front();
        seqno_max = ctx.s2p.index_back();
    }

    /* What we have now is |555|---|444333***| */
    /* Reopening of the file should:
     * 1) discard discard unordered message at the end
     * 2) continuous seqno interval should be now 3,4,5
     */
    {
        rb_ctx ctx0(rb_5size);

        ck_assert_msg(ctx0.rb.size() == ctx0.size,
                      "Expected %zd, got %zd", ctx0.size, ctx0.rb.size());

        if (ctx0.gid != GID)
        {
            std::ostringstream os;
            os << "Expected GID: " << GID << ", got: " << ctx0.gid;
            ck_abort_msg(os.str().c_str());
        }

        ck_assert(!ctx0.s2p.empty());
        ck_assert(ctx0.s2p.size() == 3);
        ck_assert(ctx0.s2p.index_front() == seqno_min);
        ck_assert(ctx0.s2p.index_back()  == seqno_max);

        /* now try to open unclosed file. Results should be the same */
        rb_ctx ctx(rb_5size);

        ck_assert_msg(ctx.rb.size() == ctx.size,
                      "Expected %zd, got %zd", ctx.size, ctx.rb.size());

        if (ctx.gid != GID)
        {
            std::ostringstream os;
            os << "Expected GID: " << GID << ", got: " << ctx.gid;
            ck_abort_msg(os.str().c_str());
        }

        ck_assert(!ctx.s2p.empty());
        ck_assert(ctx.s2p.size() == 3);
        ck_assert(ctx.s2p.index_front() == seqno_min);
        ck_assert(ctx.s2p.index_back()  == seqno_max);

        seqno_min = ctx.s2p.index_front();
        seqno_max = ctx.s2p.index_back();
    }

    size_t const rb_3size(msg_size*3);

    /* now try to truncate the buffer. Only seqno 4,5 should remain */
    /* |555---444| */
    {
        rb_ctx ctx(rb_3size);

        ck_assert_msg(ctx.rb.size() == ctx.size,
                      "Expected %zd, got %zd", ctx.size, ctx.rb.size());

        if (ctx.gid != GID)
        {
            std::ostringstream os;
            os << "Expected GID: " << GID << ", got: " << ctx.gid;
            ck_abort_msg(os.str().c_str());
        }

        ck_assert(!ctx.s2p.empty());
        ck_assert(ctx.s2p.size() == 2);
        ck_assert(ctx.s2p.index_begin() != seqno_min);
        ck_assert(ctx.s2p.index_back()  == seqno_max);

        void* m(ctx.add_msg(msgs[8]));
        ck_assert(NULL != m);
        ck_assert(*ctx.s2p.find(msgs[8].g) == m);

        m = ctx.add_msg(msgs[9]);
        ck_assert(NULL != m);
        ck_assert(*ctx.s2p.find(msgs[9].g) == m);

        m = ctx.add_msg(msgs[7]);
        ck_assert(NULL != m);
        ck_assert(msgs[7].g <= 0);
        ck_assert(ctx.s2p.find(msgs[7].g) == ctx.s2p.end());
        // here we should have rollover
        ck_assert(ptr2BH(m) == BH_cast(ctx.rb.start()));

        seqno_min = ctx.s2p.index_front();
        seqno_max = ctx.s2p.index_back();
    }

    /* what we should have now is |***---777| - only one segment, at the end */
    {
        /* first open this with known offset */
        rb_ctx ctx0(rb_3size);

        ck_assert_msg(ctx0.rb.size() == ctx0.size,
                      "Expected %zd, got %zd", ctx0.size, ctx0.rb.size());

        if (ctx0.gid != GID)
        {
            std::ostringstream os;
            os << "Expected GID: " << GID << ", got: " << ctx0.gid;
            ck_abort_msg(os.str().c_str());
        }

        ck_assert(!ctx0.s2p.empty());
        ck_assert(ctx0.s2p.size() == 1);
        ck_assert(ctx0.s2p.index_front() == seqno_max);
        ck_assert(ctx0.s2p.index_back()  == seqno_max);

        /* now try to open unclosed file. Results should be the same */
        rb_ctx ctx(rb_3size);

        ck_assert_msg(ctx.rb.size() == ctx.size,
                      "Expected %zd, got %zd", ctx.size, ctx.rb.size());

        if (ctx.gid != GID)
        {
            std::ostringstream os;
            os << "Expected GID: " << GID << ", got: " << ctx.gid;
            ck_abort_msg(os.str().c_str());
        }

        ck_assert(!ctx.s2p.empty());
        ck_assert(ctx.s2p.size() == 1);
        ck_assert(ctx.s2p.index_front() == seqno_max);
        ck_assert(ctx.s2p.index_back()  == seqno_max);

        ck_assert(seqno_max >= 1);
        ck_assert(seqno_min == seqno_max);
    }

    ::unlink(RB_NAME.c_str());

    /* test for singe segment in the middle */
    ptrdiff_t third_buffer_offset(0);
    {
        rb_ctx ctx(rb_3size, false);

        ck_assert_msg(ctx.rb.size() == ctx.size,
                      "Expected %zd, got %zd", ctx.size, ctx.rb.size());

        if (ctx.gid != GID)
        {
            std::ostringstream os;
            os << "Expected GID: " << GID << ", got: " << ctx.gid;
            ck_abort_msg(os.str().c_str());
        }

        ck_assert(ctx.s2p.empty());

        void* m(ctx.add_msg(msgs[3]));
        ck_assert(NULL != m);
        ck_assert(ctx.s2p.find(msgs[3].g) == ctx.s2p.end());

        m = ctx.add_msg(msgs[4]);
        ck_assert(NULL != m);
        ck_assert(*ctx.s2p.find(msgs[4].g) == m);

        m = ctx.add_msg(msgs[5]);
        ck_assert(NULL != m);
        ck_assert(ctx.s2p.find(msgs[5].g) == ctx.s2p.end());
        third_buffer_offset = ctx.rb.offset(m);

        ck_assert(!ctx.s2p.empty());
        ck_assert(ctx.s2p.size() == 1);
        seqno_min = ctx.s2p.index_front();
        seqno_max = ctx.s2p.index_back();
        ck_assert(seqno_min == seqno_max);
    }

    /* now the situation should be |***444***| - only one segment, in the middle,
     * reopen the file with a known position */
    {
        rb_ctx ctx(rb_3size);

        ck_assert_msg(ctx.rb.size() == ctx.size,
                      "Expected %zd, got %zd", ctx.size, ctx.rb.size());

        if (ctx.gid != GID)
        {
            std::ostringstream os;
            os << "Expected GID: " << GID << ", got: " << ctx.gid;
            ck_abort_msg(os.str().c_str());
        }

        ck_assert(!ctx.s2p.empty());
        ck_assert(ctx.s2p.size() == 1);
        ck_assert(seqno_min == ctx.s2p.index_begin());
        ck_assert(seqno_max == ctx.s2p.index_back());
        ck_assert(seqno_min == seqno_max);
    }

    /* now the situation should be |---444---| - only one segment, in the middle,
     * reopen the file a second time - to trigger a rollover bug */
    {
        rb_ctx ctx(rb_3size);

        ck_assert_msg(ctx.rb.size() == ctx.size,
                      "Expected %zd, got %zd", ctx.size, ctx.rb.size());

        if (ctx.gid != GID)
        {
            std::ostringstream os;
            os << "Expected GID: " << GID << ", got: " << ctx.gid;
            ck_abort_msg(os.str().c_str());
        }

        ck_assert(!ctx.s2p.empty());
        ck_assert(ctx.s2p.size() == 1);
        ck_assert(seqno_min == ctx.s2p.index_front());
        ck_assert(seqno_max == ctx.s2p.index_back());
        ck_assert(seqno_min == seqno_max);

        // must be allocated right after the recovered buffer
        void* m(ctx.add_msg(msgs[3]));
        ck_assert(NULL != m);
        ck_assert(third_buffer_offset == ctx.rb.offset(m));
    }

    ::unlink(RB_NAME.c_str());
}
END_TEST


Suite* gcache_rb_suite()
{
    Suite* ts = suite_create("gcache::RbStore");
    TCase* tc = tcase_create("test");

    tcase_set_timeout(tc, 60);
    tcase_add_test(tc, test1);
    suite_add_tcase(ts, tc);

    tc = tcase_create("recovery");

    tcase_set_timeout(tc, 60);
    tcase_add_test(tc, recovery);
    suite_add_tcase(ts, tc);

    return ts;
}<|MERGE_RESOLUTION|>--- conflicted
+++ resolved
@@ -45,13 +45,8 @@
         ck_abort_msg(os.str().c_str());
     }
 
-<<<<<<< HEAD
     void* buf1 = rb.malloc (rb_size/2 + 1);
-    fail_if (NULL != buf1); // > 1/2 size
-=======
-    void* buf1 = rb.malloc (MemOps::align_size(rb_size/2 + 1));
     ck_assert(NULL == buf1); // > 1/2 size
->>>>>>> 1953458c
 
     buf1 = rb.malloc (ALLOC_SIZE(1));
     ck_assert(NULL != buf1);
